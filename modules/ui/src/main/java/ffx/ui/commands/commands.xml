--- conflicted
+++ resolved
@@ -215,17 +215,6 @@
         <Option name="Mode"
                     flag="r"
                     description="type of refinement"
-<<<<<<< HEAD
-                    gui="RADIOBUTTONS"/>
-        <Value name="Coordinates"/>
-        <Value name="Bfactors"/>
-        <Value name="Coordinates and Bfactors"/>
-        <Value name="Occupancies"/>
-        <Value name="Bfactors and Occupancies"/>
-        <Value name="Coordinates and Occupancies"/>
-        <Value name="Coordinates, Bfactors and Occupancies"/>
-    </Command>
-=======
                     gui="RADIOBUTTONS">
             <Value name="Coordinates"/>
             <Value name="Bfactors"/>
@@ -236,7 +225,6 @@
             <Value name="Coordinates, Bfactors and Occupancies"/>
             </Option>
         </Command>
->>>>>>> f012e815
     <Command
         name="Protein"
         description="A program for automated building of peptide and protein structures.
