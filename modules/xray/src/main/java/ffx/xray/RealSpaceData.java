/**
 * Title: Force Field X.
 *
 * Description: Force Field X - Software for Molecular Biophysics.
 *
 * Copyright: Copyright (c) Michael J. Schnieders 2001-2015.
 *
 * This file is part of Force Field X.
 *
 * Force Field X is free software; you can redistribute it and/or modify it
 * under the terms of the GNU General Public License version 3 as published by
 * the Free Software Foundation.
 *
 * Force Field X is distributed in the hope that it will be useful, but WITHOUT
 * ANY WARRANTY; without even the implied warranty of MERCHANTABILITY or FITNESS
 * FOR A PARTICULAR PURPOSE. See the GNU General Public License for more
 * details.
 *
 * You should have received a copy of the GNU General Public License along with
 * Force Field X; if not, write to the Free Software Foundation, Inc., 59 Temple
 * Place, Suite 330, Boston, MA 02111-1307 USA
 *
 * Linking this library statically or dynamically with other modules is making a
 * combined work based on this library. Thus, the terms and conditions of the
 * GNU General Public License cover the whole combination.
 *
 * As a special exception, the copyright holders of this library give you
 * permission to link this library with independent modules to produce an
 * executable, regardless of the license terms of these independent modules, and
 * to copy and distribute the resulting executable under terms of your choice,
 * provided that you also meet, for each linked independent module, the terms
 * and conditions of the license of that module. An independent module is a
 * module which is not derived from or based on this library. If you modify this
 * library, you may extend this exception to your version of the library, but
 * you are not obligated to do so. If you do not wish to do so, delete this
 * exception statement from your version.
 */
package ffx.xray;

import java.util.ArrayList;
import java.util.logging.Level;
import java.util.logging.Logger;

import org.apache.commons.configuration.CompositeConfiguration;

import ffx.crystal.Crystal;
import ffx.numerics.TriCubicSpline;
import ffx.potential.MolecularAssembly;
import ffx.potential.bonded.Atom;
import ffx.potential.bonded.Molecule;
import ffx.potential.bonded.Residue;
import ffx.xray.RefinementMinimize.RefinementMode;

/**
 * <p>
 * RealSpaceData class.</p>
 *
 * @author Timothy D. Fenn
 *
 */
public class RealSpaceData implements DataContainer {

    private static final Logger logger = Logger.getLogger(RealSpaceData.class.getName());
    protected final MolecularAssembly assembly[];
    protected final RealSpaceFile dataname[];
    protected final String modelname;
    protected final int n;
    protected final Crystal crystal[];
    protected final RealSpaceRefinementData refinementdata[];
    protected final RefinementModel refinementmodel;
    protected double lambda = 1.0;
    private boolean lambdaTerm = false;

    private double realSpaceEnergy = 0.0;
    private double realSpacedUdL = 0.0;
    private double realSpaceGradient[];
    private double realSpacedUdXdL[];

    // settings
    public double xweight;

    /**
     * construct a real space data assembly, assumes a real space map with a
     * weight of 1.0 using the same name as the molecular assembly
     *
     * @param assembly
     * {@link ffx.potential.MolecularAssembly molecular assembly} object, used
     * as the atomic model for comparison against the data
     * @param properties system properties file
     * @param diffractiondata {@link ffx.xray.DiffractionData diffraction data}
     */
    public RealSpaceData(MolecularAssembly assembly,
            CompositeConfiguration properties, DiffractionData diffractiondata) {
        this(new MolecularAssembly[]{assembly}, properties, diffractiondata);
    }

    /**
     * construct a real space data assembly, assumes a real space map with a
     * weight of 1.0 using the same name as the molecular assembly
     *
     * @param assembly
     * {@link ffx.potential.MolecularAssembly molecular assembly} object, used
     * as the atomic model for comparison against the data
     * @param properties system properties file
     * @param diffractiondata {@link ffx.xray.DiffractionData diffraction data}
     */
    public RealSpaceData(MolecularAssembly assembly[],
            CompositeConfiguration properties, DiffractionData diffractiondata) {
        this.assembly = assembly;
        this.modelname = assembly[0].getFile().getName();
        this.dataname = null;
        this.n = 1;
        crystal = new Crystal[n];
        crystal[0] = diffractiondata.crystal[0];
        refinementdata = new RealSpaceRefinementData[n];
        refinementdata[0] = new RealSpaceRefinementData();
        refinementdata[0].periodic = true;

        xweight = properties.getDouble("xweight", 1.0);
        lambdaTerm = properties.getBoolean("lambdaterm", false);

        if (logger.isLoggable(Level.INFO)) {
            StringBuilder sb = new StringBuilder();
            sb.append(" Refinement Settings\n");
            sb.append("  Real space refinement weight (xweight): " + xweight + "\n");
            logger.info(sb.toString());
        }

        if (!diffractiondata.scaled[0]) {
            diffractiondata.scaleBulkFit();
            diffractiondata.printStats();
            // energy();
        }

        // get Fo-Fc difference density
        diffractiondata.crs_fc[0].computeAtomicGradients(diffractiondata.refinementData[0].fofc1,
                diffractiondata.refinementData[0].freer,
                diffractiondata.refinementData[0].rfreeflag,
                RefinementMode.COORDINATES);

        refinementdata[0].ori[0] = 0;
        refinementdata[0].ori[1] = 0;
        refinementdata[0].ori[2] = 0;
        int extx = (int) diffractiondata.crs_fc[0].getXDim();
        int exty = (int) diffractiondata.crs_fc[0].getYDim();
        int extz = (int) diffractiondata.crs_fc[0].getZDim();
        refinementdata[0].ext[0] = extx;
        refinementdata[0].ext[1] = exty;
        refinementdata[0].ext[2] = extz;
        refinementdata[0].ni[0] = extx;
        refinementdata[0].ni[1] = exty;
        refinementdata[0].ni[2] = extz;
        refinementdata[0].data = new double[extx * exty * extz];
        for (int k = 0; k < extz; k++) {
            for (int j = 0; j < exty; j++) {
                for (int i = 0; i < extx; i++) {
                    int index1 = (i + extx * (j + exty * k));
                    int index2 = 2 * (i + extx * (j + exty * k));
                    refinementdata[0].data[index1] = diffractiondata.crs_fc[0].densityGrid[index2];
                }
            }
        }

        // now set up the refinement model
        refinementmodel = new RefinementModel(assembly);
    }

    /**
     * construct a real space data assembly, assumes a real space map with a
     * weight of 1.0 using the same name as the molecular assembly
     *
     * @param assembly
     * {@link ffx.potential.MolecularAssembly molecular assembly} object, used
     * as the atomic model for comparison against the data
     * @param properties system properties file
     */
    public RealSpaceData(MolecularAssembly assembly,
            CompositeConfiguration properties) {
        this(new MolecularAssembly[]{assembly}, properties,
                new RealSpaceFile(assembly));
    }

    /**
     * construct a real space data assembly
     *
     * @param assembly
     * {@link ffx.potential.MolecularAssembly molecular assembly} object, used
     * as the atomic model for comparison against the data
     * @param properties system properties file
     * @param datafile one or more {@link RealSpaceFile} to be refined against
     */
    public RealSpaceData(MolecularAssembly assembly,
            CompositeConfiguration properties, RealSpaceFile... datafile) {
        this(new MolecularAssembly[]{assembly}, properties, datafile);
    }

    /**
     * construct a real space data assembly
     *
     * @param assembly
     * {@link ffx.potential.MolecularAssembly molecular assembly} object array
     * (typically containing alternate conformer assemblies), used as the atomic
     * model for comparison against the data
     * @param properties system properties file
     * @param datafile one or more {@link RealSpaceFile} to be refined against
     */
    public RealSpaceData(MolecularAssembly assembly[],
            CompositeConfiguration properties, RealSpaceFile... datafile) {

        this.assembly = assembly;
        this.modelname = assembly[0].getFile().getName();
        this.dataname = datafile;
        this.n = datafile.length;
        crystal = new Crystal[n];
        refinementdata = new RealSpaceRefinementData[n];

        xweight = properties.getDouble("xweight", 1.0);
        lambdaTerm = properties.getBoolean("lambdaterm", false);

        for (int i = 0; i < n; i++) {
            crystal[i] = datafile[i].realspacefilter.getCrystal(datafile[i].filename, properties);

            if (crystal[i] == null) {
                logger.severe("CCP4 map file does not contain full crystal information!");
            }
        }

        for (int i = 0; i < n; i++) {
            refinementdata[i] = new RealSpaceRefinementData();
            datafile[i].realspacefilter.readFile(datafile[i].filename,
                    refinementdata[i], properties);

            if (refinementdata[i].ori[0] == 0
                    && refinementdata[i].ori[1] == 0
                    && refinementdata[i].ori[2] == 0
                    && refinementdata[i].ext[0] == refinementdata[i].ni[0]
                    && refinementdata[i].ext[1] == refinementdata[i].ni[1]
                    && refinementdata[i].ext[2] == refinementdata[i].ni[2]) {
                refinementdata[i].periodic = true;
            }
        }

        if (logger.isLoggable(Level.INFO)) {
            StringBuilder sb = new StringBuilder();
            sb.append(" Refinement Settings\n");
            sb.append("  Real space refinement weight (xweight): " + xweight + "\n");
            logger.info(sb.toString());
        }

        // now set up the refinement model
        refinementmodel = new RefinementModel(assembly);
    }

    /**
     * compute real space target value, also fills in atomic derivatives
     *
     * @return target value sum over all data sets.
     */
    public double computeRealSpaceTarget() {
        double xyz[] = new double[3];
        double uvw[] = new double[3];
        double grad[] = new double[3];
        double scalar[][][] = new double[4][4][4];

        // Zero out the realSpaceTarget energy.
        realSpaceEnergy = 0.0;
        // Zero out the realSpacedUdL energy.
        realSpacedUdL = 0.0;
        // Initialize gradient to zero; allocate space if necessary.
        int nAtoms = refinementmodel.atomArray.length;
        if (realSpaceGradient == null || realSpaceGradient.length < nAtoms * 3) {
            realSpaceGradient = new double[nAtoms * 3];
        } else {
            int nGrad = nAtoms * 3;
            for (int i = 0; i < nGrad; i++) {
                realSpaceGradient[i] = 0;
            }
        }
        // Initialize dUdXdL to zero; allocate space if necessary.
        if (realSpacedUdXdL == null || realSpacedUdXdL.length < nAtoms * 3) {
            realSpacedUdXdL = new double[nAtoms * 3];
        } else {
            int nGrad = nAtoms * 3;
            for (int i = 0; i < nGrad; i++) {
                realSpacedUdXdL[i] = 0;
            }
        }

        for (int i = 0; i < n; i++) {
            double sum = 0.0;
            TriCubicSpline spline = new TriCubicSpline();
<<<<<<< HEAD
            Atom[] refinementAtoms = refinementmodel.getAtomArray();
            for (Atom a : refinementAtoms) {
                if (dLambda && !a.applyLambda()) {
                    continue;
                }

=======
            int index = -1;
            for (Atom a : refinementmodel.atomArray) {
                index++;
>>>>>>> 06fe3eb0
                if (!a.getUse()) {
                    continue;
                }
                double lambdai = 1.0;
                double dUdL = 0.0;
                if (lambdaTerm && a.applyLambda()) {
                    lambdai = lambda;
                    dUdL = 1.0;
                }

                a.getXYZ(xyz);
                a.setXYZGradient(0.0, 0.0, 0.0);
                crystal[i].toFractionalCoordinates(xyz, uvw);

                // Logic to find atom in 3d scalar field box
                final double frx = refinementdata[i].ni[0] * uvw[0];
                final int ifrx = ((int) Math.floor(frx)) - refinementdata[i].ori[0];
                final double dfrx = frx - Math.floor(frx);

                final double fry = refinementdata[i].ni[1] * uvw[1];
                final int ifry = ((int) Math.floor(fry)) - refinementdata[i].ori[1];
                final double dfry = fry - Math.floor(fry);

                final double frz = refinementdata[i].ni[2] * uvw[2];
                final int ifrz = ((int) Math.floor(frz)) - refinementdata[i].ori[2];
                final double dfrz = frz - Math.floor(frz);

                if (!refinementdata[i].periodic) {
                    if (ifrx - 1 < 0 || ifrx + 2 > refinementdata[i].ext[0]
                            || ifry - 1 < 0 || ifry + 2 > refinementdata[i].ext[1]
                            || ifrz - 1 < 0 || ifrz + 2 > refinementdata[i].ext[2]) {
                        logger.warning("atom: " + a.toString() + " is outside the scalar field box! Ignoring...");
                        continue;
                    }
                }

                // fill in scalar 4x4 array for interpolation
                int uii, vii, wii;
                for (int ui = ifrx - 1; ui < ifrx + 3; ui++) {
                    uii = ui - (ifrx - 1);
                    int pui = Crystal.mod(ui, refinementdata[i].ext[0]);
                    for (int vi = ifry - 1; vi < ifry + 3; vi++) {
                        vii = vi - (ifry - 1);
                        int pvi = Crystal.mod(vi, refinementdata[i].ext[1]);
                        for (int wi = ifrz - 1; wi < ifrz + 3; wi++) {
                            wii = wi - (ifrz - 1);
                            int pwi = Crystal.mod(wi, refinementdata[i].ext[2]);

                            if (refinementdata[i].periodic) {
                                scalar[uii][vii][wii] = refinementdata[i].getDataIndex(pui, pvi, pwi);
                            } else {
                                scalar[uii][vii][wii] = refinementdata[i].getDataIndex(ui, vi, wi);
                            }
                        }
                    }
                }

                // scale and interpolate
                double scale;
                double scaledUdL;
                if (dataname == null) {
                    scale = -1.0 * lambdai * a.getAtomType().atomicWeight;
                    scaledUdL = -1.0 * dUdL * a.getAtomType().atomicWeight;
                } else {
                    scale = -1.0 * lambdai * dataname[i].weight * a.getAtomType().atomicWeight;
                    scaledUdL = -1.0 * dUdL * dataname[i].weight * a.getAtomType().atomicWeight;
                }
                double val = spline.spline(dfrx, dfry, dfrz, scalar, grad);
                sum += scale * val;
                realSpacedUdL += scaledUdL * val;

                grad[0] = grad[0] * refinementdata[i].ni[0];
                grad[1] = grad[1] * refinementdata[i].ni[1];
                grad[2] = grad[2] * refinementdata[i].ni[2];
                // transpose of toFractional
                xyz[0] = grad[0] * crystal[i].A00 + grad[1] * crystal[i].A01 + grad[2] * crystal[i].A02;
                xyz[1] = grad[0] * crystal[i].A10 + grad[1] * crystal[i].A11 + grad[2] * crystal[i].A12;
                xyz[2] = grad[0] * crystal[i].A20 + grad[1] * crystal[i].A21 + grad[2] * crystal[i].A22;

                int gradIndex = index * 3;
                int gx = gradIndex;
                int gy = gradIndex + 1;
                int gz = gradIndex + 2;
                realSpaceGradient[gx] += scale * xyz[0];
                realSpaceGradient[gy] += scale * xyz[1];
                realSpaceGradient[gz] += scale * xyz[2];
                realSpacedUdXdL[gx] += scaledUdL * xyz[0];
                realSpacedUdXdL[gy] += scaledUdL * xyz[1];
                realSpacedUdXdL[gz] += scaledUdL * xyz[2];

            }
            refinementdata[i].densityscore = sum;
        }

        for (int i = 0; i < n; i++) {
            realSpaceEnergy += refinementdata[i].densityscore;
        }

        int index = -1;
        for (Atom a : refinementmodel.atomArray) {
            index++;
            int gradIndex = index * 3;
            int gx = gradIndex;
            int gy = gradIndex + 1;
            int gz = gradIndex + 2;
            a.addToXYZGradient(realSpaceGradient[gx], realSpaceGradient[gy], realSpaceGradient[gz]);
        }

        return realSpaceEnergy;
    }

    public double getRealSpaceEnergy() {
        return realSpaceEnergy;
    }

    public double getdEdL() {
        return realSpacedUdL;
    }

    public double[] getRealSpaceGradient(double gradient[]) {
        int nAtoms = refinementmodel.atomArray.length;
        if (gradient == null || gradient.length < nAtoms * 3) {
            gradient = new double[nAtoms * 3];
        }
        for (int i = 0; i < nAtoms * 3; i++) {
            gradient[i] += realSpaceGradient[i];
        }
        return gradient;
    }

    public double[] getdEdXdL(double gradient[]) {
        int nAtoms = refinementmodel.atomArray.length;
        if (gradient == null || gradient.length < nAtoms * 3) {
            gradient = new double[nAtoms * 3];
        }
        for (int i = 0; i < nAtoms * 3; i++) {
            gradient[i] += realSpacedUdXdL[i];
        }
        return gradient;
    }

    /**
     * Set the current value of the state variable.
     *
     * @param lambda a double.
     */
    protected void setLambda(double lambda) {
        this.lambda = lambda;
    }

    /**
     * {@inheritDoc}
     */
    @Override
    public Atom[] getAtomArray() {
        return refinementmodel.getAtomArray();
    }

    /**
     * {@inheritDoc}
     */
    @Override
    public ArrayList<ArrayList<Residue>> getAltResidues() {
        return refinementmodel.altResidues;
    }

    /**
     * {@inheritDoc}
     */
    @Override
    public ArrayList<ArrayList<Molecule>> getAltMolecules() {
        return refinementmodel.altMolecules;
    }

    /**
     * {@inheritDoc}
     */
    @Override
    public MolecularAssembly[] getMolecularAssembly() {
        return assembly;
    }

    /**
     * {@inheritDoc}
     */
    @Override
    public RefinementModel getRefinementModel() {
        return refinementmodel;
    }

    /**
     * {@inheritDoc}
     */
    @Override
    public double getWeight() {
        return xweight;
    }

    /**
     * {@inheritDoc}
     */
    @Override
    public void setWeight(double weight) {
        this.xweight = weight;
    }

    /**
     * {@inheritDoc}
     */
    @Override
    public String printOptimizationHeader() {
        return "Density score";
    }

    /**
     * {@inheritDoc}
     */
    @Override
    public String printOptimizationUpdate() {
        StringBuilder sb = new StringBuilder();
        for (int i = 0; i < n; i++) {
            sb.append(String.format("%6.2f ", refinementdata[i].densityscore));
        }
        return sb.toString();
    }

    /**
     * {@inheritDoc}
     */
    @Override
    public String printEnergyUpdate() {
        StringBuilder sb = new StringBuilder();
        for (int i = 0; i < n; i++) {
            sb.append(String.format("     dataset %d (weight: %5.1f): chemical energy: %8.2f density score: %8.2f\n",
                    i + 1,
                    dataname[i].weight,
                    assembly[0].getPotentialEnergy().getTotalEnergy(),
                    dataname[i].weight * refinementdata[i].densityscore));
        }
        return sb.toString();
    }
}<|MERGE_RESOLUTION|>--- conflicted
+++ resolved
@@ -267,7 +267,8 @@
         // Zero out the realSpacedUdL energy.
         realSpacedUdL = 0.0;
         // Initialize gradient to zero; allocate space if necessary.
-        int nAtoms = refinementmodel.atomArray.length;
+        Atom[] refinementAtomArray = refinementmodel.getAtomArray();
+        int nAtoms = refinementAtomArray.length;
         if (realSpaceGradient == null || realSpaceGradient.length < nAtoms * 3) {
             realSpaceGradient = new double[nAtoms * 3];
         } else {
@@ -289,18 +290,11 @@
         for (int i = 0; i < n; i++) {
             double sum = 0.0;
             TriCubicSpline spline = new TriCubicSpline();
-<<<<<<< HEAD
-            Atom[] refinementAtoms = refinementmodel.getAtomArray();
-            for (Atom a : refinementAtoms) {
-                if (dLambda && !a.applyLambda()) {
-                    continue;
-                }
-
-=======
             int index = -1;
-            for (Atom a : refinementmodel.atomArray) {
+            
+            
+            for (Atom a : refinementAtomArray) {
                 index++;
->>>>>>> 06fe3eb0
                 if (!a.getUse()) {
                     continue;
                 }
@@ -400,7 +394,7 @@
         }
 
         int index = -1;
-        for (Atom a : refinementmodel.atomArray) {
+        for (Atom a : refinementAtomArray) {
             index++;
             int gradIndex = index * 3;
             int gx = gradIndex;
@@ -421,7 +415,7 @@
     }
 
     public double[] getRealSpaceGradient(double gradient[]) {
-        int nAtoms = refinementmodel.atomArray.length;
+        int nAtoms = refinementmodel.getAtomArray().length;
         if (gradient == null || gradient.length < nAtoms * 3) {
             gradient = new double[nAtoms * 3];
         }
@@ -432,7 +426,7 @@
     }
 
     public double[] getdEdXdL(double gradient[]) {
-        int nAtoms = refinementmodel.atomArray.length;
+        int nAtoms = refinementmodel.getAtomArray().length;
         if (gradient == null || gradient.length < nAtoms * 3) {
             gradient = new double[nAtoms * 3];
         }
