--- conflicted
+++ resolved
@@ -174,10 +174,6 @@
   private int modelsRead = 1;
   /** Tracks output MODEL numbers. Unused if below zero. */
   private int modelsWritten = -1;
-<<<<<<< HEAD
-  private String versionFileName;
-
-=======
   /** Replicates vector dimensions if saving as expanded. */
   private int[] lmn = new int[]{1,1,1};
   /** Replicates vector along a-axis. */
@@ -186,7 +182,8 @@
   private int m = 0;
   /** Replicates vector along c-axis. */
   private int n = 0;
->>>>>>> 93c5ffda
+  private String versionFileName;
+
   private final File readFile;
   private List<String> remarkLines = Collections.emptyList();
   private double lastReadLambda = Double.NaN;
@@ -504,7 +501,6 @@
 
   /** Parse the PDB File */
   @Override
-  @SuppressWarnings("fallthrough")
   public boolean readFile() {
     remarkLines = new ArrayList<>();
     // First atom is #1, to match xyz file format
@@ -1344,7 +1340,6 @@
   }
 
   /** {@inheritDoc} */
-  @SuppressWarnings("fallthrough")
   @Override
   public boolean readNext(boolean resetPosition, boolean print, boolean parse) {
     modelsRead = resetPosition ? 1 : modelsRead + 1;
@@ -1615,14 +1610,6 @@
     this.modelsWritten = modelsWritten;
   }
 
-  public void setLMN(int[] lmn) {
-    if(lmn[0] >= 1 && lmn[1] >= 1 && lmn[2] >= 1){
-      this.lmn = lmn;
-    }else{
-      // Provided dimensions are not handled. Revert to P1.
-      this.lmn = new int[]{1,1,1};
-    }
-  }
   /**
    * setSymOp.
    *
@@ -1666,30 +1653,17 @@
         logger.info(format(" Save failed for %s", activeMolecularAssembly));
         return false;
       } else {
-        for(int l = 0; l < lmn[0]; l++) {
-          for(int m = 0; m < lmn[1]; m++) {
-            for(int n = 0; n < lmn[2]; n++) {
-              for (int i = 0; i < nSymOps; i++) {
-                this.l = l;
-                this.m = m;
-                this.n = n;
-                if(l == 0 && m == 0 && n == 0 && i == 0){
-                  continue;
-                }else{
-                  nSymOp = i;
-                }
-                for (Polymer polymer : polymers) {
-                  Character chainID = Polymer.CHAIN_IDS.charAt(chainCount++);
-                  polymer.setChainID(chainID);
-                  polymer.setSegID(chainID.toString());
-                }
-                writeEnd = i == nSymOps - 1;
-                if (!writeFile(file, true, false, writeEnd)) {
-                  logger.info(format(" Save failed for %s", activeMolecularAssembly));
-                  return false;
-                }
-              }
-            }
+        for (int i = 1; i < nSymOps; i++) {
+          nSymOp = i;
+          for (Polymer polymer : polymers) {
+            Character chainID = Polymer.CHAIN_IDS.charAt(chainCount++);
+            polymer.setChainID(chainID);
+            polymer.setSegID(chainID.toString());
+          }
+          writeEnd = i == nSymOps - 1;
+          if (!writeFile(file, true, false, writeEnd)) {
+            logger.info(format(" Save failed for %s", activeMolecularAssembly));
+            return false;
           }
         }
       }
@@ -1741,9 +1715,9 @@
   /**
    * writeFile
    *
-   * @param saveFile a {@link File} object to save to.
+   * @param saveFile a {@link java.io.File} object to save to.
    * @param append Whether to append to saveFile (vs over-write).
-   * @param toExclude A {@link Set} of {@link Atom}s to exclude
+   * @param toExclude A {@link java.util.Set} of {@link ffx.potential.bonded.Atom}s to exclude
    *     from writing.
    * @param writeEnd True if this is the final model.
    * @param versioning True if the file being saved to should be versioned. False if the file
@@ -1785,7 +1759,6 @@
     if (!append) {
       if (versioning) {
         newFile = version(saveFile);
-        versionFileName = newFile.getName();
       }
     } else if (modelsWritten >= 0) {
       model = new StringBuilder(format("MODEL     %-4d", ++modelsWritten));
@@ -1843,11 +1816,6 @@
         Crystal crystal = activeMolecularAssembly.getCrystal();
         if (crystal != null && !crystal.aperiodic()) {
           Crystal c = crystal.getUnitCell();
-          if(lmn[0] > 1 || lmn[1] > 1 || lmn[2] > 1){
-            c.a *= lmn[0];
-            c.b *= lmn[1];
-            c.c *= lmn[2];
-          }
           bw.write(c.toCRYST1());
         }
       } else if (nSymOp == 0) {
@@ -1855,7 +1823,7 @@
         Crystal crystal = activeMolecularAssembly.getCrystal();
         if (crystal != null && !crystal.aperiodic()) {
           Crystal c = crystal.getUnitCell();
-          Crystal p1 = new Crystal(c.a * lmn[0], c.b * lmn[1], c.c * lmn[2], c.alpha, c.beta, c.gamma, "P1");
+          Crystal p1 = new Crystal(c.a, c.b, c.c, c.alpha, c.beta, c.gamma, "P1");
           bw.write(p1.toCRYST1());
         }
       }
@@ -1885,7 +1853,6 @@
       // =============================================================================
       int serNum = 1;
       Polymer[] polymers = activeMolecularAssembly.getChains();
-      boolean noCys = false;
       if (polymers != null) {
         for (Polymer polymer : polymers) {
           List<Residue> residues = polymer.getResidues();
@@ -1894,31 +1861,24 @@
               List<Atom> cysAtoms = residue.getAtomList().stream()
                   .filter(a -> !atomExclusions.contains(a)).toList();
               Atom SG1 = null;
-              if(cysAtoms.size() == 0){
-                noCys = true;
-              }
               for (Atom atom : cysAtoms) {
-
                 String atName = atom.getName().toUpperCase();
                 if (atName.equals("SG") || atName.equals("SH")
                     || atom.getAtomType().atomicNumber == 16) {
                   SG1 = atom;
                   break;
                 }
-
               }
-              if(!noCys){
-                List<Bond> bonds = SG1.getBonds();
-                for (Bond bond : bonds) {
-                  Atom SG2 = bond.get1_2(SG1);
-                  if (SG2.getAtomType().atomicNumber == 16 && !atomExclusions.contains(SG2)) {
-                    if (SG1.getIndex() < SG2.getIndex()) {
-                      bond.energy(false);
-                      bw.write(format("SSBOND %3d CYS %1s %4s    CYS %1s %4s %36s %5.2f\n", serNum++,
-                              SG1.getChainID().toString(), Hybrid36.encode(4, SG1.getResidueNumber()),
-                              SG2.getChainID().toString(), Hybrid36.encode(4, SG2.getResidueNumber()), "",
-                              bond.getValue()));
-                    }
+              List<Bond> bonds = SG1.getBonds();
+              for (Bond bond : bonds) {
+                Atom SG2 = bond.get1_2(SG1);
+                if (SG2.getAtomType().atomicNumber == 16 && !atomExclusions.contains(SG2)) {
+                  if (SG1.getIndex() < SG2.getIndex()) {
+                    bond.energy(false);
+                    bw.write(format("SSBOND %3d CYS %1s %4s    CYS %1s %4s %36s %5.2f\n", serNum++,
+                        SG1.getChainID().toString(), Hybrid36.encode(4, SG1.getResidueNumber()),
+                        SG2.getChainID().toString(), Hybrid36.encode(4, SG2.getResidueNumber()), "",
+                        bond.getValue()));
                   }
                 }
               }
@@ -2376,10 +2336,9 @@
      * sb would continue to be > 80 characters long, resulting in broken PDB files
      *
      * #3: It may be wiser to have XYZ coordinates result in shutdown, not
-     * truncation of coordinates.
-     *
-     * #4: Excessive B-factors aren't much of an issue; if the B-factor is past 999.99,
-     * that's the difference between "density extends to Venus" and "density extends to Pluto".
+     * truncation of coordinates. #4: Excessive B-factors aren't much of an
+     * issue; if the B-factor is past 999.99, that's the difference between
+     * "density extends to Venus" and "density extends to Pluto".
      */
     StringBuilder decimals = new StringBuilder();
     for (int i = 0; i < 3; i++) {
@@ -2450,10 +2409,6 @@
     }
   }
 
-  public String getVersionFileName() {
-    return versionFileName;
-  }
-
   /** PDB records that are recognized. */
   private enum Record {
     ANISOU, ATOM, CONECT, CRYST1, DBREF, END, MODEL, ENDMDL, HELIX, HETATM, LINK, MTRIX1, MTRIX2, MTRIX3, MODRES, SEQRES, SHEET, SSBOND, REMARK
