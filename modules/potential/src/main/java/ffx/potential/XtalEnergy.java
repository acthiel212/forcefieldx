/**
 * Title: Force Field X.
 *
 * Description: Force Field X - Software for Molecular Biophysics.
 *
 * Copyright: Copyright (c) Michael J. Schnieders 2001-2015.
 *
 * This file is part of Force Field X.
 *
 * Force Field X is free software; you can redistribute it and/or modify it
 * under the terms of the GNU General Public License version 3 as published by
 * the Free Software Foundation.
 *
 * Force Field X is distributed in the hope that it will be useful, but WITHOUT
 * ANY WARRANTY; without even the implied warranty of MERCHANTABILITY or FITNESS
 * FOR A PARTICULAR PURPOSE. See the GNU General Public License for more
 * details.
 *
 * You should have received a copy of the GNU General Public License along with
 * Force Field X; if not, write to the Free Software Foundation, Inc., 59 Temple
 * Place, Suite 330, Boston, MA 02111-1307 USA
 *
 * Linking this library statically or dynamically with other modules is making a
 * combined work based on this library. Thus, the terms and conditions of the
 * GNU General Public License cover the whole combination.
 *
 * As a special exception, the copyright holders of this library give you
 * permission to link this library with independent modules to produce an
 * executable, regardless of the license terms of these independent modules, and
 * to copy and distribute the resulting executable under terms of your choice,
 * provided that you also meet, for each linked independent module, the terms
 * and conditions of the license of that module. An independent module is a
 * module which is not derived from or based on this library. If you modify this
 * library, you may extend this exception to your version of the library, but
 * you are not obligated to do so. If you do not wish to do so, delete this
 * exception statement from your version.
 */
package ffx.potential;

import java.util.logging.Logger;

import ffx.crystal.Crystal;
import ffx.numerics.Potential;
import ffx.potential.bonded.Atom;

import static ffx.crystal.SpaceGroup.CrystalSystem.CUBIC;
import static ffx.crystal.SpaceGroup.CrystalSystem.HEXAGONAL;
import static ffx.crystal.SpaceGroup.CrystalSystem.MONOCLINIC;
import static ffx.crystal.SpaceGroup.CrystalSystem.ORTHORHOMBIC;
import static ffx.crystal.SpaceGroup.CrystalSystem.TETRAGONAL;
import static ffx.crystal.SpaceGroup.CrystalSystem.TRICLINIC;
import static ffx.crystal.SpaceGroup.CrystalSystem.TRIGONAL;

/**
 * This class computes the energy and Cartesian coordinate gradient, plus finite
 * difference derivatives of lattice parameters.
 *
 * @author Jooyeon Park
 */
public class XtalEnergy implements Potential {

    /**
     * The logger.
     */
    private static final Logger logger = Logger.getLogger(XtalEnergy.class.getName());

    private final ForceFieldEnergy forceFieldEnergy;
    private final Atom activeAtoms[];
    private final int nActive;

    private final double xyz[];
    private final double gr[];
    private final int nParams;

    private final Crystal crystal;
    private final VARIABLE_TYPE type[];
    private final double mass[];
    private final Crystal unitCell;
    private double scaling[];
    private double totalEnergy;

    public XtalEnergy(ForceFieldEnergy forceFieldEnergy, MolecularAssembly molecularAssembly) {
        this.forceFieldEnergy = forceFieldEnergy;
        Atom atoms[] = molecularAssembly.getAtomArray();
        int nAtoms = atoms.length;

        int n = 0;
        for (int i = 0; i < nAtoms; i++) {
            Atom a = atoms[i];
            if (a.isActive()) {
                n++;
            }
        }
        nActive = n;

        activeAtoms = new Atom[nActive];
        int index = 0;
        for (int i = 0; i < nAtoms; i++) {
            Atom a = atoms[i];
            if (a.isActive()) {
                activeAtoms[index++] = a;
            }
        }

        nParams = 3 * nActive + 6;
        crystal = forceFieldEnergy.getCrystal();
        unitCell = crystal.getUnitCell();
        xyz = new double[3 * nActive];
        gr = new double[3 * nActive];
        type = new VARIABLE_TYPE[nParams];
        mass = new double[nParams];

        index = 0;
        for (int i = 0; i < nActive; i++) {
            double m = activeAtoms[i].getMass();
            mass[index] = m;
            mass[index + 1] = m;
            mass[index + 2] = m;
            type[index] = VARIABLE_TYPE.X;
            type[index + 1] = VARIABLE_TYPE.Y;
            type[index + 2] = VARIABLE_TYPE.Z;
            index += 3;
        }
        for (int i = nActive * 3; i < nActive * 3 + 6; i++) {
            mass[i] = 1.0;
            type[i] = VARIABLE_TYPE.OTHER;
        }
    }

    @Override
    public double energy(double[] x) {
        /**
         * Un-scale coordinates if applicable.
         */
        if (scaling != null) {
            for (int i = 0; i < nParams; i++) {
                x[i] /= scaling[i];
            }
        }

        /**
         * Set atomic coordinates & lattice parameters.
         */
        setCoordinates(x);

        totalEnergy = forceFieldEnergy.energy(false, false);

        /**
         * Scale coordinates if applicable.
         */
        if (scaling != null) {
            for (int i = 0; i < nParams; i++) {
                x[i] *= scaling[i];
            }
        }

        return totalEnergy;

    }

    @Override
    public double energyAndGradient(double[] x, double[] g) {
        /**
         * Un-scale coordinates if applicable.
         */
        if (scaling != null) {
            for (int i = 0; i < nParams; i++) {
                x[i] /= scaling[i];
            }
        }

        /**
         * Set atomic coordinates & lattice parameters.
         */
        setCoordinates(x);

        /**
         * Calculate system energy and Cartesian coordinate gradient.
         */
        double e = forceFieldEnergy.energyAndGradient(xyz, gr);

        /**
         * Both coordinates and gradient are scaled if applicable.
         */
        packGradient(x, g);

        /**
         * Calculate finite-difference partial derivatives of lattice
         * parameters.
         */
        unitCellParameterDerivatives(x, g);

        totalEnergy = e;

        return totalEnergy;

    }

    /**
     *
     * @param x
     * @param g
     */
    private void unitCellParameterDerivatives(double x[], double g[]) {

        double eps = 1.0e-5;
        double deps = Math.toDegrees(eps);

        double a = unitCell.a;
        double b = unitCell.b;
        double c = unitCell.c;
        double alpha = unitCell.alpha;
        double beta = unitCell.beta;
        double gamma = unitCell.gamma;

        int index = 3 * nActive;
        switch (crystal.spaceGroup.crystalSystem) {
            case TRICLINIC:
                g[index] = finiteDifference(x, index, eps);
                index++;
                g[index] = finiteDifference(x, index, eps);
                index++;
                g[index] = finiteDifference(x, index, eps);
                index++;
                g[index] = finiteDifference(x, index, deps);
                index++;
                g[index] = finiteDifference(x, index, deps);
                index++;
                g[index] = finiteDifference(x, index, deps);
                break;
            case MONOCLINIC:
                // alpha == gamma == 90.0
                g[index] = finiteDifference(x, index, eps);
                index++;
                g[index] = finiteDifference(x, index, eps);
                index++;
                g[index] = finiteDifference(x, index, eps);
                index++;
                g[index] = 0.0;
                index++;
                g[index] = finiteDifference(x, index, deps);
                index++;
                g[index] = 0.0;
                break;
            case ORTHORHOMBIC:
                // alpha == beta == gamma == 90.0
                g[index] = finiteDifference(x, index, eps);
                index++;
                g[index] = finiteDifference(x, index, eps);
                index++;
                g[index] = finiteDifference(x, index, eps);
                index++;
                g[index] = 0.0;
                index++;
                g[index] = 0.0;
                index++;
                g[index] = 0.0;
                break;
            case TETRAGONAL:
                // a == b && alpha == beta == gamma == 90.0
                g[index] = finiteDifference2(x, index, index + 1, eps);
                index++;
                g[index] = g[index - 1];
                index++;
                g[index] = finiteDifference(x, index, eps);
                index++;
                g[index] = 0.0;
                index++;
                g[index] = 0.0;
                index++;
                g[index] = 0.0;
                break;
            case TRIGONAL:
                if (a == b && b == c && alpha == beta && beta == gamma) {
                    // Rhombohedral axes, primitive cell.
                    g[index] = finiteDifference3(x, index, index + 1, index + 2, eps);
                    index++;
                    g[index] = g[index - 1];
                    index++;
                    g[index] = g[index - 2];
                    index++;
                    g[index] = finiteDifference3(x, index, index + 1, index + 2, deps);
                    index++;
                    g[index] = g[index - 1];
                    index++;
                    g[index] = g[index - 2];

                } else if (a == b && alpha == 90.0 && beta == 90.0 && gamma == 120.0) {
                    // Hexagonal axes, triple obverse cell.
                    g[index] = finiteDifference2(x, index, index + 1, eps);
                    index++;
                    g[index] = g[index - 1];
                    index++;
                    g[index] = finiteDifference(x, index, eps);
                    index++;
                    g[index] = 0.0;
                    index++;
                    g[index] = 0.0;
                    index++;
                    g[index] = 0.0;

                }
                break;
            case HEXAGONAL:
                // a == b && alpha == beta == 90.0 && gamma == 120.0
                g[index] = finiteDifference2(x, index, index + 1, eps);
                index++;
                g[index] = g[index - 1];
                index++;
                g[index] = finiteDifference(x, index, eps);
                index++;
                g[index] = 0.0;
                index++;
                g[index] = 0.0;
                index++;
                g[index] = 0.0;
                break;
            case CUBIC:
                // a == b == c && alpha == beta == gamma == 90.0
                g[index] = finiteDifference3(x, index, index + 1, index + 2, eps);
                index++;
                g[index] = g[index - 1];
                index++;
                g[index] = g[index - 2];
                index++;
                g[index] = 0.0;
                index++;
                g[index] = 0.0;
                index++;
                g[index] = 0.0;
                break;
        }
        /**
         * Scale finite-difference partial derivatives of lattice parameters.
         */
        if (scaling != null) {
            index = 3 * nActive;
            g[index] /= scaling[index];
            index++;
            g[index] /= scaling[index];
            index++;
            g[index] /= scaling[index];
            index++;
            g[index] /= scaling[index];
            index++;
            g[index] /= scaling[index];
            index++;
            g[index] /= scaling[index];
        }
    }

    /**
     * Calculate finite-difference derivative for any parameter.
     */
    private double finiteDifference(double[] x, int index, double eps) {
        double scale = 1.0;
        if (scaling != null) {
            scale = scaling[index];
        }
        double xoriginal = x[index];
        double param = x[index] / scale;

        x[index] = (param + eps / 2.0) * scale;
        double ePlus = energy(x);
        x[index] = (param - eps / 2.0) * scale;
        double eMinus = energy(x);

        x[index] = xoriginal;

        return (ePlus - eMinus) / eps;
    }

    /**
     *
     * @param x
     * @param index1
     * @param index2
     * @param eps
     * @return
     */
    private double finiteDifference2(double[] x, int index1, int index2, double eps) {
        double scale1 = 1.0;
        double scale2 = 1.0;

        if (scaling != null) {
            scale1 = scaling[index1];
            scale2 = scaling[index2];
        }

        double param1 = x[index1] / scale1;
        double param2 = x[index2] / scale2;

        x[index1] = (param1 + eps / 2.0) * scale1;
        x[index2] = (param2 + eps / 2.0) * scale2;
        double ePlus = energy(x);
        x[index1] = (param1 - eps / 2.0) * scale1;
        x[index2] = (param2 - eps / 2.0) * scale2;
        double eMinus = energy(x);

        x[index1] = param1 * scale1;
        x[index2] = param2 * scale2;

        return (ePlus - eMinus) / eps;
    }

    /**
     *
     * @param x
     * @param index1
     * @param index2
     * @param index3
     * @param eps
     * @return
     */
    private double finiteDifference3(double[] x, int index1, int index2, int index3, double eps) {
        double scale1 = 1.0;
        double scale2 = 1.0;
        double scale3 = 1.0;

        if (scaling != null) {
            scale1 = scaling[index1];
            scale2 = scaling[index2];
            scale3 = scaling[index3];
        }

        double param1 = x[index1] / scale1;
        double param2 = x[index2] / scale2;
        double param3 = x[index3] / scale3;

        x[index1] = (param1 + eps / 2.0) * scale1;
        x[index2] = (param2 + eps / 2.0) * scale2;
        x[index3] = (param3 + eps / 2.0) * scale3;
        double ePlus = energy(x);
        x[index1] = (param1 - eps / 2.0) * scale1;
        x[index2] = (param2 - eps / 2.0) * scale2;
        x[index3] = (param3 - eps / 2.0) * scale3;
        double eMinus = energy(x);

        x[index1] = param1 * scale1;
        x[index2] = param2 * scale2;
        x[index2] = param2 * scale2;

        return (ePlus - eMinus) / eps;
    }

    /**
     * Apply scaling for the optimizer if applicable.
     *
     * @param x
     * @param g
     */
    private void packGradient(double x[], double g[]) {
        // Scale fractional coordinates and gradient.
        if (scaling != null) {
            int len = x.length;
            for (int i = 0; i < len; i++) {
                g[i] /= scaling[i];
                x[i] *= scaling[i];
            }
        }

    }

    /**
     * Sets atomic coordinates and lattice parameters.
     *
     * @param x First 3*nActive parameters are coordinates, next 6 are x
     * parameters.
     */
    private void setCoordinates(double x[]) {
        assert (x != null);

        int index = nActive * 3;
        double a = x[index];
        double b = x[index + 1];
        double c = x[index + 2];
        double alpha = x[index + 3];
        double beta = x[index + 4];
        double gamma = x[index + 5];

        switch (crystal.spaceGroup.crystalSystem) {
            case TRICLINIC:
                break;
            case MONOCLINIC:
                // alpha == gamma == 90.0
                alpha = 90.0;
                gamma = 90.0;
                break;
            case ORTHORHOMBIC:
                // alpha == beta == gamma == 90.0
                alpha = 90.0;
                beta = 90.0;
                gamma = 90.0;
                break;
            case TETRAGONAL:
                // a == b && alpha == beta == gamma == 90.0
                double temp = (a + b) / 2.0;
                a = temp;
                b = temp;
                alpha = 90.0;
                beta = 90.0;
                gamma = 90.0;
                break;
            case TRIGONAL:
                if (a == b && b == c && alpha == beta && beta == gamma) {
                    temp = (a + b + c) / 3.0;
                    a = temp;
                    b = temp;
                    c = temp;
                    temp = (alpha + beta + gamma) / 3.0;
                    alpha = temp;
                    beta = temp;
                    gamma = temp;
                } else if (a == b && alpha == 90.0 && beta == 90.0 && gamma == 120.0) {
                    // Hexagonal axes, triple obverse cell.
                    temp = (a + b) / 2.0;
                    a = temp;
                    b = temp;
                    alpha = 90.0;
                    beta = 90.0;
                    gamma = 120.0;
                }
                break;
            case HEXAGONAL:
                // a == b && alpha == beta == 90.0 && gamma == 120.0
                temp = (a + b) / 2.0;
                a = temp;
                b = temp;
                alpha = 90.0;
                beta = 90.0;
                gamma = 120.0;
                break;
            case CUBIC:
                // a == b == c && alpha == beta == gamma == 90.0
                temp = (a + b + c) / 3.0;
                a = temp;
                b = temp;
                c = temp;
                alpha = 90.0;
                beta = 90.0;
                gamma = 90.0;
                break;
        }
        crystal.changeUnitCellParameters(a, b, c, alpha, beta, gamma);
        forceFieldEnergy.setCrystal(crystal);

        index = 0;
        for (int i = 0; i < nActive; i++) {
            Atom atom = activeAtoms[i];
            double xx = x[index];
            double yy = x[index + 1];
            double zz = x[index + 2];
            xyz[index] = xx;
            xyz[index + 1] = yy;
            xyz[index + 2] = zz;
            index += 3;
            atom.moveTo(xx, yy, zz);
        }
    }

    @Override
    public void setScaling(double[] scaling) {
        this.scaling = scaling;
    }

    @Override
    public double[] getScaling() {
        return scaling;
    }

    @Override
    public double[] getCoordinates(double[] x) {
        int n = getNumberOfVariables();
        if (x == null || x.length < n) {
            x = new double[n];
        }
        int index = 0;
        for (int i = 0; i < nActive; i++) {
            Atom a = activeAtoms[i];
            x[index] = a.getX();
            index++;
            x[index] = a.getY();
            index++;
            x[index] = a.getZ();
            index++;
        }
        x[index] = unitCell.a;
        index++;
        x[index] = unitCell.b;
        index++;
        x[index] = unitCell.c;
        index++;
        x[index] = unitCell.alpha;
        index++;
        x[index] = unitCell.beta;
        index++;
        x[index] = unitCell.gamma;
        return x;
    }

    @Override
    public double[] getMass() {
        return mass;
    }

    @Override
    public double getTotalEnergy() {
        return totalEnergy;
    }

    @Override
    public int getNumberOfVariables() {
        return nParams;
    }

    @Override
    public VARIABLE_TYPE[] getVariableTypes() {
        return type;
    }

    @Override
    public void setEnergyTermState(STATE state) {
        forceFieldEnergy.setEnergyTermState(state);
    }
<<<<<<< HEAD
    
    @Override
    public void reInit() {
        //logger.warning(String.format(" No reInit method defined for %s", XtalEnergy.class.toString()));
=======

    @Override
    public void setVelocity(double[] velocity) {
        throw new UnsupportedOperationException("Not supported yet.");
    }

    @Override
    public void setAcceleration(double[] acceleration) {
        throw new UnsupportedOperationException("Not supported yet.");
    }

    @Override
    public void setPreviousAcceleration(double[] previousAcceleration) {
        throw new UnsupportedOperationException("Not supported yet.");
    }

    @Override
    public double[] getVelocity(double[] velocity) {
        throw new UnsupportedOperationException("Not supported yet.");
    }

    @Override
    public double[] getAcceleration(double[] acceleration) {
        throw new UnsupportedOperationException("Not supported yet.");
    }

    @Override
    public double[] getPreviousAcceleration(double[] previousAcceleration) {
        throw new UnsupportedOperationException("Not supported yet.");
>>>>>>> 0948dce0
    }
}<|MERGE_RESOLUTION|>--- conflicted
+++ resolved
@@ -622,12 +622,11 @@
     public void setEnergyTermState(STATE state) {
         forceFieldEnergy.setEnergyTermState(state);
     }
-<<<<<<< HEAD
     
     @Override
     public void reInit() {
-        //logger.warning(String.format(" No reInit method defined for %s", XtalEnergy.class.toString()));
-=======
+        throw new UnsupportedOperationException(String.format(" No reInit method defined for %s", XtalEnergy.class.toString()));
+    }
 
     @Override
     public void setVelocity(double[] velocity) {
@@ -657,6 +656,5 @@
     @Override
     public double[] getPreviousAcceleration(double[] previousAcceleration) {
         throw new UnsupportedOperationException("Not supported yet.");
->>>>>>> 0948dce0
     }
 }