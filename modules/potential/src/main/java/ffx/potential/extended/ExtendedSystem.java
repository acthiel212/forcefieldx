--- conflicted
+++ resolved
@@ -75,7 +75,6 @@
  */
 public class ExtendedSystem {
 
-<<<<<<< HEAD
     private static final Logger logger = Logger.getLogger(ExtendedSystem.class.getName());
 
     private static final double THETA_MASS = 5.0; //Atomic Mass Units
@@ -102,6 +101,11 @@
      */
     public final int[] tautomerDirections;
     /**
+     * Array of AminoAcid3 initialized  to match the number of atoms in the system.
+     * Used to know how to apply vdW or electrostatic ESV terms for the atom.
+     */
+    public final AminoAcid3[] residueNames;
+    /**
      * Array of doubles that is initialized to match the number of atoms in the molecular assembly.
      * Only elements that match a titrating atom will have their lambda updated.
      */
@@ -116,15 +120,8 @@
      * Once reduced, will equal either dU_Titr/dLambda or dU_Taut/dLambda for specific ESV
      */
     private final SharedDouble[] esvVdwDerivs;
-
     private final SharedDouble[] esvPermElecDerivs;
     private final SharedDouble[] esvIndElecDerivs;
-    /**
-     * Array of AminoAcid3 initialized  to match the number of atoms in the system.
-     * Used to know how to apply vdW or electrostatic ESV terms for the atom.
-     */
-    public final AminoAcid3[] residueNames;
-
     /**
      * Extended Atoms
      */
@@ -215,6 +212,38 @@
     private final boolean fixTitrationState;
     private final boolean fixTautomerState;
     /**
+     * Current value of theta for each ESV.
+     */
+    final private double[] thetaPosition;
+    /**
+     * Current theta velocity for each ESV.
+     */
+    final private double[] thetaVelocity;
+    /**
+     * Current theta acceleration for each ESV.
+     */
+    final private double[] thetaAccel;
+    /**
+     * Mass of each theta particle. Different theta mass for each particle are not supported.
+     */
+    final private double[] thetaMassArray;
+    /**
+     * 3D array to store the titration and tautomer population states for each ESV
+     */
+    final private int[][][] esvHistogram;
+    final private double ASHrefEnergy;
+    final private double ASHlambdaIntercept;
+    final private double GLHrefEnergy;
+    final private double GLHlambdaIntercept;
+    /**
+     * Dynamics restart file.
+     */
+    File restartFile = null;
+    /**
+     * Filter to parse the dynamics restart file.
+     */
+    ESVFilter esvFilter = null;
+    /**
      * System PH.
      */
     private double constantSystemPh = 7.4;
@@ -222,36 +251,7 @@
      * Target system temperature.
      */
     private double currentTemperature = Constants.ROOM_TEMPERATURE;
-    /**
-     * Current value of theta for each ESV.
-     */
-    private double[] thetaPosition;
-    /**
-     * Current theta velocity for each ESV.
-     */
-    private double[] thetaVelocity;
-    /**
-     * Current theta acceleration for each ESV.
-     */
-    private double[] thetaAccel;
-    /**
-     * Mass of each theta particle. Different theta mass for each particle are not supported.
-     */
-    private double[] thetaMassArray;
-    /** Dynamics restart file. */
-    File restartFile = null;
-
-    /** Filter to parse the dynamics restart file. */
-    ESVFilter esvFilter = null;
-    /**
-     * 3D array to store the titration and tautomer population states for each ESV
-     */
-    private int[][][] esvHistogram;
-
-    private double ASHrefEnergy;
-    private double ASHlambdaIntercept;
-    private double GLHrefEnergy;
-    private double GLHlambdaIntercept;
+
     /**
      * Construct extended system with the provided configuration.
      *
@@ -277,207 +277,12 @@
         double initialTautomerLambda = properties.getDouble("lambda.tautomer.initial", 0.5);
         fixTitrationState = properties.getBoolean("fix.titration.lambda", false);
         fixTautomerState = properties.getBoolean("fix.tautomer.lambda", false);
-=======
-  private static final Logger logger = Logger.getLogger(ExtendedSystem.class.getName());
-
-  private static final double THETA_MASS = 5.0; //Atomic Mass Units
-
-  private static final double THETA_FRICTION = 5.0; // psec^-1
-
-  private static final double DISCR_BIAS = 1.0; // kcal/mol
-
-  private static final double LOG10 = log(10.0);
-  private static final int discrBiasIndex = 0;
-  private static final int pHBiasIndex = 1;
-  private static final int modelBiasIndex = 2;
-  private static final int dDiscr_dTitrIndex = 3;
-  private static final int dPh_dTitrIndex = 4;
-  private static final int dModel_dTitrIndex = 5;
-  private static final int dDiscr_dTautIndex = 6;
-  private static final int dPh_dTautIndex = 7;
-  private static final int dModel_dTautIndex = 8;
-  /**
-   * Array of ints that is initialized to match the number of atoms in the molecular assembly. 1
-   * indicates that the tautomer lambda direction is normal. -1 indicates that the tautomer lambda
-   * direction is reversed (1-x). 0 indicates that the atom is not a tautomerizing atom.
-   */
-  public final int[] tautomerDirections;
-  /**
-   * Array of doubles that is initialized to match the number of atoms in the molecular assembly.
-   * Only elements that match a titrating atom will have their lambda updated.
-   */
-  private final double[] titrationLambdas;
-  /**
-   * Array of doubles that is initialized to match the number of atoms in the molecular assembly.
-   * Only elements that match a tautomerizing atom will have their lambda updated.
-   */
-  private final double[] tautomerLambdas;
-  /**
-   * Shared double that is initialized to match the number of ESVs in the system. Once reduced, will
-   * equal either dU_Titr/dLambda or dU_Taut/dLambda for specific ESV
-   */
-  private final SharedDouble[] esvVdwDerivs;
-
-  private final SharedDouble[] esvPermElecDerivs;
-  private final SharedDouble[] esvIndElecDerivs;
-  /**
-   * Array of AminoAcid3 initialized  to match the number of atoms in the system. Used to know how to
-   * apply vdW or electrostatic ESV terms for the atom.
-   */
-  public final AminoAcid3[] residueNames;
-  /**
-   * MolecularAssembly instance.
-   */
-  private final MolecularAssembly molecularAssembly;
-  /**
-   * Titration Utils instance. This instance is the master copy that will be distributed to
-   * electrostatics classes when an Extended System is attached.
-   */
-  private final TitrationUtils titrationUtils;
-
-  /**
-   * Number of atoms in the molecular assembly. Since all protons are instantiated at start, this int
-   * will not change.
-   */
-  private final int nAtoms;
-  /**
-   * Number of ESVs attached to the molecular assembly. This number is the sum of tautomerizing +
-   * titrating ESVs.
-   */
-  private final int nESVs;
-  /**
-   * Number of titrating ESVs attached to the molecular assembly.
-   */
-  private final int nTitr;
-  /**
-   * Array of booleans that is initialized to match the number of atoms in the molecular assembly
-   * noting whether the atom is titrating. Note that any side chain atom that belongs to a titrating
-   * residue will be flagged as titrating for purposes of scaling electrostatic parameters.
-   */
-  private final boolean[] isTitrating;
-  /**
-   * Array of booleans that is initialized to match the number of atoms in the assembly to note
-   * whether an atom is specifically a titrating hydrogen.
-   */
-  private final boolean[] isTitratingHydrogen;
-  /**
-   * Array of booleans that is initialized to match the number of atoms in the molecular assembly
-   * noting whether the atom is tautomerizing. Note that any side chain atom that belongs to a
-   * tautomerizing residue will be flagged as tautomerizing for purposes of scaling electrostatic
-   * parameters.
-   */
-  private final boolean[] isTautomerizing;
-  /**
-   * Array of ints that is initialized to match the number of atoms in the molecular assembly.
-   * Elements correspond to residue index in the titratingResidueList. Only set for titrating
-   * residues, -1 otherwise.
-   */
-  private final int[] titrationIndexMap;
-  /**
-   * Array of ints that is initialized to match the number of atoms in the molecular assembly.
-   * Elements correspond to residue index in the tautomerizingResidueList. Only set for tautomerizing
-   * residues, -1 otherwise.
-   */
-  private final int[] tautomerIndexMap;
-  /**
-   * List of titrating residues.
-   */
-  private final List<Residue> titratingResidueList;
-  /**
-   * List of tautomerizing residues.
-   */
-  private final List<Residue> tautomerizingResidueList;
-  /**
-   * Concatenated list of titrating residues + tautomerizing residues.
-   */
-  private final List<Residue> extendedResidueList;
-  /**
-   * The system defined theta mass of the fictional particle. Used to fill theta mass array.
-   */
-  private final double thetaMass;
-  /**
-   * Friction for the ESV system
-   */
-  private final double thetaFriction;
-  /**
-   * Array of lambda values that matches residues in extendedResidueList
-   */
-  private final double[] extendedLambdas;
-  /**
-   * Descritizer Bias Magnitude. Default is 1 kcal/mol.
-   */
-  private final double titrBiasMag;
-  private final double tautBiasMag;
-  // Controls for turning of certain terms for testing.
-  private final boolean doVDW;
-  private final boolean doElectrostatics;
-  private final boolean doBias;
-  private final boolean doPolarization;
-  private final boolean fixTitrationState;
-  private final boolean fixTautomerState;
-  /**
-   * System PH.
-   */
-  private double constantSystemPh = 7.4;
-  /**
-   * Target system temperature.
-   */
-  private double currentTemperature = Constants.ROOM_TEMPERATURE;
-  /**
-   * Current value of theta for each ESV.
-   */
-  private double[] thetaPosition;
-  /**
-   * Current theta velocity for each ESV.
-   */
-  private double[] thetaVelocity;
-  /**
-   * Current theta acceleration for each ESV.
-   */
-  private double[] thetaAccel;
-  /**
-   * Mass of each theta particle. Different theta mass for each particle are not supported.
-   */
-  private double[] thetaMassArray;
-  /** Dynamics restart file. */
-  File restartFile = null;
-
-  /** Filter to parse the dynamics restart file. */
-  ESVFilter esvFilter = null;
-
-  private int[][][] esvHistogram;
-
-  /**
-   * Construct extended system with the provided configuration.
-   *
-   * @param mola a {@link MolecularAssembly} object.
-   */
-  public ExtendedSystem(MolecularAssembly mola, final File esvFile) {
-    this.molecularAssembly = mola;
-
-    ForceField forceField = mola.getForceField();
-    ForceFieldEnergy forceFieldEnergy = mola.getPotentialEnergy();
-    if (forceFieldEnergy == null) {
-      logger.severe("No potential energy found?");
-    }
-
-    CompositeConfiguration properties = molecularAssembly.getProperties();
-    titrationUtils = new TitrationUtils(forceField);
-    thetaFriction = properties.getDouble("esv.friction", ExtendedSystem.THETA_FRICTION);
-    thetaMass = properties.getDouble("esv.mass", ExtendedSystem.THETA_MASS);
-    titrBiasMag = properties.getDouble("titration.bias.magnitude", DISCR_BIAS);
-    tautBiasMag = properties.getDouble("tautomer.bias.magnitude", DISCR_BIAS);
-    double initialTitrationLambda = properties.getDouble("lambda.titration.initial", 0.5);
-    double initialTautomerLambda = properties.getDouble("lambda.tautomer.initial", 0.5);
-    fixTitrationState = properties.getBoolean("fix.titration.lambda", false);
-    fixTautomerState = properties.getBoolean("fix.tautomer.lambda", false);
->>>>>>> de76924a
 
 //        boolean bonded = properties.getBoolean("esv.bonded", false);
-    doVDW = properties.getBoolean("esv.vdW", true);
-    doElectrostatics = properties.getBoolean("esv.elec", true);
-    doBias = properties.getBoolean("esv.bias", true);
-    doPolarization = properties.getBoolean("esv.polarization", true);
+        doVDW = properties.getBoolean("esv.vdW", true);
+        doElectrostatics = properties.getBoolean("esv.elec", true);
+        doBias = properties.getBoolean("esv.bias", true);
+        doPolarization = properties.getBoolean("esv.polarization", true);
 //        boolean verbose = properties.getBoolean("esv.verbose", false);
 //        boolean decomposeBonded = properties.getBoolean("esv.decomposeBonded", false);
 //        boolean decomposeDeriv = properties.getBoolean("esv.decomposeDeriv", false);
@@ -489,7 +294,6 @@
         GLHrefEnergy = properties.getDouble("GLH.ref.energy", TitrationUtils.Titration.GLHtoGLU.refEnergy);
         GLHlambdaIntercept = properties.getDouble("GLH.lambda.intercept", TitrationUtils.Titration.GLHtoGLU.lambdaIntercept);
 
-<<<<<<< HEAD
         titratingResidueList = new ArrayList<>();
         tautomerizingResidueList = new ArrayList<>();
         extendedResidueList = new ArrayList<>();
@@ -548,69 +352,32 @@
                         tautomerDirections[atomIndex] = TitrationUtils.getTitratingHydrogenDirection(residue.getAminoAcid3(), atom);
                     }
                 }
-            }
-=======
-    titratingResidueList = new ArrayList<>();
-    tautomerizingResidueList = new ArrayList<>();
-    extendedResidueList = new ArrayList<>();
-    // Initialize atom arrays with the existing assembly.
-    Atom[] atoms = mola.getAtomArray();
-    nAtoms = atoms.length;
-    isTitrating = new boolean[nAtoms];
-    isTitratingHydrogen = new boolean[nAtoms];
-    isTautomerizing = new boolean[nAtoms];
-    titrationLambdas = new double[nAtoms];
-    tautomerLambdas = new double[nAtoms];
-    titrationIndexMap = new int[nAtoms];
-    tautomerIndexMap = new int[nAtoms];
-    tautomerDirections = new int[nAtoms];
-    residueNames = new AminoAcid3[nAtoms];
-
-    Arrays.fill(isTitrating, false);
-    Arrays.fill(isTitratingHydrogen, false);
-    Arrays.fill(isTautomerizing, false);
-    Arrays.fill(titrationLambdas, 1.0);
-    Arrays.fill(tautomerLambdas, 0.0);
-    Arrays.fill(titrationIndexMap, -1);
-    Arrays.fill(tautomerIndexMap, -1);
-    Arrays.fill(tautomerDirections, 0);
-    Arrays.fill(residueNames, AminoAcid3.UNK);
-
-    // Cycle through each residue to determine if it is titratable or tautomerizing.
-    // If a residue is one of these, add to titration or tautomer lists.
-    // Next, loop through all atoms and check to see if the atom belongs to this residue.
-    // If the atom does belong to this residue, set all corresponding variables in the respective titration or tautomer array (size = numAtoms).
-    // Store the index of the residue in the respective list into a map array (size = numAtoms).
-    List<Residue> residueList = molecularAssembly.getResidueList();
-    for (Residue residue : residueList) {
-      if (isTitrable(residue)) {
-        titratingResidueList.add(residue);
-        List<Atom> atomList = residue.getSideChainAtoms();
-        for (Atom atom : atomList) {
-          int atomIndex = atom.getArrayIndex();
-          residueNames[atomIndex] = residue.getAminoAcid3();
-          isTitrating[atomIndex] = true;
-          titrationLambdas[atomIndex] = initialTitrationLambda;
-          int titrationIndex = titratingResidueList.indexOf(residue);
-          titrationIndexMap[atomIndex] = titrationIndex;
-          isTitratingHydrogen[atomIndex] = TitrationUtils.isTitratingHydrogen(residue.getAminoAcid3(), atom);
->>>>>>> de76924a
-        }
-        // If is a tautomer, it must also be titrating.
-        if (isTautomer(residue)) {
-          tautomerizingResidueList.add(residue);
-          for (Atom atom : atomList) {
-            int atomIndex = atom.getArrayIndex();
-            isTautomerizing[atomIndex] = true;
-            tautomerLambdas[atomIndex] = initialTautomerLambda;
-            int tautomerIndex = tautomerizingResidueList.indexOf(residue);
-            tautomerIndexMap[atomIndex] = tautomerIndex;
-            tautomerDirections[atomIndex] = TitrationUtils.getTitratingHydrogenDirection(
-                residue.getAminoAcid3(), atom);
-          }
-        }
-
-<<<<<<< HEAD
+                // Test the multipole frames during unit testing.
+                assert (titrationUtils.testResidueTypes(residue));
+            }
+        }
+
+        //Concatenate titratingResidueList and tautomerizingResidueList
+        extendedResidueList.addAll(titratingResidueList);
+        extendedResidueList.addAll(tautomerizingResidueList);
+        //Arrays that are sent to integrator are based on extendedResidueList size
+        nESVs = extendedResidueList.size();
+        nTitr = titratingResidueList.size();
+        extendedLambdas = new double[nESVs];
+        thetaPosition = new double[nESVs];
+        thetaVelocity = new double[nESVs];
+        thetaAccel = new double[nESVs];
+        thetaMassArray = new double[nESVs];
+        esvHistogram = new int[nTitr][10][10];
+        esvVdwDerivs = new SharedDouble[nESVs];
+        esvPermElecDerivs = new SharedDouble[nESVs];
+        esvIndElecDerivs = new SharedDouble[nESVs];
+        for (int i = 0; i < nESVs; i++) {
+            esvVdwDerivs[i] = new SharedDouble(0.0);
+            esvPermElecDerivs[i] = new SharedDouble(0.0);
+            esvIndElecDerivs[i] = new SharedDouble(0.0);
+        }
+
         //Theta masses should always be the same for each ESV
         Arrays.fill(thetaMassArray, thetaMass);
 
@@ -625,675 +392,94 @@
         if (esvFilter == null) {
             esvFilter = new ESVFilter(mola.getName());
         }
-        if(esvFile==null){
+        if (esvFile == null) {
             String firstFileName = FilenameUtils.removeExtension(mola.getFile().getAbsolutePath());
             restartFile = new File(firstFileName + ".esv");
-        } else{
+        } else {
             if (!esvFilter.readESV(esvFile, thetaPosition, thetaVelocity, thetaAccel)) {
                 String message = " Could not load the restart file - dynamics terminated.";
                 logger.log(Level.WARNING, message);
                 throw new IllegalStateException(message);
-            } else{
+            } else {
                 restartFile = esvFile;
                 updateLambdas();
             }
         }
-=======
-        // Test the multipole frames during unit testing.
-        assert(titrationUtils.testResidueTypes(residue));
-      }
->>>>>>> de76924a
-    }
-
-    //Concatenate titratingResidueList and tautomerizingResidueList
-    extendedResidueList.addAll(titratingResidueList);
-    extendedResidueList.addAll(tautomerizingResidueList);
-    //Arrays that are sent to integrator are based on extendedResidueList size
-    nESVs = extendedResidueList.size();
-    nTitr = titratingResidueList.size();
-    extendedLambdas = new double[nESVs];
-    thetaPosition = new double[nESVs];
-    thetaVelocity = new double[nESVs];
-    thetaAccel = new double[nESVs];
-    thetaMassArray = new double[nESVs];
-    esvHistogram = new int[nTitr][10][10];
-    esvVdwDerivs = new SharedDouble[nESVs];
-    esvPermElecDerivs = new SharedDouble[nESVs];
-    esvIndElecDerivs = new SharedDouble[nESVs];
-    for (int i = 0; i < nESVs; i++) {
-      esvVdwDerivs[i] = new SharedDouble(0.0);
-      esvPermElecDerivs[i] = new SharedDouble(0.0);
-      esvIndElecDerivs[i] = new SharedDouble(0.0);
-    }
-
-    //Theta masses should always be the same for each ESV
-    Arrays.fill(thetaMassArray, thetaMass);
-
-    for (int i = 0; i < nESVs; i++) {
-      if (i < nTitr) {
-        initializeThetaArrays(i, initialTitrationLambda);
-      } else {
-        initializeThetaArrays(i, initialTautomerLambda);
-      }
-    }
-    //TODO: Finish restart handling
-    if (esvFilter == null) {
-      esvFilter = new ESVFilter(molecularAssembly.getName());
-    }
-    if (esvFile == null) {
-      String firstFileName = FilenameUtils.removeExtension(mola.getFile().getAbsolutePath());
-      restartFile = new File(firstFileName + ".esv");
-    } else {
-      if (!esvFilter.readESV(esvFile, thetaPosition, thetaVelocity, thetaAccel)) {
-        String message = " Could not load the restart file - dynamics terminated.";
-        logger.log(Level.WARNING, message);
-        throw new IllegalStateException(message);
-      } else {
-        restartFile = esvFile;
-        updateLambdas();
-      }
-    }
-  }
-
-  /**
-   * During constructor, initialize arrays that will hold theta positions, velocities, and
-   * accelerations. Positions determined from starting lambda. Velocities randomly set according to
-   * Maxwell Boltzmann Distribution based on temperature. Accelerations determined from initial
-   * forces.
-   *
-   * @param index index of ExtendedResidueList for which to set these values.
-   * @param lambda starting lambda value for each ESV.
-   */
-  private void initializeThetaArrays(int index, double lambda) {
-    extendedLambdas[index] = lambda;
-    thetaPosition[index] = Math.asin(Math.sqrt(lambda));
-    Random random = new Random();
-    thetaVelocity[index] = random.nextGaussian() * sqrt(kB * 298.15 / thetaMass);
-    double dUdL = getDerivatives()[index];
-    double dUdTheta = dUdL * sin(2 * thetaPosition[index]);
-    thetaAccel[index] = -Constants.KCAL_TO_GRAM_ANG2_PER_PS2 * dUdTheta / thetaMass;
-  }
-
-  public void initEsvVdw() {
-    for (int i = 0; i < nESVs; i++) {
-      esvVdwDerivs[i].set(0.0);
-    }
-  }
-
-  public void initEsvPermElec() {
-    for (int i = 0; i < nESVs; i++) {
-      esvPermElecDerivs[i].set(0.0);
-    }
-  }
-
-  public void initEsvIndElec() {
-    for (int i = 0; i < nESVs; i++) {
-      esvIndElecDerivs[i].set(0.0);
-    }
-  }
-
-  public boolean isTitrating(int atomIndex) {
-    return isTitrating[atomIndex];
-  }
-
-  public boolean isTitratingHydrogen(int atomIndex) {
-    return isTitratingHydrogen[atomIndex];
-  }
-
-  public boolean isTautomerizing(int atomIndex) {
-    return isTautomerizing[atomIndex];
-  }
-
-  public boolean isExtended(Residue residue) {
-    return extendedResidueList.contains(residue);
-  }
-
-  public boolean isTitrable(Residue residue) {
-    AminoAcidUtils.AminoAcid3 AA3 = residue.getAminoAcid3();
-    return AA3.isConstantPhTitratable;
-  }
-
-  public boolean isTautomer(Residue residue) {
-    AminoAcidUtils.AminoAcid3 AA3 = residue.getAminoAcid3();
-    return AA3.isConstantPhTautomer;
-  }
-
-  public double getTitrationLambda(Residue residue) {
-    if (titratingResidueList.contains(residue)) {
-      int resIndex = titratingResidueList.indexOf(residue);
-      return extendedLambdas[resIndex];
-    } else {
-      return 1.0;
-    }
-  }
-
-  public double getTitrationLambda(int atomIndex) {
-    return titrationLambdas[atomIndex];
-  }
-
-  public int getTitrationESVIndex(int i) {
-    return titrationIndexMap[i];
-  }
-
-  public double getTautomerLambda(Residue residue) {
-    if (tautomerizingResidueList.contains(residue)) {
-      int resIndex = tautomerizingResidueList.indexOf(residue);
-      return extendedLambdas[nTitr + resIndex];
-    } else {
-      return 1.0;
-    }
-  }
-
-  public double getTautomerLambda(int atomIndex) {
-    return tautomerLambdas[atomIndex];
-  }
-
-  public int getTautomerESVIndex(int i) {
-    return tautomerIndexMap[i];
-  }
-
-  public void setTitrationLambda(Residue residue, double lambda) {
-    if (titratingResidueList.contains(residue)) {
-      int index = titratingResidueList.indexOf(residue);
-      extendedLambdas[index] = lambda;
-      thetaPosition[index] = Math.asin(Math.sqrt(lambda));
-      List<Atom> currentAtomList = residue.getSideChainAtoms();
-      for (Atom atom : currentAtomList) {
-        int atomIndex = atom.getArrayIndex();
-        titrationLambdas[atomIndex] = lambda;
-      }
-    } else {
-      logger.warning(format("This residue %s is not titrating.", residue.getName()));
-    }
-  }
-
-  public void setTautomerLambda(Residue residue, double lambda) {
-    if (tautomerizingResidueList.contains(residue)) {
-      // The correct index in the theta arrays for tautomer coordinates is after the titration list.
-      // So titrationList.size() + tautomerIndex should match with appropriate spot in thetaPosition, etc.
-      int index = tautomerizingResidueList.indexOf(residue) + nTitr;
-      extendedLambdas[index] = lambda;
-      thetaPosition[index] = Math.asin(Math.sqrt(lambda));
-      List<Atom> currentAtomList = residue.getSideChainAtoms();
-      for (Atom atom : currentAtomList) {
-        int atomIndex = atom.getArrayIndex();
-        tautomerLambdas[atomIndex] = lambda;
-      }
-    } /*else {
-            logger.warning(format("This residue %s does not have any titrating tautomers.", residue.getName()));
-        }*/
-  }
-
-  /**
-   * Update all theta (lambda) postions after each move from the Stochastic integrator
-   */
-  private void updateLambdas() {
-    //This will prevent recalculating multiple sinTheta*sinTheta that are the same number.
-    for (int i = 0; i < nESVs; i++) {
-      //Check to see if titration/tautomer lambdas are to be fixed
-      if ((!fixTitrationState && i < nTitr) || (!fixTautomerState && i >= nTitr)) {
-        double sinTheta = Math.sin(thetaPosition[i]);
-        extendedLambdas[i] = sinTheta * sinTheta;
-      }
-    }
-    for (int i = 0; i < nAtoms; i++) {
-      int mappedTitrationIndex = titrationIndexMap[i];
-      int mappedTautomerIndex = tautomerIndexMap[i] + nTitr;
-      if (isTitrating(i) && mappedTitrationIndex != -1) {
-        titrationLambdas[i] = extendedLambdas[mappedTitrationIndex];
-      }
-      if (isTautomerizing(i) && mappedTautomerIndex >= nTitr) {
-        tautomerLambdas[i] = extendedLambdas[mappedTautomerIndex];
-      }
-    }
-    setESVHistogram();
-  }
-
-  public List<Residue> getTitratingResidueList() {
-    return titratingResidueList;
-  }
-
-  public List<Residue> getTautomerizingResidueList() {
-    return tautomerizingResidueList;
-  }
-
-  public List<Residue> getExtendedResidueList() {
-    return extendedResidueList;
-  }
-
-  public double[] getThetaPosition() {
-    return thetaPosition;
-  }
-
-  public double[] getThetaVelocity() {
-    return thetaVelocity;
-  }
-
-  public double[] getThetaAccel() {
-    return thetaAccel;
-  }
-
-  public double[] getThetaMassArray() {
-    return thetaMassArray;
-  }
-
-  public double getThetaMass() {
-    return thetaMass;
-  }
-
-  public double getThetaFriction() {
-    return thetaFriction;
-  }
-
-  public double[] getExtendedLambdas() {
-    return extendedLambdas;
-  }
-
-  /**
-   * getLambdaList.
-   *
-   * @return a {@link String} object.
-   */
-  public String getLambdaList() {
-    if (nESVs < 1) {
-      return "";
-    }
-    StringBuilder sb = new StringBuilder();
-    for (int i = 0; i < nESVs; i++) {
-      if (i == 0) {
-        sb.append("\n  Titration Lambdas: ");
-      }
-      if (i > 0) {
-        sb.append(", ");
-      }
-      if (i == nTitr) {
-        sb.append("\n  Tautomer Lambdas: ");
-      }
-      sb.append(format("%6.4f", extendedLambdas[i]));
-    }
-    return sb.toString();
-  }
-
-  /**
-   * All atoms of the fully-protonated system (not just those affected by this system).
-   *
-   * @return an array of {@link Atom} objects.
-   */
-  public Atom[] getExtendedAtoms() {
-    return molecularAssembly.getAtomArray();
-  }
-
-  /**
-   * Companion to getExtendedAtoms() for vdw::setAtoms and pme::setAtoms.
-   *
-   * @return an array of {@link int} objects.
-   */
-  public int[] getExtendedMolecule() {
-    return molecularAssembly.getMoleculeNumbers();
-  }
-
-  /**
-   * get array of dU/dL for each titrating residue
-   *
-   * @return esvDeriv a double[]
-   */
-  public double[] getDerivatives() {
-    double[] esvDeriv = new double[nESVs];
-    double[] biasDerivComponents = new double[9];
-
-    for (Residue residue : titratingResidueList) {
-      int resTitrIndex = titratingResidueList.indexOf(residue);
-      //Bias Terms
-      if (doBias) {
-        getBiasTerms(residue, biasDerivComponents);
-        //Sum up titration bias derivs
-        esvDeriv[resTitrIndex] +=
-            biasDerivComponents[dDiscr_dTitrIndex] + biasDerivComponents[dPh_dTitrIndex]
-                + biasDerivComponents[dModel_dTitrIndex];
-        //Sum up tautomer bias derivs
-        if (isTautomer(residue)) {
-          int resTautIndex = tautomerizingResidueList.indexOf(residue) + nTitr;
-          esvDeriv[resTautIndex] +=
-              biasDerivComponents[dDiscr_dTautIndex] + biasDerivComponents[dPh_dTautIndex]
-                  + biasDerivComponents[dModel_dTautIndex];
-        }
-      }
-
-      if (doVDW) {
-        esvDeriv[resTitrIndex] += getVdwDeriv(resTitrIndex);
-        //Sum up tautomer bias derivs
-        if (isTautomer(residue)) {
-          int resTautIndex = tautomerizingResidueList.indexOf(residue) + nTitr;
-          esvDeriv[resTautIndex] += getVdwDeriv(resTautIndex);
-        }
-      }
-
-      if (doElectrostatics) {
-        esvDeriv[resTitrIndex] += getPermElecDeriv(resTitrIndex);
-        //Sum up tautomer bias derivs
-        if (isTautomer(residue)) {
-          int resTautIndex = tautomerizingResidueList.indexOf(residue) + nTitr;
-          esvDeriv[resTautIndex] += getPermElecDeriv(resTautIndex);
-        }
-        if (doPolarization) {
-          esvDeriv[resTitrIndex] += getIndElecDeriv(resTitrIndex);
-          if (isTautomer(residue)) {
-            int resTautIndex = tautomerizingResidueList.indexOf(residue) + nTitr;
-            esvDeriv[resTautIndex] += getIndElecDeriv(resTautIndex);
-          }
-        }
-      }
-    }
-    return esvDeriv;
-  }
-
-  /**
-   * Sum up total bias (Ubias = UpH + Udiscr - Umod)
-   *
-   * @return totalBiasEnergy
-   */
-  public double getBiasEnergy() {
-    double totalBiasEnergy = 0.0;
-    double[] biasEnergyComponents = new double[9];
-    //Do not double count residues in tautomer list.
-    for (Residue residue : titratingResidueList) {
-      getBiasTerms(residue, biasEnergyComponents);
-      double biasEnergy = biasEnergyComponents[discrBiasIndex] + biasEnergyComponents[pHBiasIndex]
-          + biasEnergyComponents[modelBiasIndex];
-      totalBiasEnergy += biasEnergy;
-    }
-    return totalBiasEnergy;
-  }
-
-  /**
-   * Collect respective pH, model, and discr bias terms and their derivatives for each titrating
-   * residue.
-   *
-   * @param residue
-   * @param biasEnergyAndDerivs
-   */
-  public void getBiasTerms(Residue residue, double[] biasEnergyAndDerivs) {
-    AminoAcidUtils.AminoAcid3 AA3 = residue.getAminoAcid3();
-    double titrationLambda = getTitrationLambda(residue);
-    double discrBias;
-    double pHBias;
-    double modelBias;
-    double dDiscr_dTitr;
-    double dDiscr_dTaut;
-    double dPh_dTitr;
-    double dPh_dTaut;
-    double dMod_dTitr;
-    double dMod_dTaut;
-    //If bias terms shouldn't be computed, set AA3 to UNK so that default case executes and all terms are set to zero.
-    if (!doBias) {
-      AA3 = AminoAcid3.UNK;
-    }
-    switch (AA3) {
-      case ASD:
-      case ASH:
-      case ASP:
-        // Discr Bias & Derivs
-        double tautomerLambda = getTautomerLambda(residue);
-        discrBias = -4.0 * titrBiasMag * (titrationLambda - 0.5) * (titrationLambda - 0.5);
-        discrBias += -4.0 * tautBiasMag * (tautomerLambda - 0.5) * (tautomerLambda - 0.5);
-        dDiscr_dTitr = -8.0 * titrBiasMag * (titrationLambda - 0.5);
-        dDiscr_dTaut = -8.0 * tautBiasMag * (tautomerLambda - 0.5);
-
-        // pH Bias & Derivs
-        double pKa1 = TitrationUtils.Titration.ASHtoASP.pKa;
-        double pKa2 = pKa1;
-        pHBias = LOG10 * Constants.R * currentTemperature * (1.0 - titrationLambda)
-            * (tautomerLambda * (pKa1 - constantSystemPh) + (1.0 - tautomerLambda) * (pKa2
-            - constantSystemPh));
-        dPh_dTitr = LOG10 * Constants.R * currentTemperature * -1.0
-            * (tautomerLambda * (pKa1 - constantSystemPh) + (1.0 - tautomerLambda) * (pKa2
-            - constantSystemPh));
-        dPh_dTaut = LOG10 * Constants.R * currentTemperature * (1.0 - titrationLambda)
-            * ((pKa1 - constantSystemPh) - (pKa2 - constantSystemPh));
-
-        // Model Bias & Derivs
-        double refEnergy = TitrationUtils.Titration.ASHtoASP.refEnergy;
-        double lambdaIntercept = TitrationUtils.Titration.ASHtoASP.lambdaIntercept;
-        modelBias =
-            refEnergy * ((1.0 - titrationLambda) - lambdaIntercept) * ((1.0 - titrationLambda)
-                - lambdaIntercept);
-        dMod_dTitr = -2.0 * refEnergy * ((1.0 - titrationLambda) - lambdaIntercept);
-        dMod_dTaut = 0.0;
-        break;
-      case GLD:
-      case GLH:
-      case GLU:
-        // Discr Bias & Derivs
-        tautomerLambda = getTautomerLambda(residue);
-        discrBias = -4.0 * titrBiasMag * (titrationLambda - 0.5) * (titrationLambda - 0.5);
-        discrBias += -4.0 * tautBiasMag * (tautomerLambda - 0.5) * (tautomerLambda - 0.5);
-        dDiscr_dTitr = -8.0 * titrBiasMag * (titrationLambda - 0.5);
-        dDiscr_dTaut = -8.0 * tautBiasMag * (tautomerLambda - 0.5);
-
-        // pH Bias & Derivs
-        pKa1 = TitrationUtils.Titration.GLHtoGLU.pKa;
-        pKa2 = pKa1;
-        pHBias = LOG10 * Constants.R * currentTemperature * (1.0 - titrationLambda)
-            * (tautomerLambda * (pKa1 - constantSystemPh) + (1.0 - tautomerLambda) * (pKa2
-            - constantSystemPh));
-        dPh_dTitr = LOG10 * Constants.R * currentTemperature * -1.0
-            * (tautomerLambda * (pKa1 - constantSystemPh) + (1.0 - tautomerLambda) * (pKa2
-            - constantSystemPh));
-        dPh_dTaut = LOG10 * Constants.R * currentTemperature * (1.0 - titrationLambda)
-            * ((pKa1 - constantSystemPh) - (pKa2 - constantSystemPh));
-
-        // Model Bias & Derivs
-        refEnergy = TitrationUtils.Titration.GLHtoGLU.refEnergy;
-        lambdaIntercept = TitrationUtils.Titration.GLHtoGLU.lambdaIntercept;
-        modelBias = refEnergy * ((1 - titrationLambda) - lambdaIntercept) * ((1 - titrationLambda)
-            - lambdaIntercept);
-        dMod_dTitr = -2.0 * refEnergy * ((1 - titrationLambda) - lambdaIntercept);
-        dMod_dTaut = 0.0;
-        break;
-      case HIS:
-      case HID:
-      case HIE:
-        // Discr Bias & Derivs
-        tautomerLambda = getTautomerLambda(residue);
-        double tautomerLambdaSquared = tautomerLambda * tautomerLambda;
-        discrBias = -4.0 * titrBiasMag * (titrationLambda - 0.5) * (titrationLambda - 0.5);
-        discrBias += -4.0 * tautBiasMag * (tautomerLambda - 0.5) * (tautomerLambda - 0.5);
-        dDiscr_dTitr = -8.0 * titrBiasMag * (titrationLambda - 0.5);
-        dDiscr_dTaut = -8.0 * tautBiasMag * (tautomerLambda - 0.5);
-
-        // pH Bias & Derivs
-        // At tautomerLambda=1 HIE is fully on.
-        pKa1 = TitrationUtils.Titration.HIStoHIE.pKa;
-        // At tautomerLambda=0 HID is fully on.
-        pKa2 = TitrationUtils.Titration.HIStoHID.pKa;
-        pHBias = LOG10 * Constants.R * currentTemperature * (1.0 - titrationLambda)
-            * (tautomerLambda * (pKa1 - constantSystemPh) + (1.0 - tautomerLambda) * (pKa2
-            - constantSystemPh));
-        dPh_dTitr = LOG10 * Constants.R * currentTemperature * -1.0
-            * (tautomerLambda * (pKa1 - constantSystemPh) + (1.0 - tautomerLambda) * (pKa2
-            - constantSystemPh));
-        dPh_dTaut = LOG10 * Constants.R * currentTemperature * (1.0 - titrationLambda)
-            * ((pKa1 - constantSystemPh) - (pKa2 - constantSystemPh));
-
-        // Model Bias & Derivs
-        double refEnergyHID = TitrationUtils.Titration.HIStoHID.refEnergy;
-        double lambdaInterceptHID = TitrationUtils.Titration.HIStoHID.lambdaIntercept;
-        double refEnergyHIE = TitrationUtils.Titration.HIStoHIE.refEnergy;
-        double lambdaInterceptHIE = TitrationUtils.Titration.HIStoHIE.lambdaIntercept;
-        double refEnergyHIDtoHIE = TitrationUtils.Titration.HIDtoHIE.refEnergy;
-        double lambdaInterceptHIDtoHIE = TitrationUtils.Titration.HIDtoHIE.lambdaIntercept;
-
-        double coeff4 = -2.0 * refEnergyHID * lambdaInterceptHID;
-        double coeff3 = -2.0 * refEnergyHIE * lambdaInterceptHIE - coeff4;
-        double coeff2 = refEnergyHID;
-        double coeff1 = -2.0 * refEnergyHIDtoHIE * lambdaInterceptHIDtoHIE - coeff3;
-        double coeff0 = refEnergyHIDtoHIE;
-        double oneMinusTitrationLambda = (1.0 - titrationLambda);
-        double oneMinusTitrationLambdaSquared = oneMinusTitrationLambda * oneMinusTitrationLambda;
-        modelBias = oneMinusTitrationLambdaSquared * (coeff0 * tautomerLambdaSquared
-            + coeff1 * tautomerLambda + coeff2)
-            + oneMinusTitrationLambda * (coeff3 * tautomerLambda + coeff4);
-        dMod_dTitr =
-            -2 * oneMinusTitrationLambda * (coeff0 * tautomerLambdaSquared + coeff1 * tautomerLambda
-                + coeff2)
-                - (coeff3 * tautomerLambda + coeff4);
-        dMod_dTaut = 2 * coeff0 * tautomerLambda * oneMinusTitrationLambdaSquared
-            + coeff1 * oneMinusTitrationLambdaSquared + coeff3 * oneMinusTitrationLambda;
-        break;
-      case LYS:
-      case LYD:
-        // Discr Bias & Derivs
-        discrBias = -4.0 * titrBiasMag * (titrationLambda - 0.5) * (titrationLambda - 0.5);
-        dDiscr_dTitr = -8.0 * titrBiasMag * (titrationLambda - 0.5);
-        dDiscr_dTaut = 0.0;
-
-        // pH Bias & Derivs
-        pKa1 = TitrationUtils.Titration.LYStoLYD.pKa;
-        pHBias = LOG10 * Constants.R * currentTemperature * (1.0 - titrationLambda) * (pKa1
-            - constantSystemPh);
-        dPh_dTitr = LOG10 * Constants.R * currentTemperature * -1.0 * (pKa1 - constantSystemPh);
-        dPh_dTaut = 0.0;
-
-        // Model Bias & Derivs
-        refEnergy = TitrationUtils.Titration.LYStoLYD.refEnergy;
-        lambdaIntercept = TitrationUtils.Titration.LYStoLYD.lambdaIntercept;
-        modelBias =
-            refEnergy * ((1.0 - titrationLambda) - lambdaIntercept) * ((1.0 - titrationLambda)
-                - lambdaIntercept);
-        dMod_dTitr = -2.0 * refEnergy * ((1.0 - titrationLambda) - lambdaIntercept);
-        dMod_dTaut = 0.0;
-        break;
-      default:
-        discrBias = 0.0;
-        pHBias = 0.0;
-        modelBias = 0.0;
-        dDiscr_dTitr = 0.0;
-        dDiscr_dTaut = 0.0;
-        dPh_dTitr = 0.0;
-        dPh_dTaut = 0.0;
-        dMod_dTitr = 0.0;
-        dMod_dTaut = 0.0;
-        break;
-    }
-    biasEnergyAndDerivs[0] = discrBias;
-    biasEnergyAndDerivs[1] = pHBias;
-    biasEnergyAndDerivs[2] = -modelBias;
-    biasEnergyAndDerivs[3] = dDiscr_dTitr;
-    biasEnergyAndDerivs[4] = dPh_dTitr;
-    biasEnergyAndDerivs[5] = -dMod_dTitr;
-    biasEnergyAndDerivs[6] = dDiscr_dTaut;
-    biasEnergyAndDerivs[7] = dPh_dTaut;
-    biasEnergyAndDerivs[8] = -dMod_dTaut;
-  }
-
-  /**
-   * getBiasDecomposition.
-   *
-   * @return a {@link String} object.
-   */
-  public String getBiasDecomposition() {
-    double discrBias = 0.0;
-    double phBias = 0.0;
-    double modelBias = 0.0;
-    double[] biasEnergyAndDerivs = new double[9];
-    for (Residue residue : titratingResidueList) {
-      getBiasTerms(residue, biasEnergyAndDerivs);
-      discrBias += biasEnergyAndDerivs[discrBiasIndex];
-      phBias += biasEnergyAndDerivs[pHBiasIndex];
-      //Reminder: Ubias = UpH + Udiscr - Umod
-      modelBias += biasEnergyAndDerivs[modelBiasIndex];
-    }
-<<<<<<< HEAD
-
-    /**
-     * getLambdaList.
-     *
-     * @return a {@link String} object.
-     */
-    public String getLambdaList() {
-        if (nESVs < 1) {
-            return "";
-        }
-        StringBuilder sb = new StringBuilder();
-        for (int i = 0; i < nESVs; i++) {
-            if (i == 0) {
-                sb.append("\n  Titration Lambdas: ");
-            }
-            if (i > 0) {
-                sb.append(", ");
-            }
-            if (i == nTitr) {
-                sb.append("\n  Tautomer Lambdas: ");
-            }
-            sb.append(format("%6.4f", extendedLambdas[i]));
-        }
-        return sb.toString();
-    }
-
-    /**
-     * All atoms of the fully-protonated system (not just those affected by this system).
-     *
-     * @return an array of {@link Atom} objects.
-     */
-    public Atom[] getExtendedAtoms() {
-        return extendedAtoms;
-    }
-
-    /**
-     * Companion to getExtendedAtoms() for vdw::setAtoms and pme::setAtoms.
-     *
-     * @return an array of {@link int} objects.
-     */
-    public int[] getExtendedMolecule() {
-        return extendedMolecules;
+    }
+
+    /**
+     * During constructor, initialize arrays that will hold theta positions, velocities, and accelerations.
+     * Positions determined from starting lambda.
+     * Velocities randomly set according to Maxwell Boltzmann Distribution based on temperature.
+     * Accelerations determined from initial forces.
+     *
+     * @param index  index of ExtendedResidueList for which to set these values.
+     * @param lambda starting lambda value for each ESV.
+     */
+    private void initializeThetaArrays(int index, double lambda) {
+        extendedLambdas[index] = lambda;
+        thetaPosition[index] = Math.asin(Math.sqrt(lambda));
+        Random random = new Random();
+        thetaVelocity[index] = random.nextGaussian() * sqrt(kB * 298.15 / thetaMass);
+        double dUdL = getDerivatives()[index];
+        double dUdTheta = dUdL * sin(2 * thetaPosition[index]);
+        thetaAccel[index] = -Constants.KCAL_TO_GRAM_ANG2_PER_PS2 * dUdTheta / thetaMass;
     }
 
     /**
      * get array of dU/dL for each titrating residue
+     *
      * @return esvDeriv a double[]
      */
     public double[] getDerivatives() {
         double[] esvDeriv = new double[nESVs];
         double[] biasDerivComponents = new double[9];
 
-=======
-    return format("    %-16s %16.8f\n", "Discretizer", discrBias)
-        + format("    %-16s %16.8f\n", "Acidostat", phBias)
-        + format("    %-16s %16.8f\n", "Fmod", modelBias);
-  }
-
-  /**
-   * getEnergyComponent for use by ForceFieldEnergy
-   *
-   * @param component a {@link ffx.potential.PotentialComponent} object.
-   * @return a double.
-   */
-  public double getEnergyComponent(PotentialComponent component) {
-    double uComp = 0.0;
-    double[] biasEnergyAndDerivs = new double[9];
-    switch (component) {
-      case Bias:
-      case pHMD:
-        return getBiasEnergy();
-      case DiscretizeBias:
->>>>>>> de76924a
         for (Residue residue : titratingResidueList) {
-          getBiasTerms(residue, biasEnergyAndDerivs);
-          uComp += biasEnergyAndDerivs[discrBiasIndex];
-        }
-        return uComp;
-      case ModelBias:
-        for (Residue residue : titratingResidueList) {
-<<<<<<< HEAD
-            getBiasTerms(residue, biasEnergyComponents);
-            double biasEnergy = biasEnergyComponents[discrBiasIndex] + biasEnergyComponents[pHBiasIndex] + biasEnergyComponents[modelBiasIndex];
-            totalBiasEnergy += biasEnergy;
-        }
-        return totalBiasEnergy;
+            int resTitrIndex = titratingResidueList.indexOf(residue);
+            //Bias Terms
+            if (doBias) {
+                getBiasTerms(residue, biasDerivComponents);
+                //Sum up titration bias derivs
+                esvDeriv[resTitrIndex] += biasDerivComponents[dDiscr_dTitrIndex] + biasDerivComponents[dPh_dTitrIndex] + biasDerivComponents[dModel_dTitrIndex];
+                //Sum up tautomer bias derivs
+                if (isTautomer(residue)) {
+                    int resTautIndex = tautomerizingResidueList.indexOf(residue) + nTitr;
+                    esvDeriv[resTautIndex] += biasDerivComponents[dDiscr_dTautIndex] + biasDerivComponents[dPh_dTautIndex] + biasDerivComponents[dModel_dTautIndex];
+                }
+            }
+
+            if (doVDW) {
+                esvDeriv[resTitrIndex] += getVdwDeriv(resTitrIndex);
+                //Sum up tautomer bias derivs
+                if (isTautomer(residue)) {
+                    int resTautIndex = tautomerizingResidueList.indexOf(residue) + nTitr;
+                    esvDeriv[resTautIndex] += getVdwDeriv(resTautIndex);
+                }
+            }
+
+            if (doElectrostatics) {
+                esvDeriv[resTitrIndex] += getPermElecDeriv(resTitrIndex);
+                //Sum up tautomer bias derivs
+                if (isTautomer(residue)) {
+                    int resTautIndex = tautomerizingResidueList.indexOf(residue) + nTitr;
+                    esvDeriv[resTautIndex] += getPermElecDeriv(resTautIndex);
+                }
+                if (doPolarization) {
+                    esvDeriv[resTitrIndex] += getIndElecDeriv(resTitrIndex);
+                    if (isTautomer(residue)) {
+                        int resTautIndex = tautomerizingResidueList.indexOf(residue) + nTitr;
+                        esvDeriv[resTautIndex] += getIndElecDeriv(resTautIndex);
+                    }
+                }
+            }
+        }
+        return esvDeriv;
     }
 
     /**
      * Collect respective pH, model, and discr bias terms and their derivatives for each titrating residue.
+     *
      * @param residue
      * @param biasEnergyAndDerivs
      */
@@ -1310,7 +496,7 @@
         double dMod_dTitr;
         double dMod_dTaut;
         //If bias terms shouldn't be computed, set AA3 to UNK so that default case executes and all terms are set to zero.
-        if(!doBias){
+        if (!doBias) {
             AA3 = AminoAcid3.UNK;
         }
         switch (AA3) {
@@ -1443,211 +629,505 @@
                 dMod_dTitr = 0.0;
                 dMod_dTaut = 0.0;
                 break;
-=======
-          getBiasTerms(residue, biasEnergyAndDerivs);
-          //Reminder: Ubias = UpH + Udiscr - Umod
-          uComp += biasEnergyAndDerivs[modelBiasIndex];
->>>>>>> de76924a
-        }
-        return uComp;
-      case pHBias:
+        }
+        biasEnergyAndDerivs[0] = discrBias;
+        biasEnergyAndDerivs[1] = pHBias;
+        biasEnergyAndDerivs[2] = -modelBias;
+        biasEnergyAndDerivs[3] = dDiscr_dTitr;
+        biasEnergyAndDerivs[4] = dPh_dTitr;
+        biasEnergyAndDerivs[5] = -dMod_dTitr;
+        biasEnergyAndDerivs[6] = dDiscr_dTaut;
+        biasEnergyAndDerivs[7] = dPh_dTaut;
+        biasEnergyAndDerivs[8] = -dMod_dTaut;
+    }
+
+    public double getTitrationLambda(Residue residue) {
+        if (titratingResidueList.contains(residue)) {
+            int resIndex = titratingResidueList.indexOf(residue);
+            return extendedLambdas[resIndex];
+        } else {
+            return 1.0;
+        }
+    }
+
+    public double getTautomerLambda(Residue residue) {
+        if (tautomerizingResidueList.contains(residue)) {
+            int resIndex = tautomerizingResidueList.indexOf(residue);
+            return extendedLambdas[nTitr + resIndex];
+        } else {
+            return 1.0;
+        }
+    }
+
+    /**
+     * get total dUvdw/dL for the selected extended system variable
+     *
+     * @param esvID
+     * @return
+     */
+    public double getVdwDeriv(int esvID) {
+        return esvVdwDerivs[esvID].get();
+    }
+
+    public double getPermElecDeriv(int esvID) {
+        return esvPermElecDerivs[esvID].get();
+    }
+
+    public double getIndElecDeriv(int esvID) {
+        return esvIndElecDerivs[esvID].get();
+    }
+
+    public boolean isTitrable(Residue residue) {
+        AminoAcidUtils.AminoAcid3 AA3 = residue.getAminoAcid3();
+        return AA3.isConstantPhTitratable;
+    }
+
+    public boolean isTautomer(Residue residue) {
+        AminoAcidUtils.AminoAcid3 AA3 = residue.getAminoAcid3();
+        return AA3.isConstantPhTautomer;
+    }
+
+    /**
+     * Update all theta (lambda) postions after each move from the Stochastic integrator
+     */
+    private void updateLambdas() {
+        //This will prevent recalculating multiple sinTheta*sinTheta that are the same number.
+        for (int i = 0; i < nESVs; i++) {
+            //Check to see if titration/tautomer lambdas are to be fixed
+            if ((!fixTitrationState && i < nTitr) || (!fixTautomerState && i >= nTitr)) {
+                double sinTheta = Math.sin(thetaPosition[i]);
+                extendedLambdas[i] = sinTheta * sinTheta;
+            }
+        }
+        for (int i = 0; i < nAtoms; i++) {
+            int mappedTitrationIndex = titrationIndexMap[i];
+            int mappedTautomerIndex = tautomerIndexMap[i] + nTitr;
+            if (isTitrating(i) && mappedTitrationIndex != -1) {
+                titrationLambdas[i] = extendedLambdas[mappedTitrationIndex];
+            }
+            if (isTautomerizing(i) && mappedTautomerIndex >= nTitr) {
+                tautomerLambdas[i] = extendedLambdas[mappedTautomerIndex];
+            }
+        }
+        setESVHistogram();
+    }
+
+    public boolean isTitrating(int atomIndex) {
+        return isTitrating[atomIndex];
+    }
+
+    public boolean isTautomerizing(int atomIndex) {
+        return isTautomerizing[atomIndex];
+    }
+
+    private void setESVHistogram() {
         for (Residue residue : titratingResidueList) {
-          getBiasTerms(residue, biasEnergyAndDerivs);
-          uComp += biasEnergyAndDerivs[pHBiasIndex];
-        }
-        return uComp;
-      default:
-        throw new AssertionError(component.name());
-    }
-  }
-
-  /**
-   * Calculate prefactor for scaling the van der Waals based on titration/tautomer state if titrating
-   * proton
-   *
-   * @param atomIndex
-   * @param vdwPrefactorAndDerivs
-   */
-  public void getVdwPrefactor(int atomIndex, double[] vdwPrefactorAndDerivs) {
-    double prefactor = 1.0;
-    double titrationDeriv = 0.0;
-    double tautomerDeriv = 0.0;
-    if (!isTitratingHydrogen(atomIndex) || !doVDW) {
-      vdwPrefactorAndDerivs[0] = prefactor;
-      vdwPrefactorAndDerivs[1] = titrationDeriv;
-      vdwPrefactorAndDerivs[2] = tautomerDeriv;
-      return;
-    }
-    AminoAcid3 AA3 = residueNames[atomIndex];
-    switch (AA3) {
-      case ASD:
-      case GLD:
-        if (tautomerDirections[atomIndex] == 1) {
-          prefactor = titrationLambdas[atomIndex] * tautomerLambdas[atomIndex];
-          titrationDeriv = tautomerLambdas[atomIndex];
-          tautomerDeriv = titrationLambdas[atomIndex];
-        } else if (tautomerDirections[atomIndex] == -1) {
-          prefactor = titrationLambdas[atomIndex] * (1.0 - tautomerLambdas[atomIndex]);
-          titrationDeriv = (1.0 - tautomerLambdas[atomIndex]);
-          tautomerDeriv = -titrationLambdas[atomIndex];
-        }
-        break;
-      case HIS:
-        if (tautomerDirections[atomIndex] == 1) {
-          prefactor = (1.0 - titrationLambdas[atomIndex]) * tautomerLambdas[atomIndex]
-              + titrationLambdas[atomIndex];
-          titrationDeriv = -tautomerLambdas[atomIndex] + 1.0;
-          tautomerDeriv = (1 - titrationLambdas[atomIndex]);
-        } else if (tautomerDirections[atomIndex] == -1) {
-          prefactor = (1.0 - titrationLambdas[atomIndex]) * (1.0 - tautomerLambdas[atomIndex])
-              + titrationLambdas[atomIndex];
-          titrationDeriv = tautomerLambdas[atomIndex];
-          tautomerDeriv = -(1.0 - titrationLambdas[atomIndex]);
-        }
-        break;
-      case LYS:
-        prefactor = titrationLambdas[atomIndex];
-        titrationDeriv = 1.0;
-        tautomerDeriv = 0.0;
-        break;
-    }
-    vdwPrefactorAndDerivs[0] = prefactor;
-    vdwPrefactorAndDerivs[1] = titrationDeriv;
-    vdwPrefactorAndDerivs[2] = tautomerDeriv;
-  }
-
-  /**
-   * Add van der Waals deriv to appropriate dU/dL term.
-   *
-   * @param atomI
-   * @param vdwEnergy van der Waals energy calculated with no titration/tautomer scaling
-   * @param vdwPrefactorAndDerivI
-   * @param vdwPrefactorJ
-   */
-  public void addVdwDeriv(int atomI, double vdwEnergy, double[] vdwPrefactorAndDerivI,
-      double vdwPrefactorJ) {
-    if (!isTitratingHydrogen(atomI)) {
-      return;
-    }
-
-    //Sum up dU/dL for titration ESV if atom i is titrating hydrogen
-    //Sum up dU/dL for tautomer ESV if atom i is titrating hydrogen
-    int titrationEsvIndex = titrationIndexMap[atomI];
-    int tautomerEsvIndex = tautomerIndexMap[atomI] + nTitr;
-    double dTitr_dLambda;
-    double dTaut_dLambda;
-
-    dTitr_dLambda = vdwPrefactorAndDerivI[1] * vdwPrefactorJ * vdwEnergy;
-    dTaut_dLambda = vdwPrefactorAndDerivI[2] * vdwPrefactorJ * vdwEnergy;
-
-    esvVdwDerivs[titrationEsvIndex].addAndGet(dTitr_dLambda);
-    if (tautomerEsvIndex >= nTitr) {
-      esvVdwDerivs[tautomerEsvIndex].addAndGet(dTaut_dLambda);
-    }
-  }
-
-  public void addPermElecDeriv(int atomI, double titrationEnergy, double tautomerEnergy) {
-    int titrationEsvIndex = titrationIndexMap[atomI];
-    int tautomerEsvIndex = tautomerIndexMap[atomI] + nTitr;
-    esvPermElecDerivs[titrationEsvIndex].addAndGet(titrationEnergy);
-    if (tautomerEsvIndex >= nTitr) {
-      esvPermElecDerivs[tautomerEsvIndex].addAndGet(tautomerEnergy);
-    }
-  }
-
-  public void addIndElecDeriv(int atomI, double titrationEnergy, double tautomerEnergy) {
-    int titrationEsvIndex = titrationIndexMap[atomI];
-    int tautomerEsvIndex = tautomerIndexMap[atomI] + nTitr;
-    esvIndElecDerivs[titrationEsvIndex].addAndGet(titrationEnergy);
-    if (tautomerEsvIndex >= nTitr) {
-      esvIndElecDerivs[tautomerEsvIndex].addAndGet(tautomerEnergy);
-    }
-  }
-
-  /**
-   * get total dUvdw/dL for the selected extended system variable
-   *
-   * @param esvID
-   * @return
-   */
-  public double getVdwDeriv(int esvID) {
-    return esvVdwDerivs[esvID].get();
-  }
-
-  public double getPermElecDeriv(int esvID) {
-    return esvPermElecDerivs[esvID].get();
-  }
-
-  public double getIndElecDeriv(int esvID) {
-    return esvIndElecDerivs[esvID].get();
-  }
-
-  /**
-   * getConstantPh.
-   *
-   * @return a double.
-   */
-  public double getConstantPh() {
-    return constantSystemPh;
-  }
-
-  /**
-   * setConstantPh.
-   *
-   * @param pH a double.
-   */
-  public void setConstantPh(double pH) {
-    constantSystemPh = pH;
-  }
-
-  /**
-   * @return titrationUtils master copy from ExtendedSystem.
-   */
-  public TitrationUtils getTitrationUtils() {
-    return titrationUtils;
-  }
-
-  /**
-   * setTemperature.
-   *
-   * @param set a double.
-   */
-  public void setTemperature(double set) {
-    currentTemperature = set;
-  }
-
-  /**
-   * Processes lambda values based on propagation of theta value from Stochastic integrator in
-   * Molecular dynamics
-   */
-  public void preForce() {
-    updateLambdas();
-  }
-
-  /**
-   * Applies a chain rule term to the derivative to account for taking a derivative of lambda =
-   * sin(theta)^2
-   *
-   * @return dE/dL a double[]
-   */
-  public double[] postForce() {
-    double[] dEdL = ExtendedSystem.this.getDerivatives();
-    double[] dEdTheta = new double[dEdL.length];
-    for (int i = 0; i < nESVs; i++) {
-      dEdTheta[i] = dEdL[i] * sin(2 * thetaPosition[i]);
-      logger.info("dEdL[" + i + "]: " + dEdL[i]);
-    }
-    return dEdTheta;
-  }
-
-  public void writeRestart() {
-    String esvName = FileUtils.relativePathTo(restartFile).toString();
-    if (esvFilter.writeESV(restartFile, thetaPosition, thetaVelocity, thetaAccel)) {
-      logger.info(" Wrote dynamics restart file to " + esvName);
-    } else {
-      logger.info(" Writing dynamics restart file to " + esvName + " failed");
-    }
-<<<<<<< HEAD
+            int index = titratingResidueList.indexOf(residue);
+            if (residue.getAminoAcid3().equals(AminoAcid3.LYS)) {
+                double titrLambda = getTitrationLambda(residue);
+                esvHistogram(index, titrLambda);
+            } else {
+                double titrLambda = getTitrationLambda(residue);
+                double tautLambda = getTautomerLambda(residue);
+                esvHistogram(index, titrLambda, tautLambda);
+            }
+        }
+    }
+
+    private void esvHistogram(int esv, double lambda) {
+        int value = (int) (lambda * 10.0);
+        //Cover the case where lambda could be exactly 1.0
+        if (value == 10) {
+            value = 9;
+        }
+        esvHistogram[esv][value][0]++;
+    }
+
+    private void esvHistogram(int esv, double titrLambda, double tautLambda) {
+        int titrValue = (int) (titrLambda * 10.0);
+        //Cover the case where lambda could be exactly 1.0
+        if (titrValue == 10) {
+            titrValue = 9;
+        }
+        int tautValue = (int) (tautLambda * 10.0);
+        if (tautValue == 10) {
+            tautValue = 9;
+        }
+        esvHistogram[esv][titrValue][tautValue]++;
+    }
+
+    public void initEsvVdw() {
+        for (int i = 0; i < nESVs; i++) {
+            esvVdwDerivs[i].set(0.0);
+        }
+    }
+
+    public void initEsvPermElec() {
+        for (int i = 0; i < nESVs; i++) {
+            esvPermElecDerivs[i].set(0.0);
+        }
+    }
+
+    public void initEsvIndElec() {
+        for (int i = 0; i < nESVs; i++) {
+            esvIndElecDerivs[i].set(0.0);
+        }
+    }
+
+    public boolean isExtended(Residue residue) {
+        return extendedResidueList.contains(residue);
+    }
+
+    public double getTitrationLambda(int atomIndex) {
+        return titrationLambdas[atomIndex];
+    }
+
+    public int getTitrationESVIndex(int i) {
+        return titrationIndexMap[i];
+    }
+
+    public double getTautomerLambda(int atomIndex) {
+        return tautomerLambdas[atomIndex];
+    }
+
+    public int getTautomerESVIndex(int i) {
+        return tautomerIndexMap[i];
+    }
+
+    public void setTitrationLambda(Residue residue, double lambda) {
+        if (titratingResidueList.contains(residue)) {
+            int index = titratingResidueList.indexOf(residue);
+            extendedLambdas[index] = lambda;
+            thetaPosition[index] = Math.asin(Math.sqrt(lambda));
+            List<Atom> currentAtomList = residue.getSideChainAtoms();
+            for (Atom atom : currentAtomList) {
+                int atomIndex = atom.getArrayIndex();
+                titrationLambdas[atomIndex] = lambda;
+            }
+        } else {
+            logger.warning(format("This residue %s is not titrating.", residue.getName()));
+        }
+    }
+
+    public void setTautomerLambda(Residue residue, double lambda) {
+        if (tautomerizingResidueList.contains(residue)) {
+            // The correct index in the theta arrays for tautomer coordinates is after the titration list.
+            // So titrationList.size() + tautomerIndex should match with appropriate spot in thetaPosition, etc.
+            int index = tautomerizingResidueList.indexOf(residue) + nTitr;
+            extendedLambdas[index] = lambda;
+            thetaPosition[index] = Math.asin(Math.sqrt(lambda));
+            List<Atom> currentAtomList = residue.getSideChainAtoms();
+            for (Atom atom : currentAtomList) {
+                int atomIndex = atom.getArrayIndex();
+                tautomerLambdas[atomIndex] = lambda;
+            }
+        } /*else {
+            logger.warning(format("This residue %s does not have any titrating tautomers.", residue.getName()));
+        }*/
+    }
+
+    public List<Residue> getTitratingResidueList() {
+        return titratingResidueList;
+    }
+
+    public List<Residue> getTautomerizingResidueList() {
+        return tautomerizingResidueList;
+    }
+
+    public List<Residue> getExtendedResidueList() {
+        return extendedResidueList;
+    }
+
+    public double[] getThetaPosition() {
+        return thetaPosition;
+    }
+
+    public double[] getThetaVelocity() {
+        return thetaVelocity;
+    }
+
+    public double[] getThetaAccel() {
+        return thetaAccel;
+    }
+
+    public double[] getThetaMassArray() {
+        return thetaMassArray;
+    }
+
+    public double getThetaMass() {
+        return thetaMass;
+    }
+
+    public double getThetaFriction() {
+        return thetaFriction;
+    }
+
+    public double[] getExtendedLambdas() {
+        return extendedLambdas;
+    }
+
+    /**
+     * getLambdaList.
+     *
+     * @return a {@link String} object.
+     */
+    public String getLambdaList() {
+        if (nESVs < 1) {
+            return "";
+        }
+        StringBuilder sb = new StringBuilder();
+        for (int i = 0; i < nESVs; i++) {
+            if (i == 0) {
+                sb.append("\n  Titration Lambdas: ");
+            }
+            if (i > 0) {
+                sb.append(", ");
+            }
+            if (i == nTitr) {
+                sb.append("\n  Tautomer Lambdas: ");
+            }
+            sb.append(format("%6.4f", extendedLambdas[i]));
+        }
+        return sb.toString();
+    }
+
+    /**
+     * All atoms of the fully-protonated system (not just those affected by this system).
+     *
+     * @return an array of {@link Atom} objects.
+     */
+    public Atom[] getExtendedAtoms() {
+        return extendedAtoms;
+    }
+
+    /**
+     * Companion to getExtendedAtoms() for vdw::setAtoms and pme::setAtoms.
+     *
+     * @return an array of {@link int} objects.
+     */
+    public int[] getExtendedMolecule() {
+        return extendedMolecules;
+    }
+
+    /**
+     * Sum up total bias (Ubias = UpH + Udiscr - Umod)
+     *
+     * @return totalBiasEnergy
+     */
+    public double getBiasEnergy() {
+        double totalBiasEnergy = 0.0;
+        double[] biasEnergyComponents = new double[9];
+        //Do not double count residues in tautomer list.
+        for (Residue residue : titratingResidueList) {
+            getBiasTerms(residue, biasEnergyComponents);
+            double biasEnergy = biasEnergyComponents[discrBiasIndex] + biasEnergyComponents[pHBiasIndex] + biasEnergyComponents[modelBiasIndex];
+            totalBiasEnergy += biasEnergy;
+        }
+        return totalBiasEnergy;
+    }
+
+    /**
+     * getBiasDecomposition.
+     *
+     * @return a {@link String} object.
+     */
+    public String getBiasDecomposition() {
+        double discrBias = 0.0;
+        double phBias = 0.0;
+        double modelBias = 0.0;
+        double[] biasEnergyAndDerivs = new double[9];
+        for (Residue residue : titratingResidueList) {
+            getBiasTerms(residue, biasEnergyAndDerivs);
+            discrBias += biasEnergyAndDerivs[discrBiasIndex];
+            phBias += biasEnergyAndDerivs[pHBiasIndex];
+            //Reminder: Ubias = UpH + Udiscr - Umod
+            modelBias += biasEnergyAndDerivs[modelBiasIndex];
+        }
+        return format("    %-16s %16.8f\n", "Discretizer", discrBias)
+                + format("    %-16s %16.8f\n", "Acidostat", phBias)
+                + format("    %-16s %16.8f\n", "Fmod", modelBias);
+    }
+
+    /**
+     * getEnergyComponent for use by ForceFieldEnergy
+     *
+     * @param component a {@link ffx.potential.PotentialComponent} object.
+     * @return a double.
+     */
+    public double getEnergyComponent(PotentialComponent component) {
+        double uComp = 0.0;
+        double[] biasEnergyAndDerivs = new double[9];
+        switch (component) {
+            case Bias:
+            case pHMD:
+                return getBiasEnergy();
+            case DiscretizeBias:
+                for (Residue residue : titratingResidueList) {
+                    getBiasTerms(residue, biasEnergyAndDerivs);
+                    uComp += biasEnergyAndDerivs[discrBiasIndex];
+                }
+                return uComp;
+            case ModelBias:
+                for (Residue residue : titratingResidueList) {
+                    getBiasTerms(residue, biasEnergyAndDerivs);
+                    //Reminder: Ubias = UpH + Udiscr - Umod
+                    uComp += biasEnergyAndDerivs[modelBiasIndex];
+                }
+                return uComp;
+            case pHBias:
+                for (Residue residue : titratingResidueList) {
+                    getBiasTerms(residue, biasEnergyAndDerivs);
+                    uComp += biasEnergyAndDerivs[pHBiasIndex];
+                }
+                return uComp;
+            default:
+                throw new AssertionError(component.name());
+        }
+    }
+
+    /**
+     * Calculate prefactor for scaling the van der Waals based on titration/tautomer state if titrating proton
+     *
+     * @param atomIndex
+     * @param vdwPrefactorAndDerivs
+     */
+    public void getVdwPrefactor(int atomIndex, double[] vdwPrefactorAndDerivs) {
+        double prefactor = 1.0;
+        double titrationDeriv = 0.0;
+        double tautomerDeriv = 0.0;
+        if (!isTitratingHydrogen(atomIndex) || !doVDW) {
+            vdwPrefactorAndDerivs[0] = prefactor;
+            vdwPrefactorAndDerivs[1] = titrationDeriv;
+            vdwPrefactorAndDerivs[2] = tautomerDeriv;
+            return;
+        }
+        AminoAcid3 AA3 = residueNames[atomIndex];
+        switch (AA3) {
+            case ASD:
+            case GLD:
+                if (tautomerDirections[atomIndex] == 1) {
+                    prefactor = titrationLambdas[atomIndex] * tautomerLambdas[atomIndex];
+                    titrationDeriv = tautomerLambdas[atomIndex];
+                    tautomerDeriv = titrationLambdas[atomIndex];
+                } else if (tautomerDirections[atomIndex] == -1) {
+                    prefactor = titrationLambdas[atomIndex] * (1.0 - tautomerLambdas[atomIndex]);
+                    titrationDeriv = (1.0 - tautomerLambdas[atomIndex]);
+                    tautomerDeriv = -titrationLambdas[atomIndex];
+                }
+                break;
+            case HIS:
+                if (tautomerDirections[atomIndex] == 1) {
+                    prefactor = (1.0 - titrationLambdas[atomIndex]) * tautomerLambdas[atomIndex] + titrationLambdas[atomIndex];
+                    titrationDeriv = -tautomerLambdas[atomIndex] + 1.0;
+                    tautomerDeriv = (1 - titrationLambdas[atomIndex]);
+                } else if (tautomerDirections[atomIndex] == -1) {
+                    prefactor = (1.0 - titrationLambdas[atomIndex]) * (1.0 - tautomerLambdas[atomIndex]) + titrationLambdas[atomIndex];
+                    titrationDeriv = tautomerLambdas[atomIndex];
+                    tautomerDeriv = -(1.0 - titrationLambdas[atomIndex]);
+                }
+                break;
+            case LYS:
+                prefactor = titrationLambdas[atomIndex];
+                titrationDeriv = 1.0;
+                tautomerDeriv = 0.0;
+                break;
+        }
+        vdwPrefactorAndDerivs[0] = prefactor;
+        vdwPrefactorAndDerivs[1] = titrationDeriv;
+        vdwPrefactorAndDerivs[2] = tautomerDeriv;
+    }
+
+    public boolean isTitratingHydrogen(int atomIndex) {
+        return isTitratingHydrogen[atomIndex];
+    }
+
+    /**
+     * Add van der Waals deriv to appropriate dU/dL term.
+     *
+     * @param atomI
+     * @param vdwEnergy             van der Waals energy calculated with no titration/tautomer scaling
+     * @param vdwPrefactorAndDerivI
+     * @param vdwPrefactorJ
+     */
+    public void addVdwDeriv(int atomI, double vdwEnergy, double[] vdwPrefactorAndDerivI, double vdwPrefactorJ) {
+        if (!isTitratingHydrogen(atomI)) {
+            return;
+        }
+
+        //Sum up dU/dL for titration ESV if atom i is titrating hydrogen
+        //Sum up dU/dL for tautomer ESV if atom i is titrating hydrogen
+        int titrationEsvIndex = titrationIndexMap[atomI];
+        int tautomerEsvIndex = tautomerIndexMap[atomI] + nTitr;
+        double dTitr_dLambda;
+        double dTaut_dLambda;
+
+        dTitr_dLambda = vdwPrefactorAndDerivI[1] * vdwPrefactorJ * vdwEnergy;
+        dTaut_dLambda = vdwPrefactorAndDerivI[2] * vdwPrefactorJ * vdwEnergy;
+
+        esvVdwDerivs[titrationEsvIndex].addAndGet(dTitr_dLambda);
+        if (tautomerEsvIndex >= nTitr) {
+            esvVdwDerivs[tautomerEsvIndex].addAndGet(dTaut_dLambda);
+        }
+    }
+
+    public void addPermElecDeriv(int atomI, double titrationEnergy, double tautomerEnergy) {
+        int titrationEsvIndex = titrationIndexMap[atomI];
+        int tautomerEsvIndex = tautomerIndexMap[atomI] + nTitr;
+        esvPermElecDerivs[titrationEsvIndex].addAndGet(titrationEnergy);
+        if (tautomerEsvIndex >= nTitr) {
+            esvPermElecDerivs[tautomerEsvIndex].addAndGet(tautomerEnergy);
+        }
+    }
+
+    public void addIndElecDeriv(int atomI, double titrationEnergy, double tautomerEnergy) {
+        int titrationEsvIndex = titrationIndexMap[atomI];
+        int tautomerEsvIndex = tautomerIndexMap[atomI] + nTitr;
+        esvIndElecDerivs[titrationEsvIndex].addAndGet(titrationEnergy);
+        if (tautomerEsvIndex >= nTitr) {
+            esvIndElecDerivs[tautomerEsvIndex].addAndGet(tautomerEnergy);
+        }
+    }
+
+    /**
+     * getConstantPh.
+     *
+     * @return a double.
+     */
+    public double getConstantPh() {
+        return constantSystemPh;
+    }
+
+    /**
+     * setConstantPh.
+     *
+     * @param pH a double.
+     */
+    public void setConstantPh(double pH) {
+        constantSystemPh = pH;
+    }
+
+    /**
+     * @return titrationUtils master copy from ExtendedSystem.
+     */
+    public TitrationUtils getTitrationUtils() {
+        return titrationUtils;
+    }
+
+    /**
+     * setTemperature.
+     *
+     * @param set a double.
+     */
+    public void setTemperature(double set) {
+        currentTemperature = set;
+    }
+
+    /**
+     * Processes lambda values based on propagation of theta value from Stochastic integrator in Molecular dynamics
+     */
+    public void preForce() {
+        updateLambdas();
+    }
 
     /**
      * Applies a chain rule term to the derivative to account for taking a derivative of lambda = sin(theta)^2
@@ -1662,26 +1142,8 @@
             //logger.info("dEdL["+i+"]: "+dEdL[i]);
         }
         return dEdTheta;
-=======
-    writeLambdaHistogram();
-  }
-
-  private void setESVHistogram() {
-    for (Residue residue : titratingResidueList) {
-      int index = titratingResidueList.indexOf(residue);
-      if (residue.getAminoAcid3().equals(AminoAcid3.LYS)) {
-        double titrLambda = getTitrationLambda(residue);
-        esvHistogram(index, titrLambda);
-      } else {
-        double titrLambda = getTitrationLambda(residue);
-        double tautLambda = getTautomerLambda(residue);
-        esvHistogram(index, titrLambda, tautLambda);
-      }
->>>>>>> de76924a
-    }
-  }
-
-<<<<<<< HEAD
+    }
+
     public void writeRestart() {
         String esvName = FileUtils.relativePathTo(restartFile).toString();
         if (esvFilter.writeESV(restartFile, thetaPosition, thetaVelocity, thetaAccel)) {
@@ -1689,82 +1151,32 @@
         } else {
             logger.info(" Writing dynamics restart file to " + esvName + " failed");
         }
-=======
-  private void esvHistogram(int esv, double lambda) {
-    int value = (int) (lambda * 10.0);
-    //Cover the case where lambda could be exactly 1.0
-    if (value == 10) {
-      value = 9;
->>>>>>> de76924a
-    }
-    esvHistogram[esv][value][0]++;
-  }
-
-  private void esvHistogram(int esv, double titrLambda, double tautLambda) {
-    int titrValue = (int) (titrLambda * 10.0);
-    //Cover the case where lambda could be exactly 1.0
-    if (titrValue == 10) {
-      titrValue = 9;
-    }
-    int tautValue = (int) (tautLambda * 10.0);
-    if (tautValue == 10) {
-      tautValue = 9;
-    }
-    esvHistogram[esv][titrValue][tautValue]++;
-  }
-
-  //TODO: Find a better way to print this histogram out
-  public void writeLambdaHistogram() {
-    StringBuilder tautomerHeader = new StringBuilder("      X→ ");
-    for (int k = 0; k < 10; k++) {
-      double lb = (double) k / 10;
-      double ub = (double) (k + 1) / 10;
-      tautomerHeader.append(String.format("%1$10s", "[" + lb + "-" + ub + "]"));
-    }
-<<<<<<< HEAD
+    }
 
     //TODO: Find a better way to print this histogram out
-    public void writeLambdaHistogram(){
+    public void writeLambdaHistogram() {
         StringBuilder tautomerHeader = new StringBuilder("      X→ ");
-        for(int k=0; k< 10; k++){
-            double lb = (double) k/10;
-            double ub = (double) (k+1)/10;
-            tautomerHeader.append(String.format("%1$10s","["+lb+"-"+ub+"]"));
+        for (int k = 0; k < 10; k++) {
+            double lb = (double) k / 10;
+            double ub = (double) (k + 1) / 10;
+            tautomerHeader.append(String.format("%1$10s", "[" + lb + "-" + ub + "]"));
         }
         tautomerHeader.append("\nλ↓");
-        for(int i=0; i < nTitr; i++){
-            logger.info(format("ESV: %s (%d) \n", titratingResidueList.get(i).getName() ,i));
+        for (int i = 0; i < nTitr; i++) {
+            logger.info(format("ESV: %s (%d) \n", titratingResidueList.get(i).getName(), i));
             logger.info(tautomerHeader.toString());
-            for(int j=0; j < 10; j++){
-                double lb = (double) j/10;
-                double ub = (j+1.0)/10;
+            for (int j = 0; j < 10; j++) {
+                double lb = (double) j / 10;
+                double ub = (j + 1.0) / 10;
                 StringBuilder histogram = new StringBuilder();
-                for(int k=0; k<10; k++){
+                for (int k = 0; k < 10; k++) {
                     StringBuilder hisvalue = new StringBuilder();
-                    hisvalue.append(String.format("%1$10s",esvHistogram[i][j][k]));
+                    hisvalue.append(String.format("%1$10s", esvHistogram[i][j][k]));
                     histogram.append(hisvalue);
                 }
-                logger.info("["+lb+"-"+ub+"]"+histogram);
+                logger.info("[" + lb + "-" + ub + "]" + histogram);
             }
             logger.info("\n");
-=======
-    tautomerHeader.append("\nλ↓");
-    for (int i = 0; i < nTitr; i++) {
-      logger.info(format("ESV: %d \n", i));
-      logger.info(tautomerHeader.toString());
-      for (int j = 0; j < 10; j++) {
-        double lb = (double) j / 10;
-        double ub = (j + 1.0) / 10;
-        StringBuilder histogram = new StringBuilder();
-        for (int k = 0; k < 10; k++) {
-          StringBuilder hisvalue = new StringBuilder();
-          hisvalue.append(String.format("%1$10s", esvHistogram[i][j][k]));
-          histogram.append(hisvalue);
->>>>>>> de76924a
-        }
-        logger.info("[" + lb + "-" + ub + "]" + histogram);
-      }
-      logger.info("\n");
-    }
-  }
+        }
+    }
 }