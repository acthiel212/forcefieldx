--- conflicted
+++ resolved
@@ -129,14 +129,8 @@
      * when an Extended System is attached.
      */
     private final TitrationUtils titrationUtils;
-    /**
-<<<<<<< HEAD
-=======
-     * VanDerWaals instance.
-     */
-    private final VanDerWaals vanDerWaals;
-    /**
->>>>>>> e7276a13
+
+    /**
      * Array of booleans that is initialized to match the number of atoms in the molecular assembly
      * noting whether the atom is titrating. Note that any side chain atom that belongs to a titrating residue
      * will be flagged as titrating for purposes of scaling electrostatic parameters.
@@ -261,11 +255,6 @@
 //        boolean forceRoomTemp = properties.getBoolean("esv.forceRoomTemp", false);
 //        boolean propagation = properties.getBoolean("esv.propagation", true);
 
-<<<<<<< HEAD
-=======
-        vanDerWaals = forceFieldEnergy.getVdwNode();
-
->>>>>>> e7276a13
         titratingResidueList = new ArrayList<>();
         tautomerizingResidueList = new ArrayList<>();
         extendedResidueList = new ArrayList<>();
