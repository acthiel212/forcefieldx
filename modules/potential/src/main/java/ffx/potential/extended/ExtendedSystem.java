// ******************************************************************************
//
// Title:       Force Field X.
// Description: Force Field X - Software for Molecular Biophysics.
// Copyright:   Copyright (c) Michael J. Schnieders 2001-2023.
//
// This file is part of Force Field X.
//
// Force Field X is free software; you can redistribute it and/or modify it
// under the terms of the GNU General Public License version 3 as published by
// the Free Software Foundation.
//
// Force Field X is distributed in the hope that it will be useful, but WITHOUT
// ANY WARRANTY; without even the implied warranty of MERCHANTABILITY or FITNESS
// FOR A PARTICULAR PURPOSE. See the GNU General Public License for more
// details.
//
// You should have received a copy of the GNU General Public License along with
// Force Field X; if not, write to the Free Software Foundation, Inc., 59 Temple
// Place, Suite 330, Boston, MA 02111-1307 USA
//
// Linking this library statically or dynamically with other modules is making a
// combined work based on this library. Thus, the terms and conditions of the
// GNU General Public License cover the whole combination.
//
// As a special exception, the copyright holders of this library give you
// permission to link this library with independent modules to produce an
// executable, regardless of the license terms of these independent modules, and
// to copy and distribute the resulting executable under terms of your choice,
// provided that you also meet, for each linked independent module, the terms
// and conditions of the license of that module. An independent module is a
// module which is not derived from or based on this library. If you modify this
// library, you may extend this exception to your version of the library, but
// you are not obligated to do so. If you do not wish to do so, delete this
// exception statement from your version.
//
// ******************************************************************************

package ffx.potential.extended;

import edu.rit.pj.reduction.SharedDouble;
import ffx.numerics.Constraint;
import ffx.numerics.Potential;
import ffx.potential.ForceFieldEnergy;
import ffx.potential.MolecularAssembly;
import ffx.potential.SystemState;
import ffx.potential.bonded.AminoAcidUtils;
import ffx.potential.bonded.AminoAcidUtils.AminoAcid3;
import ffx.potential.bonded.Atom;
import ffx.potential.bonded.Residue;
import ffx.potential.constraint.ShakeChargeConstraint;
import ffx.potential.parameters.ForceField;
import ffx.potential.parameters.PolarizeType;
import ffx.potential.parameters.TitrationUtils;
import ffx.potential.parsers.ESVFilter;
import ffx.utilities.Constants;
import ffx.utilities.FileUtils;
import org.apache.commons.configuration2.CompositeConfiguration;
import org.apache.commons.io.FilenameUtils;

import java.io.File;
import java.util.*;
import java.util.logging.Level;
import java.util.logging.Logger;

import static ffx.potential.bonded.BondedUtils.hasAttachedAtom;
import static ffx.utilities.Constants.kB;
import static java.lang.String.format;
import static org.apache.commons.math3.util.FastMath.*;

/**
 * ExtendedSystem class.
 *
 * @author Andrew Thiel
 * @since 1.0
 */
public class ExtendedSystem implements Potential {

    private static final double DISCR_BIAS = 1.0; // kcal/mol
    private static final double LOG10 = log(10.0);
    private static final double THETA_FRICTION = 0.5; // psec^-1
    private static final double THETA_MASS = 5.0; //Atomic Mass Units
    private static final int dDiscr_dTautIndex = 6;
    private static final int dDiscr_dTitrIndex = 3;
    private static final int dModel_dTautIndex = 8;
    private static final int dModel_dTitrIndex = 5;
    private static final int dPh_dTautIndex = 7;
    private static final int dPh_dTitrIndex = 4;
    private static final int discrBiasIndex = 0;
    private static final Logger logger = Logger.getLogger(ExtendedSystem.class.getName());
    private static final int modelBiasIndex = 2;
    private static final int pHBiasIndex = 1;
    public final boolean guessTitrState;
    /**
     * Array of AminoAcid3 initialized  to match the number of atoms in the system.
     * Used to know how to apply vdW or electrostatic ESV terms for the atom.
     */
    public final AminoAcid3[] residueNames;
    /**
     * Array of ints that is initialized to match the number of atoms in the molecular assembly.
     * 1 indicates that the tautomer lambda direction is normal.
     * -1 indicates that the tautomer lambda direction is reversed (1-x).
     * 0 indicates that the atom is not a tautomerizing atom.
     */
    public final int[] tautomerDirections;
    /**
     * Coefficients that define the per residue type Fmod polynomial
     * quadratic * titrationLambda^2 + linear * titrationLambda
     */
    private final double ASHlinear;
    private final double ASHquadratic;
    private final double ASHcubic;
    /**
     * Descritizer Bias Magnitude. Default is 1 kcal/mol.
     */
    private final double ASHtautBiasMag;
    private final double ASHtitrBiasMag;
    private final double CYScubic;
    private final double CYSlinear;
    private final double CYSquadratic;
    /**
     * Descritizer Bias Magnitude. Default is 1 kcal/mol.
     */
    private final double CYStitrBiasMag;
    private final double GLHcubic;
    private final double GLHlinear;
    private final double GLHquadratic;
    /**
     * Descritizer Bias Magnitude. Default is 1 kcal/mol.
     */
    private final double GLHtautBiasMag;
    private final double GLHtitrBiasMag;
    private final double HIDlinear;
    private final double HIDquadratic;
    private final double HIDcubic;
    private final double HIDtoHIElinear;
    /**
     * Coefficients that define the tautomer component of the bivariate Histidine Fmod
     * quadratic * tautomerLambda^2 + linear * tautomerLambda
     */
    private final double HIDtoHIEquadratic;
    private final double HIDtoHIEcubic;
    private final double HIElinear;
    private final double HIEquadratic;
    private final double HIEcubic;
    /**
     * Descritizer Bias Magnitude. Default is 1 kcal/mol.
     */
    private final double HIStautBiasMag;
    private final double HIStitrBiasMag;
    private final double LYSlinear;
    private final double LYSquadratic;
    private final double LYScubic;
    /**
     * Descritizer Bias Magnitude. Default is 1 kcal/mol.
     */
    private final double LYStitrBiasMag;
    private final boolean doBias;
    private final boolean doElectrostatics;
    private final boolean doPolarization;
    // Controls for turning of certain terms for testing.
    private final boolean doVDW;
    /**
     * 3D array to store the titration and tautomer population states for each ESV
     */
    final private int[][][] esvHistogram;
    private final SharedDouble[] esvIndElecDerivs;
    private final SharedDouble[] esvPermElecDerivs;
    /**
     * Shared double that is initialized to match the number of ESVs in the system.
     * Once reduced, will equal either dU_Titr/dLambda or dU_Taut/dLambda for specific ESV
     */
    private final SharedDouble[] esvVdwDerivs;
    /**
     * Extended Atoms
     */
    private final Atom[] extendedAtoms;
    /**
     * Array of lambda values that matches residues in extendedResidueList
     */
    private final double[] extendedLambdas;
    /**
     * Extended Molecules
     */
    private final int[] extendedMolecules;
    /**
     * Concatenated list of titrating residues + tautomerizing residues.
     */
    private final List<Residue> extendedResidueList;
    /**
     * ForceField Energy Instance. This instance is only used for Potential implementations for grabbing the energy components.
     */
    private final ForceFieldEnergy forceFieldEnergy;
    /**
     * Array of booleans that is initialized to match the number of atoms in the molecular assembly
     * noting whether the atom is tautomerizing. Note that any side chain atom that belongs to a tautomerizing residue
     * will be flagged as tautomerizing for purposes of scaling electrostatic parameters.
     */
    private final boolean[] isTautomerizing;
    /**
     * Array of booleans that is initialized to match the number of atoms in the molecular assembly
     * noting whether the atom is titrating. Note that any side chain atom that belongs to a titrating residue
     * will be flagged as titrating for purposes of scaling electrostatic parameters.
     */
    private final boolean[] isTitrating;
    /**
     * Array of booleans that is initialized to match the number of atoms in the assembly to note whether an atom is
     * specifically a heavy atom with changing polarizability (CYS SG, ASP OD1/OD2, GLU OE1/OE2).
     */
    private final boolean[] isTitratingHeavy;
    /**
     * Array of booleans that is initialized to match the number of atoms in the assembly to note whether an atom is
     * specifically a titrating hydrogen.
     */
    private final boolean[] isTitratingHydrogen;
    /**
     * Boolean similar to fixTitrationState/fixTautomerState but is even more restrictive in that set methods
     * are not allowed to change lambda values from their initialized values.
     * Mainly used when evaluating archive snapshots at different initialized lambda values.
     * If not set to true the archive and esv files set the lambdas automatically.
     */
    private final boolean lockStates;
    /**
     * Number of atoms in the molecular assembly. Since all protons are instantiated at start, this int will not change.
     */
    private final int nAtoms;
    /**
     * Number of ESVs attached to the molecular assembly. This number is the sum of tautomerizing + titrating ESVs.
     */
    private final int nESVs;
    /**
     * Number of titrating ESVs attached to the molecular assembly.
     */
    private final int nTitr;
    /**
     * Array of ints that is initialized to match the number of atoms in the molecular assembly.
     * Elements correspond to residue index in the tautomerizingResidueList. Only set for tautomerizing residues, -1 otherwise.
     */
    private final SystemState esvState;
    private final int[] tautomerIndexMap;
    /**
     * Array of doubles that is initialized to match the number of atoms in the molecular assembly.
     * Only elements that match a tautomerizing atom will have their lambda updated.
     */
    private final double[] tautomerLambdas;
    /**
     * List of tautomerizing residues.
     */
    private final List<Residue> tautomerizingResidueList;
    /**
     * Friction for the ESV system
     */
    private final double thetaFriction;
    /**
     * The system defined theta mass of the fictional particle. Used to fill theta mass array.
     */
    private final double thetaMass;
    /**
     * List of titrating residues.
     */
    private final List<Residue> titratingResidueList;
    /**
     * Array of ints that is initialized to match the number of atoms in the molecular assembly.
     * Elements correspond to residue index in the titratingResidueList. Only set for titrating residues, -1 otherwise.
     */
    private final int[] titrationIndexMap;
    /**
     * Array of doubles that is initialized to match the number of atoms in the molecular assembly.
     * Only elements that match a titrating atom will have their lambda updated.
     */
    private final double[] titrationLambdas;
    /**
     * Titration Utils instance. This instance is the master copy that will be distributed to electrostatics classes
     * when an Extended System is attached.
     */
    private final TitrationUtils titrationUtils;
    /**
     * Dynamics restart file.
     */
    File restartFile = null;
    /**
     * Boolean to keep the lambdas from updating over the course of dynamics. Useful for running dynamics
     * with extended system variables at fixed windows (i.e. BAR)
     */
    private boolean fixTautomerState;
    private boolean fixTitrationState;
    private final ArrayList<Double> specialResidues;
    private final ArrayList<Double> specialResiduePKAs;
    private final ArrayList<Double> specialInitTitration;
    private final ArrayList<Double> specialInitTautomer;
    private final boolean useChargeConstraint;
    private final List<Constraint> constraints;

    /**
     * Filter to parse the dynamics restart file.
     */
    private ESVFilter esvFilter = null;
    /**
     * System PH.
     */
    private double constantSystemPh = 7.4;
    /**
     * Target system temperature.
     */
    private double currentTemperature = Constants.ROOM_TEMPERATURE;

    /**
     * Construct extended system with the provided configuration.
     *
     * @param mola a {@link MolecularAssembly} object.
     */
    public ExtendedSystem(MolecularAssembly mola, double pH, final File esvFile) {
        extendedAtoms = mola.getAtomArray();
        extendedMolecules = mola.getMoleculeNumbers();
        setConstantPh(pH);
        ForceField forceField = mola.getForceField();
        forceFieldEnergy = mola.getPotentialEnergy();
        if (forceFieldEnergy == null) {
            logger.severe("No potential energy found?");
        }
        CompositeConfiguration properties = mola.getProperties();
        titrationUtils = new TitrationUtils(forceField);

        doVDW = properties.getBoolean("esv.vdW", true);
        doElectrostatics = properties.getBoolean("esv.elec", true);
        doBias = properties.getBoolean("esv.bias", true);
        doPolarization = properties.getBoolean("esv.polarization", true);
        thetaFriction = properties.getDouble("esv.friction", ExtendedSystem.THETA_FRICTION);
        thetaMass = properties.getDouble("esv.mass", ExtendedSystem.THETA_MASS);

        lockStates = properties.getBoolean("lock.esv.states", false); // Prevents setTitrationLambda/setTautomerLambda
        double initialTitrationLambda = properties.getDouble("lambda.titration.initial", 0.5);
        double initialTautomerLambda = properties.getDouble("lambda.tautomer.initial", 0.5);
        guessTitrState = properties.getBoolean("guess.titration.state", false);
        specialResidues = getPropertyList(properties, "esv.special.residues");
        specialResiduePKAs = getPropertyList(properties, "esv.special.residues.pka");
        specialInitTautomer = getPropertyList(properties, "esv.special.residues.tautomer");
        specialInitTitration = getPropertyList(properties, "esv.special.residues.titration");
        initSpecialResidues(specialResidues, specialResiduePKAs, specialInitTautomer, specialInitTitration, mola);

        fixTitrationState = properties.getBoolean("fix.titration.lambda", false);
        fixTautomerState = properties.getBoolean("fix.tautomer.lambda", false);
        useChargeConstraint = properties.getBoolean("esv.charge.constraint",false);
        int totalCharge = properties.getInt("esv.charge.constraint.value", 0);


        ASHcubic = properties.getDouble("ASH.cubic", TitrationUtils.Titration.ASHtoASP.cubic);
        ASHquadratic = properties.getDouble("ASH.quadratic", TitrationUtils.Titration.ASHtoASP.quadratic);
        ASHlinear = properties.getDouble("ASH.linear", TitrationUtils.Titration.ASHtoASP.linear);
        ASHtitrBiasMag = properties.getDouble("ASH.titration.bias.magnitude", DISCR_BIAS);
        ASHtautBiasMag = properties.getDouble("ASH.tautomer.bias.magnitude", DISCR_BIAS);

        GLHcubic = properties.getDouble("GLH.cubic", TitrationUtils.Titration.GLHtoGLU.cubic);
        GLHquadratic = properties.getDouble("GLH.quadratic", TitrationUtils.Titration.GLHtoGLU.quadratic);
        GLHlinear = properties.getDouble("GLH.linear", TitrationUtils.Titration.GLHtoGLU.linear);
        GLHtitrBiasMag = properties.getDouble("GLH.titration.bias.magnitude", DISCR_BIAS);
        GLHtautBiasMag = properties.getDouble("GLH.tautomer.bias.magnitude", DISCR_BIAS);

        LYScubic = properties.getDouble("LYS.cubic", TitrationUtils.Titration.LYStoLYD.cubic);
        LYSquadratic = properties.getDouble("LYS.quadratic", TitrationUtils.Titration.LYStoLYD.quadratic);
        LYSlinear = properties.getDouble("LYS.linear", TitrationUtils.Titration.LYStoLYD.linear);
        LYStitrBiasMag = properties.getDouble("LYS.titration.bias.magnitude", DISCR_BIAS);

        CYScubic = properties.getDouble("CYS.cubic", TitrationUtils.Titration.CYStoCYD.cubic);
        CYSquadratic = properties.getDouble("CYS.quadratic", TitrationUtils.Titration.CYStoCYD.quadratic);
        CYSlinear = properties.getDouble("CYS.linear", TitrationUtils.Titration.CYStoCYD.linear);
        CYStitrBiasMag = properties.getDouble("CYS.titration.bias.magnitude", DISCR_BIAS);

        HIDcubic = properties.getDouble("HID.cubic", TitrationUtils.Titration.HIStoHID.cubic);
        HIDquadratic = properties.getDouble("HID.quadratic", TitrationUtils.Titration.HIStoHID.quadratic);
        HIDlinear = properties.getDouble("HID.linear", TitrationUtils.Titration.HIStoHID.linear);
        HIEcubic = properties.getDouble("HIE.cubic", TitrationUtils.Titration.HIStoHIE.cubic);
        HIEquadratic = properties.getDouble("HIE.quadratic", TitrationUtils.Titration.HIStoHIE.quadratic);
        HIElinear = properties.getDouble("HIE.linear", TitrationUtils.Titration.HIStoHIE.linear);
        HIDtoHIEcubic = properties.getDouble("HIDtoHIE.cubic", TitrationUtils.Titration.HIDtoHIE.cubic);
        HIDtoHIEquadratic = properties.getDouble("HIDtoHIE.quadratic", TitrationUtils.Titration.HIDtoHIE.quadratic);
        HIDtoHIElinear = properties.getDouble("HIDtoHIE.linear", TitrationUtils.Titration.HIDtoHIE.linear);
        HIStitrBiasMag = properties.getDouble("HIS.titration.bias.magnitude", DISCR_BIAS);
        HIStautBiasMag = properties.getDouble("HIS.tautomer.bias.magnitude", DISCR_BIAS);

        // Log all of the titration bias magnitudes for each titratable residue.
        logger.info("\n Titration bias magnitudes:");
        logger.info(" Lysine titration bias magnitude: " + LYStitrBiasMag);
        logger.info(" Cysteine titration bias magnitude: " + CYStitrBiasMag);
        logger.info(" Histidine titration bias magnitude: " + HIStitrBiasMag);
        logger.info(" Glutamic acid titration bias magnitude: " + GLHtitrBiasMag);
        logger.info(" Aspartic acid titration bias magnitude: " + ASHtitrBiasMag);

        // Log all of  the tautomer bias magnitudes for each tautomerizable residue.
        logger.info("\n Tautomer bias magnitudes:");
        logger.info(" Aspartic acid tautomer bias magnitude: " + ASHtautBiasMag);
        logger.info(" Glutamic acid tautomer bias magnitude: " + GLHtautBiasMag);
        logger.info(" Histidine tautomer bias magnitude: " + HIStautBiasMag);

        // Log all of  th cubic, quadratic, and linear terms for all of the amino acid terms
        logger.info("\n Titration bias terms:");
        logger.info(" Lysine cubic term: " + LYScubic);
        logger.info(" Lysine quadratic term: " + LYSquadratic);
        logger.info(" Lysine linear term: " + LYSlinear);
        logger.info(" Cysteine cubic term: " + CYScubic);
        logger.info(" Cysteine quadratic term: " + CYSquadratic);
        logger.info(" Cysteine linear term: " + CYSlinear);
        logger.info(" Histidine cubic term: " + HIDcubic);
        logger.info(" HID quadratic term: " + HIDquadratic);
        logger.info(" HID linear term: " + HIDlinear);
        logger.info(" HIE cubic term: " + HIEcubic);
        logger.info(" HIE quadratic term: " + HIEquadratic);
        logger.info(" HIE linear term: " + HIElinear);
        logger.info(" HID-HIE cubic term: " + HIDtoHIEcubic);
        logger.info(" HID-HIE quadratic term: " + HIDtoHIEquadratic);
        logger.info(" HID-HIE linear term: " + HIDtoHIElinear);
        logger.info(" Glutamic acid cubic term: " + GLHcubic);
        logger.info(" Glutamic acid quadratic term: " + GLHquadratic);
        logger.info(" Glutamic acid linear term: " + GLHlinear);
        logger.info(" Aspartic acid cubic term: " + ASHcubic);
        logger.info(" Aspartic acid quadratic term: " + ASHquadratic);
        logger.info(" Aspartic acid linear term: " + ASHlinear);

        titratingResidueList = new ArrayList<>();
        tautomerizingResidueList = new ArrayList<>();
        extendedResidueList = new ArrayList<>();
        // Initialize atom arrays with the existing assembly.
        Atom[] atoms = mola.getAtomArray();
        nAtoms = atoms.length;
        isTitrating = new boolean[nAtoms];
        isTitratingHydrogen = new boolean[nAtoms];
        isTitratingHeavy = new boolean[nAtoms];
        isTautomerizing = new boolean[nAtoms];
        titrationLambdas = new double[nAtoms];
        tautomerLambdas = new double[nAtoms];
        titrationIndexMap = new int[nAtoms];
        tautomerIndexMap = new int[nAtoms];
        tautomerDirections = new int[nAtoms];
        residueNames = new AminoAcid3[nAtoms];

        Arrays.fill(isTitrating, false);
        Arrays.fill(isTitratingHydrogen, false);
        Arrays.fill(isTitratingHeavy, false);
        Arrays.fill(isTautomerizing, false);
        Arrays.fill(titrationLambdas, 1.0);
        Arrays.fill(tautomerLambdas, 0.0);
        Arrays.fill(titrationIndexMap, -1);
        Arrays.fill(tautomerIndexMap, -1);
        Arrays.fill(tautomerDirections, 0);
        Arrays.fill(residueNames, AminoAcid3.UNK);

        // Cycle through each residue to determine if it is titratable or tautomerizing.
        // If a residue is one of these, add to titration or tautomer lists.
        // Next, loop through all atoms and check to see if the atom belongs to this residue.
        // If the atom does belong to this residue, set all corresponding variables in the respective titration or tautomer array (size = numAtoms).
        // Store the index of the residue in the respective list into a map array (size = numAtoms).
        List<Residue> residueList = mola.getResidueList();
        //logger.info(residueList.toString());
        List<Residue> preprocessList = new ArrayList<>(residueList);
        for (Residue residue : preprocessList) {
            List<Atom> atomList = residue.getSideChainAtoms();
            for (Atom atom : atomList) {
                //Detect disulfide sulfurs so we can exclude these when setting up titrating residues.
                if (atom.getAtomicNumber() == 16) {
                    if (hasAttachedAtom(atom, 16)) {
                        residueList.remove(residue);
                    }
                }
            }
        }
        //logger.info(residueList.toString());
        // Use only a list that contains AminoAcid residues so remove Nucleic Acid residues
        residueList.removeIf(residue -> (residue.getResidueType() == Residue.ResidueType.NA));
        for (Residue residue : residueList) {
            if (isTitratable(residue)) {
                titratingResidueList.add(residue);
                List<Atom> atomList = residue.getSideChainAtoms();
                for (Atom atom : atomList) {
                    int atomIndex = atom.getArrayIndex();
                    residueNames[atomIndex] = residue.getAminoAcid3();
                    isTitrating[atomIndex] = true;
                    titrationLambdas[atomIndex] = initialTitrationState(residue, initialTitrationLambda, guessTitrState);
                    int titrationIndex = titratingResidueList.indexOf(residue);
                    titrationIndexMap[atomIndex] = titrationIndex;
                    isTitratingHydrogen[atomIndex] = TitrationUtils.isTitratingHydrogen(residue.getAminoAcid3(), atom);
                    isTitratingHeavy[atomIndex] = TitrationUtils.isTitratingHeavy(residue.getAminoAcid3(), atom);
                    // Average out pdamp values of the atoms with changing polarizability which will then be used as fixed values throughout simulation.
                    // When testing end state energies don't average pdamp.
                    // Default pdamp is set from protonated polarizability so it must be changed when testing deprotonated end state (Titration lambda = 0.0.)
                    if (isTitratingHeavy(atomIndex)) {
                        //If polarization is turned off atom.getPolarizeType() will return null
                        if(atom.getPolarizeType() != null){
                            double deprotPolar = titrationUtils.getPolarizability(atom, 0.0, 0.0, atom.getPolarizeType().polarizability);
                            double protPolar = titrationUtils.getPolarizability(atom, 1.0, 1.0, atom.getPolarizeType().polarizability);
                            double avgPolar = 0.5 * deprotPolar + 0.5 * protPolar;
                            PolarizeType esvPolarizingHeavyAtom = new PolarizeType(atom.getType(), avgPolar, atom.getPolarizeType().thole,
                                    atom.getPolarizeType().ddp, atom.getPolarizeType().polarizationGroup);
                            atom.setPolarizeType(esvPolarizingHeavyAtom);
                        }
                    }
                }
                // If is a tautomer, it must also be titrating.
                if (isTautomer(residue)) {
                    tautomerizingResidueList.add(residue);
                    for (Atom atom : atomList) {
                        int atomIndex = atom.getArrayIndex();
                        if (isTitratingHydrogen[atomIndex]) {
                            logger.info("Residue: " + residue + " Atom: " + atom + " atomType: " +
                                    atom.getAtomType().type + " " + atom.getAtomType().atomClass);
                        }
                        isTautomerizing[atomIndex] = true;
                        double resNum = residue.getResidueNumber();
                        tautomerLambdas[atomIndex] = specialResidues.contains(resNum) && specialInitTautomer.size() != 0 &&
                                Math.abs(specialInitTitration.get(specialResidues.indexOf(resNum)) + 1) > 1e-4
                        ? specialInitTitration.get(specialResidues.indexOf(resNum)) : initialTautomerLambda;
                        int tautomerIndex = tautomerizingResidueList.indexOf(residue);
                        tautomerIndexMap[atomIndex] = tautomerIndex;
                        tautomerDirections[atomIndex] = TitrationUtils.getTitratingHydrogenDirection(residue.getAminoAcid3(), atom);
                    }
                }
                // Test the multipole frames during unit testing.
                assert (titrationUtils.testResidueTypes(residue));
            }
        }

        //Concatenate titratingResidueList and tautomerizingResidueList
        extendedResidueList.addAll(titratingResidueList);
        extendedResidueList.addAll(tautomerizingResidueList);
        //Arrays that are sent to integrator are based on extendedResidueList size
        nESVs = extendedResidueList.size();
        nTitr = titratingResidueList.size();
        extendedLambdas = new double[nESVs];
        esvState = new SystemState(nESVs);
        //thetaPosition = new double[nESVs];
        //thetaVelocity = new double[nESVs];
        //thetaAccel = new double[nESVs];
        //thetaMassArray = new double[nESVs];
        esvHistogram = new int[nTitr][10][10];
        esvVdwDerivs = new SharedDouble[nESVs];
        esvPermElecDerivs = new SharedDouble[nESVs];
        esvIndElecDerivs = new SharedDouble[nESVs];
        for (int i = 0; i < nESVs; i++) {
            esvVdwDerivs[i] = new SharedDouble(0.0);
            esvPermElecDerivs[i] = new SharedDouble(0.0);
            esvIndElecDerivs[i] = new SharedDouble(0.0);
        }
        if(useChargeConstraint){
            constraints = new ArrayList<>();
            ShakeChargeConstraint chargeConstraint = new ShakeChargeConstraint(nTitr,totalCharge,0.000001);
            constraints.add(chargeConstraint);
        } else{
            constraints = Collections.emptyList();
        }

        //Theta masses should always be the same for each ESV
        Arrays.fill(esvState.getMass(), thetaMass);

        for (int i = 0; i < nESVs; i++) {
            if (i < nTitr) {
                Residue residue = extendedResidueList.get(i);
                double initialTitrLambda = initialTitrationState(residue, initialTitrationLambda, guessTitrState);
                initializeThetaArrays(i, initialTitrLambda);
            } else {
                double resNum = extendedResidueList.get(i).getResidueNumber();
                initialTautomerLambda = specialResidues.contains(resNum) && specialInitTautomer.size() != 0 &&
                        Math.abs(specialInitTitration.get(specialResidues.indexOf(resNum)) + 1) > 1e-4
                        ? specialInitTitration.get(specialResidues.indexOf(resNum)) : initialTautomerLambda;
                initializeThetaArrays(i, initialTautomerLambda);
            }
        }
        if (esvFilter == null) {
            esvFilter = new ESVFilter(mola.getName());
        }
        if (esvFile == null) {
            String firstFileName = FilenameUtils.removeExtension(mola.getFile().getAbsolutePath());
            restartFile = new File(firstFileName + ".esv");
        } else {
            double[] thetaPosition = esvState.x();
            double[] thetaVelocity = esvState.v();
            double[] thetaAccel = esvState.a();
            if (!esvFilter.readESV(esvFile, thetaPosition, thetaVelocity, thetaAccel, esvHistogram)) {
                String message = " Could not load the restart file - dynamics terminated.";
                logger.log(Level.WARNING, message);
                throw new IllegalStateException(message);
            } else {
                restartFile = esvFile;
                updateLambdas();
            }
        }
<<<<<<< HEAD
    }

    /**
     * Initialize special residues specified in the key file
      */
    private void initSpecialResidues(ArrayList<Double> specialResidues, ArrayList<Double> specialResiduePKAs, ArrayList<Double> specialInitTautomer, ArrayList<Double> specialInitTitration, MolecularAssembly mola) {
        if((specialResidues.size() != specialResiduePKAs.size() && specialResiduePKAs.size() != 0)
                || (specialResidues.size() != specialInitTautomer.size() && specialInitTautomer.size() != 0)
                || (specialResidues.size() != specialInitTitration.size() && specialInitTitration.size() != 0)
        ) {
            logger.severe("The number of special residues and their associated values do not match.");
        } else if(specialResidues.size() != 0) {
            logger.info("\nSpecial residues and their associated values:");
            for(int i = 0; i < specialResidues.size(); i++){
                int resNum = (int) (double) specialResidues.get(i) - mola.getResidueList().get(0).getResidueNumber(); // Shift pdb index by first residue number
                if (specialResiduePKAs.size() != 0) {
                    logger.info("Residue: " + specialResidues.get(i) + "-" +
                            mola.getResidueList().get(resNum).getName()
                            + " Pka: " + specialResiduePKAs.get(i));
                }
                if (specialInitTautomer.size() != 0){
                    logger.info("Residue: " + specialResidues.get(i) + "-" +
                            mola.getResidueList().get(resNum).getName()
                            + " Tautomer: " + specialInitTautomer.get(i));
                }
                if (specialInitTitration.size() != 0){
                    logger.info("Residue: " + specialResidues.get(i) + "-" +
                            mola.getResidueList().get(resNum).getName()
                            + " Titration: " + specialInitTitration.get(i));
                }
            }
            logger.info(" ");
        }
        logger.info("Special residues: " + specialResidues);
        logger.info("Special residues pKa: " + specialResiduePKAs);
        logger.info("Special residues titration: " + specialInitTitration);
        logger.info("Special residues tautomer: " + specialInitTautomer);
        for(Residue res : mola.getResidueList()){
            if(!isTitratable(res) && specialResidues.contains((double) res.getResidueNumber())) {
                logger.severe("Given special residue: " + res + " is not titratable.");
            }
=======
      }
    }
    return esvDeriv;
  }

  /**
   * Collect respective pH, model, and discr bias terms and their derivatives for each titrating
   * residue.
   */
  private void getBiasTerms(Residue residue, double[] biasEnergyAndDerivs) {
    AminoAcidUtils.AminoAcid3 AA3 = residue.getAminoAcid3();
    double titrationLambda = getTitrationLambda(residue);
    double titrationLambdaSquared = titrationLambda * titrationLambda;
    double discrBias;
    double pHBias;
    double modelBias;
    double dDiscr_dTitr;
    double dDiscr_dTaut;
    double dPh_dTitr;
    double dPh_dTaut;
    double dMod_dTitr;
    double dMod_dTaut;
    //If bias terms shouldn't be computed, set AA3 to UNK so that default case executes and all terms are set to zero.
    if (!doBias) {
      AA3 = AminoAcid3.UNK;
    }
    switch (AA3) {
      case ASD:
      case ASH:
      case ASP:
        // Discr Bias & Derivs
        double tautomerLambda = getTautomerLambda(residue);
        discrBias = -4.0 * ASHtitrBiasMag * (titrationLambda - 0.5) * (titrationLambda - 0.5);
        discrBias += -4.0 * ASHtautBiasMag * (tautomerLambda - 0.5) * (tautomerLambda - 0.5);
        dDiscr_dTitr = -8.0 * ASHtitrBiasMag * (titrationLambda - 0.5);
        dDiscr_dTaut = -8.0 * ASHtautBiasMag * (tautomerLambda - 0.5);

        // pH Bias & Derivs
        double pKa1 = TitrationUtils.Titration.ASHtoASP.pKa;
        double pKa2 = pKa1;
        pHBias = LOG10 * Constants.R * currentTemperature * (1.0 - titrationLambda) * (
            tautomerLambda * (pKa1 - constantSystemPh) + (1.0 - tautomerLambda) * (pKa2
                - constantSystemPh));
        dPh_dTitr = LOG10 * Constants.R * currentTemperature * -1.0 * (
            tautomerLambda * (pKa1 - constantSystemPh) + (1.0 - tautomerLambda) * (pKa2
                - constantSystemPh));
        dPh_dTaut = LOG10 * Constants.R * currentTemperature * (1.0 - titrationLambda) * (
            (pKa1 - constantSystemPh) - (pKa2 - constantSystemPh));

        // Model Bias & Derivs
        double quadratic = ASHquadratic;
        double linear = ASHlinear;
        modelBias = quadratic * titrationLambdaSquared + linear * titrationLambda;
        dMod_dTitr = 2 * quadratic * titrationLambda + linear;
        dMod_dTaut = 0.0;
        break;
      case GLD:
      case GLH:
      case GLU:
        // Discr Bias & Derivs
        tautomerLambda = getTautomerLambda(residue);
        discrBias = -4.0 * GLHtitrBiasMag * (titrationLambda - 0.5) * (titrationLambda - 0.5);
        discrBias += -4.0 * GLHtautBiasMag * (tautomerLambda - 0.5) * (tautomerLambda - 0.5);
        dDiscr_dTitr = -8.0 * GLHtitrBiasMag * (titrationLambda - 0.5);
        dDiscr_dTaut = -8.0 * GLHtautBiasMag * (tautomerLambda - 0.5);

        // pH Bias & Derivs
        pKa1 = TitrationUtils.Titration.GLHtoGLU.pKa;
        pKa2 = pKa1;
        pHBias = LOG10 * Constants.R * currentTemperature * (1.0 - titrationLambda) * (
            tautomerLambda * (pKa1 - constantSystemPh) + (1.0 - tautomerLambda) * (pKa2
                - constantSystemPh));
        dPh_dTitr = LOG10 * Constants.R * currentTemperature * -1.0 * (
            tautomerLambda * (pKa1 - constantSystemPh) + (1.0 - tautomerLambda) * (pKa2
                - constantSystemPh));
        dPh_dTaut = LOG10 * Constants.R * currentTemperature * (1.0 - titrationLambda) * (
            (pKa1 - constantSystemPh) - (pKa2 - constantSystemPh));

        // Model Bias & Derivs
        quadratic = GLHquadratic;
        linear = GLHlinear;
        modelBias = quadratic * titrationLambdaSquared + linear * titrationLambda;
        dMod_dTitr = 2 * quadratic * titrationLambda + linear;
        dMod_dTaut = 0.0;
        break;
      case HIS:
      case HID:
      case HIE:
        // Discr Bias & Derivs
        tautomerLambda = getTautomerLambda(residue);

        discrBias = -4.0 * HIStitrBiasMag * (titrationLambda - 0.5) * (titrationLambda - 0.5);
        discrBias += -4.0 * HIStautBiasMag * (tautomerLambda - 0.5) * (tautomerLambda - 0.5);
        dDiscr_dTitr = -8.0 * HIStitrBiasMag * (titrationLambda - 0.5);
        dDiscr_dTaut = -8.0 * HIStautBiasMag * (tautomerLambda - 0.5);

        // pH Bias & Derivs
        // At tautomerLambda=1 HIE is fully on.
        pKa1 = TitrationUtils.Titration.HIStoHIE.pKa;
        // At tautomerLambda=0 HID is fully on.
        pKa2 = TitrationUtils.Titration.HIStoHID.pKa;
        pHBias = LOG10 * Constants.R * currentTemperature * (1.0 - titrationLambda) * (
            tautomerLambda * (pKa1 - constantSystemPh) + (1.0 - tautomerLambda) * (pKa2
                - constantSystemPh));
        dPh_dTitr = LOG10 * Constants.R * currentTemperature * -1.0 * (
            tautomerLambda * (pKa1 - constantSystemPh) + (1.0 - tautomerLambda) * (pKa2
                - constantSystemPh));
        dPh_dTaut = LOG10 * Constants.R * currentTemperature * (1.0 - titrationLambda) * (
            (pKa1 - constantSystemPh) - (pKa2 - constantSystemPh));

        // Model Bias & Derivs

        double coeffA0 = HIDtoHIEquadratic;
        double coeffA1 = HIDtoHIElinear;
        double coeffB0 = HIEquadratic;
        double coeffB1 = HIElinear;
        double coeffC0 = HIDquadratic;
        double coeffC1 = HIDlinear;
        double tautomerLambdaSquared = tautomerLambda * tautomerLambda;
        double oneMinusTitrationLambda = (1.0 - titrationLambda);
        double oneMinusTautomerLambda = (1.0 - tautomerLambda);
        double coeffBSum = coeffB0 + coeffB1;
        double coeffCSum = coeffC0 + coeffC1;
        modelBias =
            oneMinusTitrationLambda * (coeffA0 * tautomerLambdaSquared + coeffA1 * tautomerLambda)
                + tautomerLambda * (coeffB0 * titrationLambdaSquared + coeffB1 * titrationLambda)
                + oneMinusTautomerLambda * (coeffC0 * titrationLambdaSquared + coeffC1 * titrationLambda)
                //Enforce that HIS(titration==1) state is equal energy no matter tautomer value
                + titrationLambda * (coeffCSum - coeffBSum) * tautomerLambda;
        dMod_dTitr = -(coeffA0 * tautomerLambdaSquared + coeffA1 * tautomerLambda)
            + tautomerLambda * (2.0 * coeffB0 * titrationLambda + coeffB1)
            + oneMinusTautomerLambda * (2.0 * coeffC0 * titrationLambda + coeffC1)
            + tautomerLambda * (coeffCSum - coeffBSum);
        dMod_dTaut = oneMinusTitrationLambda * (2.0 * coeffA0 * tautomerLambda + coeffA1)
            + (coeffB0 * titrationLambdaSquared + coeffB1 * titrationLambda)
            - (coeffC0 * titrationLambdaSquared + coeffC1 * titrationLambda)
            + titrationLambda * (coeffCSum - coeffBSum);
        break;
      case LYS:
      case LYD:
        // Discr Bias & Derivs
        discrBias = -4.0 * LYStitrBiasMag * (titrationLambda - 0.5) * (titrationLambda - 0.5);
        dDiscr_dTitr = -8.0 * LYStitrBiasMag * (titrationLambda - 0.5);
        dDiscr_dTaut = 0.0;

        // pH Bias & Derivs
        pKa1 = TitrationUtils.Titration.LYStoLYD.pKa;
        pHBias = LOG10 * Constants.R * currentTemperature * (1.0 - titrationLambda) * (pKa1
            - constantSystemPh);
        dPh_dTitr = LOG10 * Constants.R * currentTemperature * -1.0 * (pKa1 - constantSystemPh);
        dPh_dTaut = 0.0;

        // Model Bias & Derivs
        quadratic = LYSquadratic;
        linear = LYSlinear;
        modelBias = quadratic * titrationLambdaSquared + linear * titrationLambda;
        dMod_dTitr = 2 * quadratic * titrationLambda + linear;
        dMod_dTaut = 0.0;
        break;
      case CYS:
      case CYD:
        // Discr Bias & Derivs
        discrBias = -4.0 * CYStitrBiasMag * (titrationLambda - 0.5) * (titrationLambda - 0.5);
        dDiscr_dTitr = -8.0 * CYStitrBiasMag * (titrationLambda - 0.5);
        dDiscr_dTaut = 0.0;

        // pH Bias & Derivs
        pKa1 = TitrationUtils.Titration.CYStoCYD.pKa;
        pHBias = LOG10 * Constants.R * currentTemperature * (1.0 - titrationLambda) * (pKa1
            - constantSystemPh);
        dPh_dTitr = LOG10 * Constants.R * currentTemperature * -1.0 * (pKa1 - constantSystemPh);
        dPh_dTaut = 0.0;

        // Model Bias & Derivs
        double cubic = CYScubic;
        quadratic = CYSquadratic;
        linear = CYSlinear;
        modelBias =
            cubic * titrationLambdaSquared * titrationLambda + quadratic * titrationLambdaSquared
                + linear * titrationLambda;
        dMod_dTitr = 3 * cubic * titrationLambdaSquared + 2 * quadratic * titrationLambda + linear;
        dMod_dTaut = 0.0;
        break;
      default:
        discrBias = 0.0;
        pHBias = 0.0;
        modelBias = 0.0;
        dDiscr_dTitr = 0.0;
        dDiscr_dTaut = 0.0;
        dPh_dTitr = 0.0;
        dPh_dTaut = 0.0;
        dMod_dTitr = 0.0;
        dMod_dTaut = 0.0;
        break;
    }
    biasEnergyAndDerivs[0] = discrBias;
    biasEnergyAndDerivs[1] = pHBias;
    biasEnergyAndDerivs[2] = -modelBias;
    biasEnergyAndDerivs[3] = dDiscr_dTitr;
    biasEnergyAndDerivs[4] = dPh_dTitr;
    biasEnergyAndDerivs[5] = -dMod_dTitr;
    biasEnergyAndDerivs[6] = dDiscr_dTaut;
    biasEnergyAndDerivs[7] = dPh_dTaut;
    biasEnergyAndDerivs[8] = -dMod_dTaut;
  }

  /**
   * Gets the titration lambda for the input residue if the residue is titrating
   *
   * @param residue a titrating residue
   * @return the titration lambda for the residue
   */
  public double getTitrationLambda(Residue residue) {
    if (titratingResidueList.contains(residue)) {
      int resIndex = titratingResidueList.indexOf(residue);
      return extendedLambdas[resIndex];
    } else {
      return 1.0;
    }
  }

  /**
   * Gets the tautomer lambda for the input residue if the residue is tautomerizing
   *
   * @param residue a tautomer residue
   * @return the tautomer lambda for the residue
   */
  public double getTautomerLambda(Residue residue) {
    if (tautomerizingResidueList.contains(residue)) {
      int resIndex = tautomerizingResidueList.indexOf(residue);
      return extendedLambdas[nTitr + resIndex];
    } else {
      return 1.0;
    }
  }

  /**
   * Does not allow for changes to the tautomer states of tautomerizing residues
   */
  public void setFixedTautomerState(boolean fixTautomerState) {
    this.fixTautomerState = fixTautomerState;
  }

  /**
   * Does not allow for changes to the tautomer states of titrating residues
   */
  public void setFixedTitrationState(boolean fixTitrationState) {
    this.fixTitrationState = fixTitrationState;
  }

  /**
   * get total dUvdw/dL for the selected extended system variable
   */
  private double getVdwDeriv(int esvID) {
    return esvVdwDerivs[esvID].get();
  }

  private double getPermElecDeriv(int esvID) {
    return esvPermElecDerivs[esvID].get();
  }

  private double getIndElecDeriv(int esvID) {
    return esvIndElecDerivs[esvID].get();
  }

  /**
   * Returns the titratibility of the passed residue
   */
  public boolean isTitratable(Residue residue) {
    if (residue.getResidueType() == Residue.ResidueType.NA) {
      return false;
    }
    AminoAcidUtils.AminoAcid3 AA3 = residue.getAminoAcid3();
    return AA3.isConstantPhTitratable;
  }

  /**
   * Returns the tautomerizibility of a residue
   */
  public boolean isTautomer(Residue residue) {
    if (residue.getResidueType() == Residue.ResidueType.NA) {
      return false;
    }
    AminoAcidUtils.AminoAcid3 AA3 = residue.getAminoAcid3();
    return AA3.isConstantPhTautomer;
  }

  /**
   * Sets the Occupancy and B-factor to titration and tautomer coordinates in PDB files
   *
   * @param molecularAssembly which mola to update
   */
  public void setOccTemp(MolecularAssembly molecularAssembly) {
    for (Atom atom : molecularAssembly.getAtomList()) {
      int atomIndex = atom.getIndex() - 1;
      atom.setOccupancy(this.getTitrationLambda(atomIndex));
      atom.setTempFactor(this.getTautomerLambda(atomIndex));
    }
  }

  /**
   * Update all theta (lambda) positions after each move from the Stochastic integrator
   */
  private void updateLambdas() {
    double[] thetaPosition = esvState.x();
    //This will prevent recalculating multiple sinTheta*sinTheta that are the same number.
    for (int i = 0; i < nESVs; i++) {
      //Check to see if titration/tautomer lambdas are to be fixed
      if ((!fixTitrationState && i < nTitr) || (!fixTautomerState && i >= nTitr)) {
        double sinTheta = Math.sin(thetaPosition[i]);
        extendedLambdas[i] = sinTheta * sinTheta;
      }
    }
    for (int i = 0; i < nAtoms; i++) {
      int mappedTitrationIndex = titrationIndexMap[i];
      int mappedTautomerIndex = tautomerIndexMap[i] + nTitr;
      if (isTitrating(i) && mappedTitrationIndex != -1) {
        titrationLambdas[i] = extendedLambdas[mappedTitrationIndex];
      }
      if (isTautomerizing(i) && mappedTautomerIndex >= nTitr) {
        tautomerLambdas[i] = extendedLambdas[mappedTautomerIndex];
      }
    }
    setESVHistogram();
  }

  /**
   * Returns whether an atom is titrating
   */
  public boolean isTitrating(int atomIndex) {
    return isTitrating[atomIndex];
  }

  /**
   * Returns whether an atom is tautomerizing
   */
  public boolean isTautomerizing(int atomIndex) {
    return isTautomerizing[atomIndex];
  }

  /**
   * Goes through residues updates the ESV histogram based on the residues current state
   */
  private void setESVHistogram() {
    for (Residue residue : titratingResidueList) {
      int index = titratingResidueList.indexOf(residue);
      if (residue.getAminoAcid3().equals(
          AminoAcid3.LYS)) { // TODO: Add support for CYS? by adding "|| residue.getAminoAcid3().equals(AminoAcid3.CYS))"
        double titrLambda = getTitrationLambda(residue);
        esvHistogram(index, titrLambda);
      } else {
        double titrLambda = getTitrationLambda(residue);
        double tautLambda = getTautomerLambda(residue);
        esvHistogram(index, titrLambda, tautLambda);
      }
    }
  }

  /**
   * Updates the ESV histogram of the passed residue at the given lambda
   *
   * @param esv the index of the esv to be updated
   * @param lambda the lambda value to be updated
   */
  private void esvHistogram(int esv, double lambda) {
    int value = (int) (lambda * 10.0);
    //Cover the case where lambda could be exactly 1.0
    if (value == 10) {
      value = 9;
    }
    esvHistogram[esv][value][0]++;
  }

  /**
   * Updates the ESV histogram of the passed residue at the given titr and taut state
   *
   * @param esv the index of the esv to be updated
   * @param titrLambda the titration lambda coordinate to be updated
   * @param tautLambda the tautomer lambda coordinate to be updated
   */
  private void esvHistogram(int esv, double titrLambda, double tautLambda) {
    int titrValue = (int) (titrLambda * 10.0);
    //Cover the case where lambda could be exactly 1.0
    if (titrValue == 10) {
      titrValue = 9;
    }
    int tautValue = (int) (tautLambda * 10.0);
    if (tautValue == 10) {
      tautValue = 9;
    }
    esvHistogram[esv][titrValue][tautValue]++;
  }

  /**
   * Naive guess as to what the best starting state should be based purely on the acidostat term.
   */
  private double initialTitrationState(Residue residue, double initialLambda) {
    AminoAcid3 AA3 = residue.getAminoAcid3();
    double initialTitrationLambda;
    switch (AA3) {
      case ASD:
        initialTitrationLambda =
            (constantSystemPh < TitrationUtils.Titration.ASHtoASP.pKa) ? 1.0 : 0.0;
        break;
      case GLD:
        initialTitrationLambda =
            (constantSystemPh < TitrationUtils.Titration.GLHtoGLU.pKa) ? 1.0 : 0.0;
        break;
      case HIS:
        initialTitrationLambda =
            (constantSystemPh < TitrationUtils.Titration.HIStoHID.pKa) ? 1.0 : 0.0;
        break;
      case LYS:
        initialTitrationLambda =
            (constantSystemPh < TitrationUtils.Titration.LYStoLYD.pKa) ? 1.0 : 0.0;
        break;
      case CYS:
        initialTitrationLambda =
            (constantSystemPh < TitrationUtils.Titration.CYStoCYD.pKa) ? 1.0 : 0.0;
        break;
      default:
        initialTitrationLambda = initialLambda;
        break;
    }
    return initialTitrationLambda;
  }

  /**
   * Guess the lambda states for each extended residue
   */
  public void reGuessLambdas() {
    logger.info(" Reinitializing lambdas to match RepEx window pH");
    for (Residue residue : titratingResidueList) {
      double lambda = initialTitrationState(residue, 1.0);
      setTitrationLambda(residue, lambda);
      int tautomerLambda = (int) Math.round(random());
      setTautomerLambda(residue, tautomerLambda);
    }
  }

  /**
   * Overwrites the histogram passed into it and returns the new one out ~output never used?~
   *
   * @param histogram 2D histogram list with the tautomer and titration states compressed to a 1D
   *     array
   * @return another compressed histogram
   */
  public int[][] getESVHistogram(int[][] histogram) {
    for (int i = 0; i < titratingResidueList.size(); i++) {
      int h = 0;
      for (int j = 0; j < 10; j++) {
        for (int k = 0; k < 10; k++) {
          histogram[i][h++] = esvHistogram[i][j][k];
>>>>>>> 1b7445c3
        }
    }

    // Method that takes in properties, a string.
    private ArrayList<Double> getPropertyList(CompositeConfiguration properties, String s) {
        ArrayList<Double> list = new ArrayList<>();
        String[] split = properties.getString(s, "").trim()
                .replace("[", "")
                .replace("]","")
                .replace(","," ")
                .split(" ");
        for (String s1 : split) {
            if (s1.isEmpty()) {
                continue;
            }
            list.add(Double.parseDouble(s1));
        }
        return list;
    }

    // Getter for specialResidues
    public ArrayList<Double> getSpecialResidueList() {
        return specialResidues;
    }

    /**
     * During constructor, initialize arrays that will hold theta positions, velocities, and accelerations.
     * Positions determined from starting lambda.
     * Velocities randomly set according to Maxwell Boltzmann Distribution based on temperature.
     * Accelerations determined from initial forces.
     *
     * @param index  index of ExtendedResidueList for which to set these values.
     * @param lambda starting lambda value for each ESV.
     */
    private void initializeThetaArrays(int index, double lambda) {
        extendedLambdas[index] = lambda;
        double[] thetaPosition = esvState.x();
        double[] thetaVelocity = esvState.v();
        double[] thetaAccel = esvState.a();
        thetaPosition[index] = Math.asin(Math.sqrt(lambda));
        //Perform unit analysis carefully
        Random random = new Random();
        thetaVelocity[index] = random.nextGaussian() * sqrt(kB * 298.15 / thetaMass);
        double dUdL = getDerivatives()[index];
        double dUdTheta = dUdL * sin(2 * thetaPosition[index]);
        thetaAccel[index] = -Constants.KCAL_TO_GRAM_ANG2_PER_PS2 * dUdTheta / thetaMass;
        //logger.info(format("Index: %d, dU/dL: %6.8f, dU/dTheta: %6.8f Theta Accel: %6.8f, Theta Velocity: %6.8f", index, -Constants.KCAL_TO_GRAM_ANG2_PER_PS2*dUdL, -Constants.KCAL_TO_GRAM_ANG2_PER_PS2*dUdTheta, thetaAccel[index], thetaVelocity[index]));
    }

    /**
     * get array of dU/dL for each titrating residue
     *
     * @return esvDeriv a double[]
     */
    public double[] getDerivatives() {
        double[] esvDeriv = new double[nESVs];
        double[] biasDerivComponents = new double[9];

        for (Residue residue : titratingResidueList) {
            int resTitrIndex = titratingResidueList.indexOf(residue);
            //Bias Terms
            if (doBias) {
                getBiasTerms(residue, biasDerivComponents);
                //Sum up titration bias derivs
                esvDeriv[resTitrIndex] += biasDerivComponents[dDiscr_dTitrIndex] + biasDerivComponents[dPh_dTitrIndex] + biasDerivComponents[dModel_dTitrIndex];
                //Sum up tautomer bias derivs
                if (isTautomer(residue)) {
                    int resTautIndex = tautomerizingResidueList.indexOf(residue) + nTitr;
                    esvDeriv[resTautIndex] += biasDerivComponents[dDiscr_dTautIndex] + biasDerivComponents[dPh_dTautIndex] + biasDerivComponents[dModel_dTautIndex];
                }
            }

            if (doVDW) {
                esvDeriv[resTitrIndex] += getVdwDeriv(resTitrIndex);
                //Sum up tautomer bias derivs
                if (isTautomer(residue)) {
                    int resTautIndex = tautomerizingResidueList.indexOf(residue) + nTitr;
                    esvDeriv[resTautIndex] += getVdwDeriv(resTautIndex);
                }
            }

            if (doElectrostatics) {
                esvDeriv[resTitrIndex] += getPermElecDeriv(resTitrIndex);
                //Sum up tautomer bias derivs
                if (isTautomer(residue)) {
                    int resTautIndex = tautomerizingResidueList.indexOf(residue) + nTitr;
                    esvDeriv[resTautIndex] += getPermElecDeriv(resTautIndex);
                }
                if (doPolarization) {
                    esvDeriv[resTitrIndex] += getIndElecDeriv(resTitrIndex);
                    if (isTautomer(residue)) {
                        int resTautIndex = tautomerizingResidueList.indexOf(residue) + nTitr;
                        esvDeriv[resTautIndex] += getIndElecDeriv(resTautIndex);
                    }
                }
            }
        }
        return esvDeriv;
    }

    /**
     * Collect respective pH, model, and discr bias terms and their derivatives for each titrating residue.
     */
    private void getBiasTerms(Residue residue, double[] biasEnergyAndDerivs) {
        AminoAcidUtils.AminoAcid3 AA3 = residue.getAminoAcid3();
        double titrationLambda = getTitrationLambda(residue);
        double titrationLambdaSquared = titrationLambda * titrationLambda;
        double titrationLambdaCubed = titrationLambdaSquared * titrationLambda;
        double discrBias;
        double pHBias;
        double modelBias;
        double dDiscr_dTitr;
        double dDiscr_dTaut;
        double dPh_dTitr;
        double dPh_dTaut;
        double dMod_dTitr;
        double dMod_dTaut;
        //If bias terms shouldn't be computed, set AA3 to UNK so that default case executes and all terms are set to zero.
        if (!doBias) {
            AA3 = AminoAcid3.UNK;
        }
        switch (AA3) {
            case ASD:
            case ASH:
            case ASP:
                // Discr Bias & Derivs
                double tautomerLambda = getTautomerLambda(residue);
                discrBias = -4.0 * ASHtitrBiasMag * (titrationLambda - 0.5) * (titrationLambda - 0.5);
                discrBias += -4.0 * ASHtautBiasMag * (tautomerLambda - 0.5) * (tautomerLambda - 0.5);
                dDiscr_dTitr = -8.0 * ASHtitrBiasMag * (titrationLambda - 0.5);
                dDiscr_dTaut = -8.0 * ASHtautBiasMag * (tautomerLambda - 0.5);

                // pH Bias & Derivs
                double pKa1 = TitrationUtils.Titration.ASHtoASP.pKa;
                double pKa2 = pKa1;
                pHBias = LOG10 * Constants.R * currentTemperature * (1.0 - titrationLambda)
                        * (tautomerLambda * (pKa1 - constantSystemPh) + (1.0 - tautomerLambda) * (pKa2 - constantSystemPh));
                dPh_dTitr = LOG10 * Constants.R * currentTemperature * -1.0
                        * (tautomerLambda * (pKa1 - constantSystemPh) + (1.0 - tautomerLambda) * (pKa2 - constantSystemPh));
                dPh_dTaut = LOG10 * Constants.R * currentTemperature * (1.0 - titrationLambda)
                        * ((pKa1 - constantSystemPh) - (pKa2 - constantSystemPh));

                // Model Bias & Derivs
                double cubic = ASHcubic;
                double quadratic = ASHquadratic;
                double linear = ASHlinear;
                modelBias = cubic * titrationLambdaCubed + quadratic * titrationLambdaSquared + linear * titrationLambda;
                dMod_dTitr = 3 * cubic * titrationLambdaSquared + 2 * quadratic * titrationLambda + linear;
                dMod_dTaut = 0.0;
                break;
            case GLD:
            case GLH:
            case GLU:
                // Discr Bias & Derivs
                tautomerLambda = getTautomerLambda(residue);
                discrBias = -4.0 * GLHtitrBiasMag * (titrationLambda - 0.5) * (titrationLambda - 0.5);
                discrBias += -4.0 * GLHtautBiasMag * (tautomerLambda - 0.5) * (tautomerLambda - 0.5);
                dDiscr_dTitr = -8.0 * GLHtitrBiasMag * (titrationLambda - 0.5);
                dDiscr_dTaut = -8.0 * GLHtautBiasMag * (tautomerLambda - 0.5);

                // pH Bias & Derivs
                pKa1 = TitrationUtils.Titration.GLHtoGLU.pKa;
                pKa2 = pKa1;
                pHBias = LOG10 * Constants.R * currentTemperature * (1.0 - titrationLambda)
                        * (tautomerLambda * (pKa1 - constantSystemPh) + (1.0 - tautomerLambda) * (pKa2 - constantSystemPh));
                dPh_dTitr = LOG10 * Constants.R * currentTemperature * -1.0
                        * (tautomerLambda * (pKa1 - constantSystemPh) + (1.0 - tautomerLambda) * (pKa2 - constantSystemPh));
                dPh_dTaut = LOG10 * Constants.R * currentTemperature * (1.0 - titrationLambda)
                        * ((pKa1 - constantSystemPh) - (pKa2 - constantSystemPh));

                // Model Bias & Derivs
                cubic = GLHcubic;
                quadratic = GLHquadratic;
                linear = GLHlinear;
                modelBias = cubic * titrationLambdaCubed + quadratic * titrationLambdaSquared + linear * titrationLambda;
                dMod_dTitr = 3 * cubic * titrationLambdaSquared + 2 * quadratic * titrationLambda + linear;
                dMod_dTaut = 0.0;
                break;
            case HIS:
            case HID:
            case HIE:
                // Discr Bias & Derivs
                tautomerLambda = getTautomerLambda(residue);

                discrBias = -4.0 * HIStitrBiasMag * (titrationLambda - 0.5) * (titrationLambda - 0.5);
                discrBias += -4.0 * HIStautBiasMag * (tautomerLambda - 0.5) * (tautomerLambda - 0.5);
                dDiscr_dTitr = -8.0 * HIStitrBiasMag * (titrationLambda - 0.5);
                dDiscr_dTaut = -8.0 * HIStautBiasMag * (tautomerLambda - 0.5);

                // pH Bias & Derivs
                // At tautomerLambda=1 HIE is fully on.
                pKa1 = TitrationUtils.Titration.HIStoHIE.pKa;
                // At tautomerLambda=0 HID is fully on.
                pKa2 = TitrationUtils.Titration.HIStoHID.pKa;
                pHBias = LOG10 * Constants.R * currentTemperature * (1.0 - titrationLambda)
                        * (tautomerLambda * (pKa1 - constantSystemPh) + (1.0 - tautomerLambda) * (pKa2 - constantSystemPh));
                dPh_dTitr = LOG10 * Constants.R * currentTemperature * -1.0
                        * (tautomerLambda * (pKa1 - constantSystemPh) + (1.0 - tautomerLambda) * (pKa2 - constantSystemPh));
                dPh_dTaut = LOG10 * Constants.R * currentTemperature * (1.0 - titrationLambda)
                        * ((pKa1 - constantSystemPh) - (pKa2 - constantSystemPh));

                // Model Bias & Derivs

                double coeffA0 = HIDtoHIEcubic;
                double coeffA1 = HIDtoHIEquadratic;
                double coeffA2 = HIDtoHIElinear;
                double coeffB0 = HIEcubic;
                double coeffB1 = HIEquadratic;
                double coeffB2 = HIElinear;
                double coeffC0 = HIDcubic;
                double coeffC1 = HIDquadratic;
                double coeffC2 = HIDlinear;
                double tautomerLambdaSquared = tautomerLambda * tautomerLambda;
                double tautomerLambdaCubed = tautomerLambdaSquared * tautomerLambda;
                double oneMinusTitrationLambda = (1.0 - titrationLambda);
                double oneMinusTautomerLambda = (1.0 - tautomerLambda);
                double coeffBSum = coeffB0 + coeffB1 + coeffB2;
                double coeffCSum = coeffC0 + coeffC1 + coeffC2;
                modelBias = oneMinusTitrationLambda * (coeffA0 * tautomerLambdaCubed + coeffA1 * tautomerLambdaSquared + coeffA2 * tautomerLambda) +
                        tautomerLambda * (coeffB0 * titrationLambdaCubed + coeffB1 * titrationLambdaSquared + coeffB2 * titrationLambda) +
                        oneMinusTautomerLambda * (coeffC0 * titrationLambdaCubed + coeffC1 * titrationLambdaSquared + coeffC2 * titrationLambda) +
                        //Enforce that HIS(titration==1) state is equal energy no matter tautomer value
                        titrationLambda * (coeffCSum - coeffBSum) * tautomerLambda;
                dMod_dTitr = -(coeffA0 * tautomerLambdaCubed + coeffA1 * tautomerLambdaSquared + coeffA2 * tautomerLambda) +
                        tautomerLambda * (3.0 * coeffB0 * titrationLambdaSquared + 2.0 * coeffB1 * titrationLambda + coeffB2) +
                        oneMinusTautomerLambda * (3.0 * coeffC0 * titrationLambdaSquared + 2.0 * coeffC1 * titrationLambda + coeffC2) +
                        tautomerLambda * (coeffCSum - coeffBSum);
                dMod_dTaut = oneMinusTitrationLambda * (3.0 * coeffA0 * tautomerLambdaSquared + 2.0 * coeffA1 * tautomerLambda + coeffA2) +
                        (coeffB0 * titrationLambdaCubed + coeffB1 * titrationLambdaSquared + coeffB2 * titrationLambda) +
                        -1.0*(coeffC0 * titrationLambdaCubed + coeffC1 * titrationLambdaSquared + coeffC2 * titrationLambda) +
                        titrationLambda * (coeffCSum - coeffBSum);

                break;
            case LYS:
            case LYD:
                // Discr Bias & Derivs
                discrBias = -4.0 * LYStitrBiasMag * (titrationLambda - 0.5) * (titrationLambda - 0.5);
                dDiscr_dTitr = -8.0 * LYStitrBiasMag * (titrationLambda - 0.5);
                dDiscr_dTaut = 0.0;

                // pH Bias & Derivs
                pKa1 = TitrationUtils.Titration.LYStoLYD.pKa;
                pHBias = LOG10 * Constants.R * currentTemperature * (1.0 - titrationLambda) * (pKa1 - constantSystemPh);
                dPh_dTitr = LOG10 * Constants.R * currentTemperature * -1.0 * (pKa1 - constantSystemPh);
                dPh_dTaut = 0.0;

                // Model Bias & Derivs
                cubic = LYScubic;
                quadratic = LYSquadratic;
                linear = LYSlinear;
                modelBias = cubic * titrationLambdaCubed + quadratic * titrationLambdaSquared + linear * titrationLambda;
                dMod_dTitr = 3 * cubic * titrationLambdaSquared + 2 * quadratic * titrationLambda + linear;
                dMod_dTaut = 0.0;
                break;
            case CYS:
            case CYD:
                // Discr Bias & Derivs
                discrBias = -4.0 * CYStitrBiasMag * (titrationLambda - 0.5) * (titrationLambda - 0.5);
                dDiscr_dTitr = -8.0 * CYStitrBiasMag * (titrationLambda - 0.5);
                dDiscr_dTaut = 0.0;

                // pH Bias & Derivs
                pKa1 = TitrationUtils.Titration.CYStoCYD.pKa;
                pHBias = LOG10 * Constants.R * currentTemperature * (1.0 - titrationLambda) * (pKa1 - constantSystemPh);
                dPh_dTitr = LOG10 * Constants.R * currentTemperature * -1.0 * (pKa1 - constantSystemPh);
                dPh_dTaut = 0.0;

                // Model Bias & Derivs
                cubic = CYScubic;
                quadratic = CYSquadratic;
                linear = CYSlinear;
                modelBias = cubic * titrationLambdaCubed + quadratic * titrationLambdaSquared + linear * titrationLambda;
                dMod_dTitr = 3 * cubic * titrationLambdaSquared + 2 * quadratic * titrationLambda + linear;
                dMod_dTaut = 0.0;
                break;
            default:
                discrBias = 0.0;
                pHBias = 0.0;
                modelBias = 0.0;
                dDiscr_dTitr = 0.0;
                dDiscr_dTaut = 0.0;
                dPh_dTitr = 0.0;
                dPh_dTaut = 0.0;
                dMod_dTitr = 0.0;
                dMod_dTaut = 0.0;
                break;
        }
        biasEnergyAndDerivs[0] = discrBias;
        biasEnergyAndDerivs[1] = pHBias;
        biasEnergyAndDerivs[2] = -modelBias;
        biasEnergyAndDerivs[3] = dDiscr_dTitr;
        biasEnergyAndDerivs[4] = dPh_dTitr;
        biasEnergyAndDerivs[5] = -dMod_dTitr;
        biasEnergyAndDerivs[6] = dDiscr_dTaut;
        biasEnergyAndDerivs[7] = dPh_dTaut;
        biasEnergyAndDerivs[8] = -dMod_dTaut;
    }

    /**
     * Gets the titration lambda for the input residue if the residue is titrating
     *
     * @param residue a titrating residue
     * @return the titration lambda for the residue
     */
    public double getTitrationLambda(Residue residue) {
        if (titratingResidueList.contains(residue)) {
            int resIndex = titratingResidueList.indexOf(residue);
            return extendedLambdas[resIndex];
        } else {
            return 1.0;
        }
    }

    /**
     * Gets the tautomer lambda for the input residue if the residue is tautomerizing
     *
     * @param residue a tautomer residue
     * @return the tautomer lambda for the residue
     */
    public double getTautomerLambda(Residue residue) {
        if (tautomerizingResidueList.contains(residue)) {
            int resIndex = tautomerizingResidueList.indexOf(residue);
            return extendedLambdas[nTitr + resIndex];
        } else {
            return 1.0;
        }
    }

    /**
     * get total dUvdw/dL for the selected extended system variable
     */
    private double getVdwDeriv(int esvID) {
        return esvVdwDerivs[esvID].get();
    }

    /**
     * get total dUpermElec/dL for the selected extended system variable.
     */
    private double getPermElecDeriv(int esvID) {
        return esvPermElecDerivs[esvID].get();
    }

    /**
     * get total dUindElec/dL for the selected extended system variable
     */
    private double getIndElecDeriv(int esvID) {
        return esvIndElecDerivs[esvID].get();
    }

    /**
     * Returns the titratibility of the passed residue
     */
    public boolean isTitratable(Residue residue) {
        if (residue.getResidueType() == Residue.ResidueType.NA) {
            return false;
        }
        AminoAcidUtils.AminoAcid3 AA3 = residue.getAminoAcid3();
        return AA3.isConstantPhTitratable;
    }

    /**
     * Returns the tautomerizibility of a residue
     */
    public boolean isTautomer(Residue residue) {
        if (residue.getResidueType() == Residue.ResidueType.NA) {
            return false;
        }
        AminoAcidUtils.AminoAcid3 AA3 = residue.getAminoAcid3();
        return AA3.isConstantPhTautomer;
    }

    /**
     * Update all theta (lambda) positions after each move from the Stochastic integrator
     */
    private void updateLambdas() {
        //If lockStates is true, then the titration and tautomer states are permanently locked.
        if (lockStates) {
            return;
        }
        double[] thetaPosition = esvState.x();
        //This will prevent recalculating multiple sinTheta*sinTheta that are the same number.
        for (int i = 0; i < nESVs; i++) {
            //Check to see if titration/tautomer lambdas are to be fixed
            if ((!fixTitrationState && i < nTitr) || (!fixTautomerState && i >= nTitr)) {
                double sinTheta = Math.sin(thetaPosition[i]);
                extendedLambdas[i] = sinTheta * sinTheta;
            }
        }
        for (int i = 0; i < nAtoms; i++) {
            int mappedTitrationIndex = titrationIndexMap[i];
            int mappedTautomerIndex = tautomerIndexMap[i] + nTitr;
            if (isTitrating(i) && mappedTitrationIndex != -1) {
                titrationLambdas[i] = extendedLambdas[mappedTitrationIndex];
            }
            if (isTautomerizing(i) && mappedTautomerIndex >= nTitr) {
                tautomerLambdas[i] = extendedLambdas[mappedTautomerIndex];
            }
        }
        setESVHistogram();
    }

    /**
     * Returns whether an atom is titrating
     */
    public boolean isTitrating(int atomIndex) {
        return isTitrating[atomIndex];
    }

    /**
     * Returns whether an atom is tautomerizing
     */
    public boolean isTautomerizing(int atomIndex) {
        return isTautomerizing[atomIndex];
    }

    /**
     * Goes through residues updates the ESV histogram based on the residues current state
     */
    private void setESVHistogram() {
        for (Residue residue : titratingResidueList) {
            int index = titratingResidueList.indexOf(residue);
            if (residue.getAminoAcid3().equals(AminoAcid3.LYS)) { // TODO: Add support for CYS? by adding "|| residue.getAminoAcid3().equals(AminoAcid3.CYS))"
                double titrLambda = getTitrationLambda(residue);
                esvHistogram(index, titrLambda);
            } else {
                double titrLambda = getTitrationLambda(residue);
                double tautLambda = getTautomerLambda(residue);
                esvHistogram(index, titrLambda, tautLambda);
            }
        }
    }

    /**
     * Updates the ESV histogram of the passed residue at the given lambda
     *
     * @param esv    the index of the esv to be updated
     * @param lambda the lambda value to be updated
     */
    private void esvHistogram(int esv, double lambda) {
        int value = (int) (lambda * 10.0);
        //Cover the case where lambda could be exactly 1.0
        if (value == 10) {
            value = 9;
        }
        esvHistogram[esv][value][0]++;
    }

    /**
     * Updates the ESV histogram of the passed residue at the given titr and taut state
     *
     * @param esv        the index of the esv to be updated
     * @param titrLambda the titration lambda coordinate to be updated
     * @param tautLambda the tautomer lambda coordinate to be updated
     */
    private void esvHistogram(int esv, double titrLambda, double tautLambda) {
        int titrValue = (int) (titrLambda * 10.0);
        //Cover the case where lambda could be exactly 1.0
        if (titrValue == 10) {
            titrValue = 9;
        }
        int tautValue = (int) (tautLambda * 10.0);
        if (tautValue == 10) {
            tautValue = 9;
        }
        esvHistogram[esv][titrValue][tautValue]++;
    }

    /**
     * Naive guess as to what the best starting state should be based purely on the acidostat term.
     */
    private double initialTitrationState(Residue residue, double initialLambda, boolean guessTitrState) {
        AminoAcid3 AA3 = residue.getAminoAcid3();
        double residueNumber = residue.getResidueNumber();
        double initialTitrationLambda = 0.0;
        if (specialResidues.contains(residueNumber)) { // If we set a special residue for this state
             if (specialResiduePKAs.size() != 0) {
                 initialTitrationLambda =
                         (constantSystemPh < specialResiduePKAs.get(specialResidues.indexOf(residueNumber))) ? 1.0 : 0.0;
             }
            if (specialInitTitration.size() != 0) { // Override the pKa value if we have a special initial titration state
                double value = specialInitTitration.get(specialResidues.indexOf(residueNumber));
                if (Math.abs(value + 1) > 1e-4) { // If the value is not -1
                    initialTitrationLambda = value;
                }
            }
        }
        else if (!guessTitrState) { // If we do not want to guess the titration state but instead use the value
                                    // passed in via the initialLambda parameter.
             initialTitrationLambda = initialLambda;
        }
        else { // Guess titration state
            initialTitrationLambda = switch (AA3) {
                case ASD -> (constantSystemPh < TitrationUtils.Titration.ASHtoASP.pKa) ? 1.0 : 0.0;
                case GLD -> (constantSystemPh < TitrationUtils.Titration.GLHtoGLU.pKa) ? 1.0 : 0.0;
                case HIS -> (constantSystemPh < TitrationUtils.Titration.HIStoHID.pKa) ? 1.0 : 0.0;
                case LYS -> (constantSystemPh < TitrationUtils.Titration.LYStoLYD.pKa) ? 1.0 : 0.0;
                case CYS -> (constantSystemPh < TitrationUtils.Titration.CYStoCYD.pKa) ? 1.0 : 0.0;
                default -> initialLambda;
            };
        }
        return initialTitrationLambda;
    }

    /**
     * Questions whether the current non-hydrogen atom's polarizability is changing in response to lambda being updated.
     * Only affects carboxylic oxygen and sulfur.
     *
     * @param atomIndex
     * @return
     */
    public boolean isTitratingHeavy(int atomIndex) {
        return isTitratingHeavy[atomIndex];
    }

    /**
     * Does not allow for changes to the tautomer states of tautomerizing residues
     */
    public void setFixedTautomerState(boolean fixTautomerState) {
        this.fixTautomerState = fixTautomerState;
    }

    /**
     * Does not allow for changes to the tautomer states of titrating residues
     */
    public void setFixedTitrationState(boolean fixTitrationState) {
        this.fixTitrationState = fixTitrationState;
    }

    /**
     * Reset initialized lambdas to a naive guess based on the model pKa for each extended residue
     */
    public void reGuessLambdas() {
        logger.info(" Reinitializing lambdas to match RepEx window pH");
        for (Residue residue : titratingResidueList) {
            double lambda = initialTitrationState(residue, 1.0, guessTitrState);
            setTitrationLambda(residue, lambda);
            double resNum = residue.getResidueNumber();
            double tautomerLambda = specialResidues.contains(resNum) && specialInitTautomer.size() != 0 &&
                    Math.abs(specialInitTitration.get(specialResidues.indexOf(resNum)) + 1) > 1e-4
                    ? specialInitTitration.get(specialResidues.indexOf(resNum)) : (int) Math.round(random());
            setTautomerLambda(residue, tautomerLambda);
        }
    }

    /**
     * Set the tautomer lambda of a residue and update corresponding theta
     * @param residue
     * @param lambda
     */
    public void setTautomerLambda(Residue residue, double lambda) {
        setTautomerLambda(residue, lambda, true);
    }

    /**
     * Set the tautomer lambda of a residue and update corresponding theta if desired
     *
     * @param residue      residue to set the lambda of
     * @param lambda       value to set the residue to
     * @param changeThetas whether or not to change the theta positions ~comes with information loss~
     */
    public void setTautomerLambda(Residue residue, double lambda, boolean changeThetas) {
        double[] thetaPosition = esvState.x();
        if (tautomerizingResidueList.contains(residue) && !lockStates) {
            // The correct index in the theta arrays for tautomer coordinates is after the titration list.
            // So titrationList.size() + tautomerIndex should match with appropriate spot in thetaPosition, etc.
            int index = tautomerizingResidueList.indexOf(residue) + nTitr;
            extendedLambdas[index] = lambda;
            if (changeThetas) {
                thetaPosition[index] = Math.asin(Math.sqrt(lambda));
            }
            List<Atom> currentAtomList = residue.getSideChainAtoms();
            for (Atom atom : currentAtomList) {
                int atomIndex = atom.getArrayIndex();
                tautomerLambdas[atomIndex] = lambda;
            }
        } /*else {
            logger.warning(format("This residue %s does not have any titrating tautomers.", residue.getName()));
        }*/
    }
    /**
     * Set the titration lambda of a residue and update corresponding theta
     *
     * @param residue      residue to set the lambda of
     * @param lambda       value to set the residue to
     */
    public void setTitrationLambda(Residue residue, double lambda) {
        setTitrationLambda(residue, lambda, true);
    }

    /**
     * Set the titration lambda of a residue and update corresponding theta if desired
     *
     * @param residue      residue to set the lambda of
     * @param lambda       value to set the residue to
     * @param changeThetas whether or not to change the theta positions ~comes with information loss~
     */
    public void setTitrationLambda(Residue residue, double lambda, boolean changeThetas) {
        double[] thetaPosition = esvState.x();
        if (titratingResidueList.contains(residue) && !lockStates) {
            int index = titratingResidueList.indexOf(residue);
            extendedLambdas[index] = lambda;
            if (changeThetas) {
                thetaPosition[index] = Math.asin(Math.sqrt(lambda));
            }
            List<Atom> currentAtomList = residue.getSideChainAtoms();
            for (Atom atom : currentAtomList) {
                int atomIndex = atom.getArrayIndex();
                titrationLambdas[atomIndex] = lambda;
            }
        }
    }

    /**
     * Overwrites the histogram passed into it and returns the new one out ~output never used?~
     *
     * @param histogram 2D histogram list with the tautomer and titration states compressed to a 1D array
     * @return another compressed histogram
     */
    public int[][] getESVHistogram(int[][] histogram) {
        for (int i = 0; i < titratingResidueList.size(); i++) {
            int h = 0;
            for (int j = 0; j < 10; j++) {
                for (int k = 0; k < 10; k++) {
                    histogram[i][h++] = esvHistogram[i][j][k];
                }
            }
        }
        return histogram;
    }

    /**
     * Changes this ESV's histogram to equal the one passed
     *
     * @param histogram histogram to set this ESV histogram to
     */
    public void copyESVHistogramTo(int[][] histogram) {
        for (int i = 0; i < titratingResidueList.size(); i++) {
            int h = 0;
            for (int j = 0; j < 10; j++) {
                for (int k = 0; k < 10; k++) {
                    esvHistogram[i][j][k] = histogram[i][h++];
                }
            }
        }
    }

    /**
     * Zero out each array element of the vdW ESV array
     */
    public void initEsvVdw() {
        for (int i = 0; i < nESVs; i++) {
            esvVdwDerivs[i].set(0.0);
        }
    }

    /**
     * Zero out each array element of the permElec ESV array
     */
    public void initEsvPermElec() {
        for (int i = 0; i < nESVs; i++) {
            esvPermElecDerivs[i].set(0.0);
        }
    }

    /**
     * Zero out each array element of the indElec ESV array
     */
    public void initEsvIndElec() {
        for (int i = 0; i < nESVs; i++) {
            esvIndElecDerivs[i].set(0.0);
        }
    }

    /**
     * get Titration Lambda for an extended atom
     * @param atomIndex
     * @return titrationLambdas[atomIndex]
     */
    public double getTitrationLambda(int atomIndex) {
        return titrationLambdas[atomIndex];
    }

    /**
     * get the index of the extended residue list that corresponds to this atom
     * @param i
     * @return titrationIndexMap[i]
     */
    public int getTitrationESVIndex(int i) {
        return titrationIndexMap[i];
    }
    /**
     * get Tautomer Lambda for an extended atom
     * @param atomIndex
     * @return tautomerLambdas[atomIndex]
     */
    public double getTautomerLambda(int atomIndex) {
        return tautomerLambdas[atomIndex];
    }

    public int getTautomerESVIndex(int i) {
        return tautomerIndexMap[i];
    }

    /**
     * Return the List of Titrating Residues
     * @return titratingResidueList
     */
    public List<Residue> getTitratingResidueList() {
        return titratingResidueList;
    }

    /**
     * Return the List of Tautomerizing Residues
     * @return tautomerizingResidueList
     */
    public List<Residue> getTautomerizingResidueList() {
        return tautomerizingResidueList;
    }

    /**
     * Return the List of Extended Residues which = TitratingResidueList + TautomerizingResidueList
     * @return extendedResidueList
     */
    public List<Residue> getExtendedResidueList() {
        return extendedResidueList;
    }

    public double getThetaMass() {
        return thetaMass;
    }

    public double getThetaFriction() {
        return thetaFriction;
    }

    /**
     * Gets a copy of the array of doubles that matches the nESVs correspoding to each titration and tautomer lambda
     * @return double array of length nESVs
     */
    public double[] getExtendedLambdas() {
        double[] lambdas = new double[nESVs];
        System.arraycopy(extendedLambdas, 0, lambdas, 0, lambdas.length);
        return lambdas;
    }

    /**
     * getLambdaList.
     *
     * @return a {@link String} object.
     */
    public String getLambdaList() {
        if (nESVs < 1) {
            return "";
        }
        StringBuilder sb = new StringBuilder();
        for (int i = 0; i < nESVs; i++) {
            if (i == 0) {
                sb.append("\n  Titration Lambdas: ");
            }
            if (i > 0) {
                sb.append(", ");
            }
            if (i == nTitr) {
                sb.append("\n  Tautomer Lambdas: ");
            }
            sb.append(format("%6.4f", extendedLambdas[i]));
        }
        return sb.toString();
    }

    /**
     * All atoms of the fully-protonated system (not just those affected by this system).
     *
     * @return an array of {@link Atom} objects.
     */
    public Atom[] getExtendedAtoms() {
        return extendedAtoms;
    }

    /**
     * Companion to getExtendedAtoms() for vdw::setAtoms and pme::setAtoms.
     *
     * @return an array of {@link int} objects.
     */
    public int[] getExtendedMolecule() {
        return extendedMolecules;
    }

    /**
     * Sum up total bias (Ubias = UpH + Udiscr - Umod)
     *
     * @return totalBiasEnergy
     */
    public double getBiasEnergy() {
        double totalBiasEnergy = 0.0;
        double[] biasEnergyComponents = new double[9];
        //Do not double count residues in tautomer list.
        for (Residue residue : titratingResidueList) {
            getBiasTerms(residue, biasEnergyComponents);
            double biasEnergy = biasEnergyComponents[discrBiasIndex] + biasEnergyComponents[pHBiasIndex] + biasEnergyComponents[modelBiasIndex];
            totalBiasEnergy += biasEnergy;
        }
        return totalBiasEnergy;
    }

    /**
     * getBiasDecomposition.
     *
     * @return a {@link String} object.
     */
    public String getBiasDecomposition() {
        double discrBias = 0.0;
        double phBias = 0.0;
        double modelBias = 0.0;
        double[] biasEnergyAndDerivs = new double[9];
        for (Residue residue : titratingResidueList) {
            getBiasTerms(residue, biasEnergyAndDerivs);
            discrBias += biasEnergyAndDerivs[discrBiasIndex];
            phBias += biasEnergyAndDerivs[pHBiasIndex];
            //Reminder: Ubias = UpH + Udiscr - Umod
            modelBias += biasEnergyAndDerivs[modelBiasIndex];
        }
        return format("    %-16s %16.8f\n", "Discretizer", discrBias)
                + format("    %-16s %16.8f\n", "Acidostat", phBias)
                + format("    %-16s %16.8f\n", "Fmod", modelBias);
    }

    /**
     * Calculate prefactor for scaling the van der Waals based on titration/tautomer state if titrating proton
     */
    public void getVdwPrefactor(int atomIndex, double[] vdwPrefactorAndDerivs) {
        double prefactor = 1.0;
        double titrationDeriv = 0.0;
        double tautomerDeriv = 0.0;
        if (!isTitratingHydrogen(atomIndex) || !doVDW) {
            vdwPrefactorAndDerivs[0] = prefactor;
            vdwPrefactorAndDerivs[1] = titrationDeriv;
            vdwPrefactorAndDerivs[2] = tautomerDeriv;
            return;
        }
        AminoAcid3 AA3 = residueNames[atomIndex];
        switch (AA3) {
            case ASD:
            case GLD:
                if (tautomerDirections[atomIndex] == 1) {
                    prefactor = titrationLambdas[atomIndex] * tautomerLambdas[atomIndex];
                    titrationDeriv = tautomerLambdas[atomIndex];
                    tautomerDeriv = titrationLambdas[atomIndex];
                } else if (tautomerDirections[atomIndex] == -1) {
                    prefactor = titrationLambdas[atomIndex] * (1.0 - tautomerLambdas[atomIndex]);
                    titrationDeriv = (1.0 - tautomerLambdas[atomIndex]);
                    tautomerDeriv = -titrationLambdas[atomIndex];
                }
                break;
            case HIS:
                if (tautomerDirections[atomIndex] == 1) {
                    prefactor = (1.0 - titrationLambdas[atomIndex]) * tautomerLambdas[atomIndex] + titrationLambdas[atomIndex];
                    titrationDeriv = -tautomerLambdas[atomIndex] + 1.0;
                    tautomerDeriv = (1 - titrationLambdas[atomIndex]);
                } else if (tautomerDirections[atomIndex] == -1) {
                    prefactor = (1.0 - titrationLambdas[atomIndex]) * (1.0 - tautomerLambdas[atomIndex]) + titrationLambdas[atomIndex];
                    titrationDeriv = tautomerLambdas[atomIndex];
                    tautomerDeriv = -(1.0 - titrationLambdas[atomIndex]);
                }
                break;
            case LYS:
            case CYS:
                prefactor = titrationLambdas[atomIndex];
                titrationDeriv = 1.0;
                tautomerDeriv = 0.0;
                break;
        }
        vdwPrefactorAndDerivs[0] = prefactor;
        vdwPrefactorAndDerivs[1] = titrationDeriv;
        vdwPrefactorAndDerivs[2] = tautomerDeriv;
    }

    /**
     * Questions whether the current hydrogen's polarizability is changing in response to lambda being updated.
     *
     * @param atomIndex
     * @return
     */
    public boolean isTitratingHydrogen(int atomIndex) {
        return isTitratingHydrogen[atomIndex];
    }

    /**
     * Add van der Waals deriv to appropriate dU/dL term given the atom index and its contributions.
     *
     * @param atomI
     * @param vdwEnergy
     * @param vdwPrefactorAndDerivI
     * @param vdwPrefactorJ
     */
    public void addVdwDeriv(int atomI, double vdwEnergy, double[] vdwPrefactorAndDerivI, double vdwPrefactorJ) {
        if (!isTitratingHydrogen(atomI)) {
            return;
        }

        //Sum up dU/dL for titration ESV if atom i is titrating hydrogen
        //Sum up dU/dL for tautomer ESV if atom i is titrating hydrogen
        int titrationEsvIndex = titrationIndexMap[atomI];
        int tautomerEsvIndex = tautomerIndexMap[atomI] + nTitr;// tautomerIndexMap[atomI] = -1 for non tautomerizing residues
        double dTitr_dLambda;
        double dTaut_dLambda;

        dTitr_dLambda = vdwPrefactorAndDerivI[1] * vdwPrefactorJ * vdwEnergy;
        dTaut_dLambda = vdwPrefactorAndDerivI[2] * vdwPrefactorJ * vdwEnergy;

        esvVdwDerivs[titrationEsvIndex].addAndGet(dTitr_dLambda);
        if (tautomerEsvIndex >= nTitr) {
            esvVdwDerivs[tautomerEsvIndex].addAndGet(dTaut_dLambda);
        }
    }

    /**
     * Add Perm Elec deriv to appropriate dU/dL term given the atom index and its contributions.
     *
     * @param atomI
     * @param titrationEnergy
     * @param tautomerEnergy
     */
    public void addPermElecDeriv(int atomI, double titrationEnergy, double tautomerEnergy) {
        int titrationEsvIndex = titrationIndexMap[atomI];
        int tautomerEsvIndex = tautomerIndexMap[atomI] + nTitr;// tautomerIndexMap[atomI] = -1 for non tautomerizing residues
        esvPermElecDerivs[titrationEsvIndex].addAndGet(titrationEnergy);
        if (tautomerEsvIndex >= nTitr) {
            esvPermElecDerivs[tautomerEsvIndex].addAndGet(tautomerEnergy);
        }
    }

    /**
     * Add Induced Elec deriv to appropriate dU/dL term given the atom index and its contributions.
     *
     * @param atomI
     * @param titrationEnergy
     * @param tautomerEnergy
     */
    public void addIndElecDeriv(int atomI, double titrationEnergy, double tautomerEnergy) {
        int titrationEsvIndex = titrationIndexMap[atomI];
        int tautomerEsvIndex = tautomerIndexMap[atomI] + nTitr; // tautomerIndexMap[atomI] = -1 for non tautomerizing residues
        esvIndElecDerivs[titrationEsvIndex].addAndGet(titrationEnergy);
        if (tautomerEsvIndex >= nTitr) {
            esvIndElecDerivs[tautomerEsvIndex].addAndGet(tautomerEnergy);
        }
    }

    /**
     * getConstantPh.
     *
     * @return a double.
     */
    public double getConstantPh() {
        return constantSystemPh;
    }

    /**
     * setConstantPh.
     *
     * @param pH a double.
     */
    public void setConstantPh(double pH) {
        constantSystemPh = pH;
    }

    /**
     * @return titrationUtils master copy from ExtendedSystem.
     */
    public TitrationUtils getTitrationUtils() {
        return titrationUtils;
    }

    /**
     * Sets the restartFile field of this extended system to the passed file. This does not read the file, it only
     * determines where the writeRestartFile() will write to.
     *
     * @param esvFile
     */
    public void setRestartFile(File esvFile) {
        restartFile = esvFile;
    }

    /**
     * Writes out the current state of the extended system to the specified file without setting the file to that location.
     *
     * @param esvFile file to be written to
     * @return whether the read was successful or not
     */
    public boolean writeESVInfoTo(File esvFile) {
        logger.info("Writing pH Dynamics out to: " + esvFile.getParentFile().getName() + File.separator + esvFile.getName());
        double[] thetaPosition = esvState.x();
        double[] thetaVelocity = esvState.v();
        double[] thetaAccel = esvState.a();
        return esvFilter.writeESV(esvFile, thetaPosition, thetaVelocity, thetaAccel, titratingResidueList, esvHistogram, constantSystemPh);
    }

    /**
     * Method overwrites whatever is in the extended system at the time with the read data.
     * <p>
     * CAUTION: If the old data is not written out to file before this is called, the data will be lost.
     *
     * @param esvFile esvFile to read
     * @return whether the read was successful or not
     */
    public boolean readESVInfoFrom(File esvFile) {
        double[] thetaPosition = esvState.x();
        double[] thetaVelocity = esvState.v();
        double[] thetaAccel = esvState.a();
        return esvFilter.readESV(esvFile, thetaPosition, thetaVelocity, thetaAccel, esvHistogram);
    }

    /**
     * setTemperature.
     *
     * @param set a double.
     */
    public void setTemperature(double set) {
        currentTemperature = set;
    }

    /**
     * Processes lambda values based on propagation of theta value from Stochastic integrator in Molecular dynamics
     */
    public void preForce() {
        updateLambdas();
    }

    /**
     * Execute writeESV from esvFilter that is contained within ExtendedSystem
     */
    public void writeRestart() {
        String esvName = FileUtils.relativePathTo(restartFile).toString();
        double[] thetaPosition = esvState.x();
        double[] thetaVelocity = esvState.v();
        double[] thetaAccel = esvState.a();
        if (esvFilter.writeESV(restartFile, thetaPosition, thetaVelocity, thetaAccel, titratingResidueList, esvHistogram, constantSystemPh)) {
            logger.info(" Wrote PhDynamics restart file to " + esvName);
        } else {
            logger.info(" Writing PhDynamics restart file to " + esvName + " failed");
        }
    }

    /**
     * Execute writeLambdaHistogrm from esvFilter that is contained within ExtendedSystem
     * Prints the ESV histogram for each titrating residue
     */
    public void writeLambdaHistogram(boolean printHistograms) {
        printProtonationRatios();
        if (printHistograms) {
            logger.info(esvFilter.getLambdaHistogram(titratingResidueList, esvHistogram, constantSystemPh));
        }
    }

    /**
     * Calculate the Deprotonation Fraction from the ESV histogram
     */
    public void printProtonationRatios() {
        for (int i = 0; i < esvHistogram.length; i++) {
            int[] rowSums = new int[esvHistogram[i].length];
            for (int j = 0; j < esvHistogram[i].length; j++) {
                for (int k = 0; k < esvHistogram[i][j].length; k++) {
                    rowSums[j] += esvHistogram[i][j][k];
                }
            }
            int i1 = rowSums[0] + rowSums[rowSums.length - 1];
            double buf = i1 == 0 ? 0.0 : .001;
            logger.info(" " + extendedResidueList.get(i).toString() + " Deprotonation Fraction at pH " + constantSystemPh + ": " + (rowSums[0] / (i1 + buf)));
            if (buf == 0.0) {
                logger.info(" Buffer required to avoid division by 0");
            }
        }
    }

    @Override
    public double energyAndGradient(double[] x, double[] g) {
        double[] thetaPosition = esvState.x();
        System.arraycopy(x, 0, thetaPosition, 0, thetaPosition.length);
        updateLambdas();
        fillESVgradient(g);
        return energy(x);
    }

    private double[] fillESVgradient(double[] g) {
        double[] gradESV = postForce();
        System.arraycopy(gradESV, 0, g, 0, g.length);
        return g;
    }

    /**
     * Applies a chain rule term to the derivative to account for taking a derivative of lambda = sin(theta)^2
     *
     * @return dE/dL a double[]
     */
    public double[] postForce() {
        double[] thetaPosition = esvState.x();
        double[] dEdL = ExtendedSystem.this.getDerivatives();
        double[] dEdTheta = new double[dEdL.length];
        for (int i = 0; i < nESVs; i++) {
            dEdTheta[i] = dEdL[i] * sin(2 * thetaPosition[i]);
            //logger.info("dEdL["+i+"]: "+dEdL[i]);
        }
        return dEdTheta;
    }

    @Override
    public double energy(double[] x) {
        double[] coords = new double[forceFieldEnergy.getNumberOfVariables()];
        forceFieldEnergy.getCoordinates(coords);
        return forceFieldEnergy.energy(coords);
    }

    @Override
    public double[] getAcceleration(double[] acceleration) {
        return getThetaAccel();
    }

    public double[] getThetaAccel() {
        return esvState.a();
    }

    @Override
    public double[] getCoordinates(double[] parameters) {
        return getThetaPosition();
    }

    @Override
    public List<Constraint> getConstraints() {
        return constraints.isEmpty() ? Collections.emptyList() : new ArrayList<>(constraints);
    }

    public double[] getThetaPosition() {
        return esvState.x();
    }

    @Override
    public STATE getEnergyTermState() {
        return null;
    }

    @Override
    public void setEnergyTermState(STATE state) {

    }

    @Override
    public double[] getMass() {
        return getThetaMassArray();
    }

    public double[] getThetaMassArray() {
        return esvState.getMass();
    }

    @Override
    public int getNumberOfVariables() {
        return nESVs;
    }

    @Override
    public double[] getPreviousAcceleration(double[] previousAcceleration) {
        return new double[0];
    }

    @Override
    public double[] getScaling() {
        double[] scaling = new double[nESVs];
        Arrays.fill(scaling, 1.0);
        return scaling;
    }

    @Override
    public void setScaling(double[] scaling) {

    }

    @Override
    public double getTotalEnergy() {
        return 0;
    }

    public SystemState getState() {
        return esvState;
    }

    @Override
    public VARIABLE_TYPE[] getVariableTypes() {
        return new VARIABLE_TYPE[0];
    }

    @Override
    public double[] getVelocity(double[] velocity) {
        return getThetaVelocity();
    }

    public double[] getThetaVelocity() {
        return esvState.v();
    }

    @Override
    public void setAcceleration(double[] acceleration) {

    }

    @Override
    public void setPreviousAcceleration(double[] previousAcceleration) {

    }

    @Override
    public void setVelocity(double[] velocity) {

    }
}<|MERGE_RESOLUTION|>--- conflicted
+++ resolved
@@ -582,49 +582,6 @@
                 updateLambdas();
             }
         }
-<<<<<<< HEAD
-    }
-
-    /**
-     * Initialize special residues specified in the key file
-      */
-    private void initSpecialResidues(ArrayList<Double> specialResidues, ArrayList<Double> specialResiduePKAs, ArrayList<Double> specialInitTautomer, ArrayList<Double> specialInitTitration, MolecularAssembly mola) {
-        if((specialResidues.size() != specialResiduePKAs.size() && specialResiduePKAs.size() != 0)
-                || (specialResidues.size() != specialInitTautomer.size() && specialInitTautomer.size() != 0)
-                || (specialResidues.size() != specialInitTitration.size() && specialInitTitration.size() != 0)
-        ) {
-            logger.severe("The number of special residues and their associated values do not match.");
-        } else if(specialResidues.size() != 0) {
-            logger.info("\nSpecial residues and their associated values:");
-            for(int i = 0; i < specialResidues.size(); i++){
-                int resNum = (int) (double) specialResidues.get(i) - mola.getResidueList().get(0).getResidueNumber(); // Shift pdb index by first residue number
-                if (specialResiduePKAs.size() != 0) {
-                    logger.info("Residue: " + specialResidues.get(i) + "-" +
-                            mola.getResidueList().get(resNum).getName()
-                            + " Pka: " + specialResiduePKAs.get(i));
-                }
-                if (specialInitTautomer.size() != 0){
-                    logger.info("Residue: " + specialResidues.get(i) + "-" +
-                            mola.getResidueList().get(resNum).getName()
-                            + " Tautomer: " + specialInitTautomer.get(i));
-                }
-                if (specialInitTitration.size() != 0){
-                    logger.info("Residue: " + specialResidues.get(i) + "-" +
-                            mola.getResidueList().get(resNum).getName()
-                            + " Titration: " + specialInitTitration.get(i));
-                }
-            }
-            logger.info(" ");
-        }
-        logger.info("Special residues: " + specialResidues);
-        logger.info("Special residues pKa: " + specialResiduePKAs);
-        logger.info("Special residues titration: " + specialInitTitration);
-        logger.info("Special residues tautomer: " + specialInitTautomer);
-        for(Residue res : mola.getResidueList()){
-            if(!isTitratable(res) && specialResidues.contains((double) res.getResidueNumber())) {
-                logger.severe("Given special residue: " + res + " is not titratable.");
-            }
-=======
       }
     }
     return esvDeriv;
@@ -1078,7 +1035,6 @@
       for (int j = 0; j < 10; j++) {
         for (int k = 0; k < 10; k++) {
           histogram[i][h++] = esvHistogram[i][j][k];
->>>>>>> 1b7445c3
         }
     }
 
