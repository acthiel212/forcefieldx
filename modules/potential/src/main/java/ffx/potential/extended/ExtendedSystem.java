// ******************************************************************************
//
// Title:       Force Field X.
// Description: Force Field X - Software for Molecular Biophysics.
// Copyright:   Copyright (c) Michael J. Schnieders 2001-2024.
//
// This file is part of Force Field X.
//
// Force Field X is free software; you can redistribute it and/or modify it
// under the terms of the GNU General Public License version 3 as published by
// the Free Software Foundation.
//
// Force Field X is distributed in the hope that it will be useful, but WITHOUT
// ANY WARRANTY; without even the implied warranty of MERCHANTABILITY or FITNESS
// FOR A PARTICULAR PURPOSE. See the GNU General Public License for more
// details.
//
// You should have received a copy of the GNU General Public License along with
// Force Field X; if not, write to the Free Software Foundation, Inc., 59 Temple
// Place, Suite 330, Boston, MA 02111-1307 USA
//
// Linking this library statically or dynamically with other modules is making a
// combined work based on this library. Thus, the terms and conditions of the
// GNU General Public License cover the whole combination.
//
// As a special exception, the copyright holders of this library give you
// permission to link this library with independent modules to produce an
// executable, regardless of the license terms of these independent modules, and
// to copy and distribute the resulting executable under terms of your choice,
// provided that you also meet, for each linked independent module, the terms
// and conditions of the license of that module. An independent module is a
// module which is not derived from or based on this library. If you modify this
// library, you may extend this exception to your version of the library, but
// you are not obligated to do so. If you do not wish to do so, delete this
// exception statement from your version.
//
// ******************************************************************************

package ffx.potential.extended;

import edu.rit.pj.reduction.SharedDouble;
import ffx.numerics.Constraint;
import ffx.numerics.Potential;
import ffx.potential.ForceFieldEnergy;
import ffx.potential.MolecularAssembly;
import ffx.potential.SystemState;
import ffx.potential.bonded.AminoAcidUtils;
import ffx.potential.bonded.AminoAcidUtils.AminoAcid3;
import ffx.potential.bonded.Atom;
import ffx.potential.bonded.Residue;
import ffx.potential.constraint.ShakeChargeConstraint;
import ffx.potential.parameters.ForceField;
import ffx.potential.parameters.PolarizeType;
import ffx.potential.parameters.TitrationUtils;
import ffx.potential.parsers.ESVFilter;
import ffx.utilities.Constants;
import ffx.utilities.FileUtils;
import org.apache.commons.configuration2.CompositeConfiguration;
import org.apache.commons.io.FilenameUtils;

import java.io.File;
import java.util.*;
import java.util.logging.Level;
import java.util.logging.Logger;

import static ffx.potential.bonded.BondedUtils.hasAttachedAtom;
import static ffx.utilities.Constants.kB;
import static java.lang.String.format;
import static org.apache.commons.math3.util.FastMath.*;

/**
 * ExtendedSystem class.
 *
 * @author Andrew Thiel
 * @since 1.0
 */
public class ExtendedSystem implements Potential {

    private static final double DISCR_BIAS = 1.0; // kcal/mol
    private static final double LOG10 = log(10.0);
    private static final double THETA_FRICTION = 0.5; // psec^-1
    private static final double THETA_MASS = 5.0; //Atomic Mass Units
    private static final int dDiscr_dTautIndex = 6;
    private static final int dDiscr_dTitrIndex = 3;
    private static final int dModel_dTautIndex = 8;
    private static final int dModel_dTitrIndex = 5;
    private static final int dPh_dTautIndex = 7;
    private static final int dPh_dTitrIndex = 4;
    private static final int discrBiasIndex = 0;
    private static final Logger logger = Logger.getLogger(ExtendedSystem.class.getName());
    private static final int modelBiasIndex = 2;
    private static final int pHBiasIndex = 1;
    public final boolean guessTitrState;
    /**
     * Array of AminoAcid3 initialized  to match the number of atoms in the system.
     * Used to know how to apply vdW or electrostatic ESV terms for the atom.
     */
    public final AminoAcid3[] residueNames;
    /**
     * Array of ints that is initialized to match the number of atoms in the molecular assembly.
     * 1 indicates that the tautomer lambda direction is normal.
     * -1 indicates that the tautomer lambda direction is reversed (1-x).
     * 0 indicates that the atom is not a tautomerizing atom.
     */
    public final int[] tautomerDirections;
    private final double[] ASH1toASH2 = new double[4];
    /**
     * Coefficients that define the per residue type Fmod polynomial
     * quadratic * titrationLambda^2 + linear * titrationLambda
     */
    private final double[] ASHFmod = new double[4];
<<<<<<< HEAD
    private final double[] ASH1toASH2 = new double[4];

=======
    private final double ASHrestraintConstant;
>>>>>>> 32850abb
    /**
     * Descritizer Bias Magnitude. Default is 1 kcal/mol.
     */
    private final double ASHtautBiasMag;
    private final double ASHtitrBiasMag;
<<<<<<< HEAD
    private final double ASHrestraintConstant;
    private final double[] CYSFmod = new double[4];
=======
    private final double[] CYSFmod = new double[4];
    private final double CYSrestraintConstant;
>>>>>>> 32850abb
    /**
     * Descritizer Bias Magnitude. Default is 1 kcal/mol.
     */
    private final double CYStitrBiasMag;
<<<<<<< HEAD
    private final double CYSrestraintConstant;
    private final double[] GLHFmod = new double[4];
    private final double[] GLH1toGLH2 = new double[4];
=======
    private final double[] GLH1toGLH2 = new double[4];
    private final double[] GLHFmod = new double[4];
    private final double GLHrestraintConstant;
>>>>>>> 32850abb
    /**
     * Descritizer Bias Magnitude. Default is 1 kcal/mol.
     */
    private final double GLHtautBiasMag;
    private final double GLHtitrBiasMag;
<<<<<<< HEAD
    private final double GLHrestraintConstant;

=======
>>>>>>> 32850abb
    /**
     * Coefficients that define the tautomer component of the bivariate Histidine Fmod
     * quadratic * tautomerLambda^2 + linear * tautomerLambda
     */
    private final double[] HIDFmod = new double[4];
    private final double[] HIDtoHIEFmod = new double[4];
    private final double[] HIEFmod = new double[4];
<<<<<<< HEAD
=======
    private final double HISrestraintConstant;
>>>>>>> 32850abb
    /**
     * Descritizer Bias Magnitude. Default is 1 kcal/mol.
     */
    private final double HIStautBiasMag;
    private final double HIStitrBiasMag;
<<<<<<< HEAD
    private final double HISrestraintConstant;
    private final double[] LYSFmod = new double[4];
=======
    private final double[] LYSFmod = new double[4];
    private final double LYSrestraintConstant;
>>>>>>> 32850abb
    /**
     * Descritizer Bias Magnitude. Default is 1 kcal/mol.
     */
    private final double LYStitrBiasMag;
<<<<<<< HEAD
    private final double LYSrestraintConstant;
=======
    private final List<Constraint> constraints;
>>>>>>> 32850abb
    private final boolean doBias;
    private final boolean doElectrostatics;
    private final boolean doPolarization;
    // Controls for turning of certain terms for testing.
    private final boolean doVDW;
    /**
     * 3D array to store the titration and tautomer population states for each ESV
     */
    final private int[][][] esvHistogram;
    private final SharedDouble[] esvIndElecDerivs;
    private final SharedDouble[] esvPermElecDerivs;
    /**
     * Array of ints that is initialized to match the number of atoms in the molecular assembly.
     * Elements correspond to residue index in the tautomerizingResidueList. Only set for tautomerizing residues, -1 otherwise.
     */
    private final SystemState esvState;
    /**
     * Shared double that is initialized to match the number of ESVs in the system.
     * Once reduced, will equal either dU_Titr/dLambda or dU_Taut/dLambda for specific ESV
     */
    private final SharedDouble[] esvVdwDerivs;
    /**
     * Extended Atoms
     */
    private final Atom[] extendedAtoms;
    /**
     * Array of lambda values that matches residues in extendedResidueList
     */
    private final double[] extendedLambdas;
    /**
     * Extended Molecules
     */
    private final int[] extendedMolecules;
    /**
     * Concatenated list of titrating residues + tautomerizing residues.
     */
    private final List<Residue> extendedResidueList;
    /**
     * ForceField Energy Instance. This instance is only used for Potential implementations for grabbing the energy components.
     */
    private final ForceFieldEnergy forceFieldEnergy;
    /**
     * Array of booleans that is initialized to match the number of atoms in the molecular assembly
     * noting whether the atom is tautomerizing. Note that any side chain atom that belongs to a tautomerizing residue
     * will be flagged as tautomerizing for purposes of scaling electrostatic parameters.
     */
    private final boolean[] isTautomerizing;
    /**
     * Array of booleans that is initialized to match the number of atoms in the molecular assembly
     * noting whether the atom is titrating. Note that any side chain atom that belongs to a titrating residue
     * will be flagged as titrating for purposes of scaling electrostatic parameters.
     */
    private final boolean[] isTitrating;
    /**
     * Array of booleans that is initialized to match the number of atoms in the assembly to note whether an atom is
     * specifically a heavy atom with changing polarizability (CYS SG, ASP OD1/OD2, GLU OE1/OE2).
     */
    private final boolean[] isTitratingHeavy;
    /**
     * Array of booleans that is initialized to match the number of atoms in the assembly to note whether an atom is
     * specifically a titrating hydrogen.
     */
    private final boolean[] isTitratingHydrogen;
    /**
     * Boolean similar to fixTitrationState/fixTautomerState but is even more restrictive in that set methods
     * are not allowed to change lambda values from their initialized values.
     * Mainly used when evaluating archive snapshots at different initialized lambda values.
     * If not set to true the archive and esv files set the lambdas automatically.
     */
    private final boolean lockStates;
    /**
     * Number of atoms in the molecular assembly. Since all protons are instantiated at start, this int will not change.
     */
    private final int nAtoms;
    /**
     * Number of ESVs attached to the molecular assembly. This number is the sum of tautomerizing + titrating ESVs.
     */
    private final int nESVs;
    /**
     * Number of titrating ESVs attached to the molecular assembly.
     */
    private final int nTitr;
    private final ArrayList<Double> specialInitTautomer;
    private final ArrayList<Double> specialInitTitration;
    private final ArrayList<Double> specialResiduePKAs;
    private final ArrayList<Double> specialResidues;
    private final int[] tautomerIndexMap;
    /**
     * Array of doubles that is initialized to match the number of atoms in the molecular assembly.
     * Only elements that match a tautomerizing atom will have their lambda updated.
     */
    private final double[] tautomerLambdas;
    /**
     * List of tautomerizing residues.
     */
    private final List<Residue> tautomerizingResidueList;
    /**
     * Friction for the ESV system
     */
    private final double thetaFriction;
    /**
     * The system defined theta mass of the fictional particle. Used to fill theta mass array.
     */
    private final double thetaMass;
    /**
     * List of titrating residues.
     */
    private final List<Residue> titratingResidueList;
    /**
     * Array of ints that is initialized to match the number of atoms in the molecular assembly.
     * Elements correspond to residue index in the titratingResidueList. Only set for titrating residues, -1 otherwise.
     */
    private final int[] titrationIndexMap;
    /**
     * Array of doubles that is initialized to match the number of atoms in the molecular assembly.
     * Only elements that match a titrating atom will have their lambda updated.
     */
    private final double[] titrationLambdas;
    /**
     * Titration Utils instance. This instance is the master copy that will be distributed to electrostatics classes
     * when an Extended System is attached.
     */
    private final TitrationUtils titrationUtils;
    private final boolean useChargeConstraint;
    /**
     * Dynamics restart file.
     */
    File restartFile;
    /**
     * Boolean to keep the lambdas from updating over the course of dynamics. Useful for running dynamics
     * with extended system variables at fixed windows (i.e. BAR)
     */
    private boolean fixTautomerState;
    private boolean fixTitrationState;
    /**
     * Filter to parse the dynamics restart file.
     */
    private ESVFilter esvFilter = null;
    /**
     * System PH.
     */
    private double constantSystemPh = 7.4;
    /**
     * Target system temperature.
     */
    private double currentTemperature = Constants.ROOM_TEMPERATURE;

    /**
     * Construct extended system with the provided configuration.
     *
     * @param mola a {@link MolecularAssembly} object.
     */
    public ExtendedSystem(MolecularAssembly mola, double pH, final File esvFile) {
        extendedAtoms = mola.getAtomArray();
        extendedMolecules = mola.getMoleculeNumbers();
        setConstantPh(pH);
        ForceField forceField = mola.getForceField();
        forceFieldEnergy = mola.getPotentialEnergy();
        if (forceFieldEnergy == null) {
            logger.severe("No potential energy found?");
        }
        CompositeConfiguration properties = mola.getProperties();
        titrationUtils = new TitrationUtils(forceField);

        doVDW = properties.getBoolean("esv.vdW", true);
        doElectrostatics = properties.getBoolean("esv.elec", true);
        doBias = properties.getBoolean("esv.bias", true);
        doPolarization = properties.getBoolean("esv.polarization", true);
        thetaFriction = properties.getDouble("esv.friction", ExtendedSystem.THETA_FRICTION);
        thetaMass = properties.getDouble("esv.mass", ExtendedSystem.THETA_MASS);

        lockStates = properties.getBoolean("lock.esv.states", false); // Prevents setTitrationLambda/setTautomerLambda
        double initialTitrationLambda = properties.getDouble("lambda.titration.initial", 0.5);
        double initialTautomerLambda = properties.getDouble("lambda.tautomer.initial", 0.5);
        guessTitrState = properties.getBoolean("guess.titration.state", false);
        specialResidues = getPropertyList(properties, "esv.special.residues");
        specialResiduePKAs = getPropertyList(properties, "esv.special.residues.pka");
        specialInitTautomer = getPropertyList(properties, "esv.special.residues.tautomer");
        specialInitTitration = getPropertyList(properties, "esv.special.residues.titration");
        initSpecialResidues(specialResidues, specialResiduePKAs, specialInitTautomer, specialInitTitration, mola);

        fixTitrationState = properties.getBoolean("fix.titration.lambda", false);
        fixTautomerState = properties.getBoolean("fix.tautomer.lambda", false);
        useChargeConstraint = properties.getBoolean("esv.charge.constraint", false);
        int totalCharge = properties.getInt("esv.charge.constraint.value", 0);


        ASHFmod[3] = properties.getDouble("ASH.cubic", TitrationUtils.Titration.ASHtoASP.cubic);
        ASHFmod[2] = properties.getDouble("ASH.quadratic", TitrationUtils.Titration.ASHtoASP.quadratic);
        ASHFmod[1] = properties.getDouble("ASH.linear", TitrationUtils.Titration.ASHtoASP.linear);
        ASHFmod[0] = TitrationUtils.Titration.ASHtoASP.offset;
        ASH1toASH2[3] = properties.getDouble("ASH1toASH2.cubic", TitrationUtils.Titration.ASH1toASH2.cubic);
        ASH1toASH2[2] = properties.getDouble("ASH1toASH2.quadratic", TitrationUtils.Titration.ASH1toASH2.quadratic);
        ASH1toASH2[1] = properties.getDouble("ASH1toASH2.linear", TitrationUtils.Titration.ASH1toASH2.linear);
        ASH1toASH2[0] = TitrationUtils.Titration.ASH1toASH2.offset;
        ASHtitrBiasMag = properties.getDouble("ASH.titration.bias.magnitude", DISCR_BIAS);
        ASHtautBiasMag = properties.getDouble("ASH.tautomer.bias.magnitude", DISCR_BIAS);
        ASHrestraintConstant = properties.getDouble("ASH.restraint.constant", 0.0);

        GLHFmod[3] = properties.getDouble("GLH.cubic", TitrationUtils.Titration.GLHtoGLU.cubic);
        GLHFmod[2] = properties.getDouble("GLH.quadratic", TitrationUtils.Titration.GLHtoGLU.quadratic);
        GLHFmod[1] = properties.getDouble("GLH.linear", TitrationUtils.Titration.GLHtoGLU.linear);
        GLHFmod[0] = TitrationUtils.Titration.GLHtoGLU.offset;
        GLH1toGLH2[3] = properties.getDouble("GLH1toGLH2.cubic", TitrationUtils.Titration.GLH1toGLH2.cubic);
        GLH1toGLH2[2] = properties.getDouble("GLH1toGLH2.quadratic", TitrationUtils.Titration.GLH1toGLH2.quadratic);
        GLH1toGLH2[1] = properties.getDouble("GLH1toGLH2.linear", TitrationUtils.Titration.GLH1toGLH2.linear);
        GLH1toGLH2[0] = TitrationUtils.Titration.GLH1toGLH2.offset;
        GLHtitrBiasMag = properties.getDouble("GLH.titration.bias.magnitude", DISCR_BIAS);
        GLHtautBiasMag = properties.getDouble("GLH.tautomer.bias.magnitude", DISCR_BIAS);
        GLHrestraintConstant = properties.getDouble("GLH.restraint.constant", 0.0);

        LYSFmod[3] = properties.getDouble("LYS.cubic", TitrationUtils.Titration.LYStoLYD.cubic);
        LYSFmod[2] = properties.getDouble("LYS.quadratic", TitrationUtils.Titration.LYStoLYD.quadratic);
        LYSFmod[1] = properties.getDouble("LYS.linear", TitrationUtils.Titration.LYStoLYD.linear);
        LYSFmod[0] = TitrationUtils.Titration.LYStoLYD.offset;
        LYStitrBiasMag = properties.getDouble("LYS.titration.bias.magnitude", DISCR_BIAS);
        LYSrestraintConstant = properties.getDouble("LYS.restraint.constant", 0.0);

        CYSFmod[3] = properties.getDouble("CYS.cubic", TitrationUtils.Titration.CYStoCYD.cubic);
        CYSFmod[2] = properties.getDouble("CYS.quadratic", TitrationUtils.Titration.CYStoCYD.quadratic);
        CYSFmod[1] = properties.getDouble("CYS.linear", TitrationUtils.Titration.CYStoCYD.linear);
        CYSFmod[0] = TitrationUtils.Titration.CYStoCYD.offset;
        CYStitrBiasMag = properties.getDouble("CYS.titration.bias.magnitude", DISCR_BIAS);
        CYSrestraintConstant = properties.getDouble("CYS.restraint.constant", 0.0);

        HIDFmod[3] = properties.getDouble("HID.cubic", TitrationUtils.Titration.HIStoHID.cubic);
        HIDFmod[2] = properties.getDouble("HID.quadratic", TitrationUtils.Titration.HIStoHID.quadratic);
        HIDFmod[1] = properties.getDouble("HID.linear", TitrationUtils.Titration.HIStoHID.linear);
        HIDFmod[0] = TitrationUtils.Titration.HIStoHID.offset;
        HIEFmod[3] = properties.getDouble("HIE.cubic", TitrationUtils.Titration.HIStoHIE.cubic);
        HIEFmod[2] = properties.getDouble("HIE.quadratic", TitrationUtils.Titration.HIStoHIE.quadratic);
        HIEFmod[1] = properties.getDouble("HIE.linear", TitrationUtils.Titration.HIStoHIE.linear);
        HIEFmod[0] = TitrationUtils.Titration.HIStoHIE.offset;
        HIDtoHIEFmod[3] = properties.getDouble("HIDtoHIE.cubic", TitrationUtils.Titration.HIDtoHIE.cubic);
        HIDtoHIEFmod[2] = properties.getDouble("HIDtoHIE.quadratic", TitrationUtils.Titration.HIDtoHIE.quadratic);
        HIDtoHIEFmod[1] = properties.getDouble("HIDtoHIE.linear", TitrationUtils.Titration.HIDtoHIE.linear);
        HIDtoHIEFmod[0] = TitrationUtils.Titration.HIDtoHIE.offset;
        HIStitrBiasMag = properties.getDouble("HIS.titration.bias.magnitude", DISCR_BIAS);
        HIStautBiasMag = properties.getDouble("HIS.tautomer.bias.magnitude", DISCR_BIAS);
        HISrestraintConstant = properties.getDouble("HIS.restraint.constant", 0.0);

        // Log all of the titration bias magnitudes for each titratable residue.
        logger.info("\n Titration bias magnitudes:");
        logger.info(" Lysine titration bias magnitude: " + LYStitrBiasMag);
        logger.info(" Cysteine titration bias magnitude: " + CYStitrBiasMag);
        logger.info(" Histidine titration bias magnitude: " + HIStitrBiasMag);
        logger.info(" Glutamic acid titration bias magnitude: " + GLHtitrBiasMag);
        logger.info(" Aspartic acid titration bias magnitude: " + ASHtitrBiasMag);

        // Log all of the tautomer bias magnitudes for each tautomerizable residue.
        logger.info("\n Tautomer bias magnitudes:");
        logger.info(" Aspartic acid tautomer bias magnitude: " + ASHtautBiasMag);
        logger.info(" Glutamic acid tautomer bias magnitude: " + GLHtautBiasMag);
        logger.info(" Histidine tautomer bias magnitude: " + HIStautBiasMag);

        // Log all of  th cubic, quadratic, and linear terms for all of the amino acid terms
        logger.info("\n Titration bias terms:");
        logger.info(" Lysine cubic term: " + LYSFmod[3]);
        logger.info(" Lysine quadratic term: " + LYSFmod[2]);
        logger.info(" Lysine linear term: " + LYSFmod[1]);
        logger.info(" Cysteine cubic term: " + CYSFmod[3]);
        logger.info(" Cysteine quadratic term: " + CYSFmod[2]);
        logger.info(" Cysteine linear term: " + CYSFmod[1]);
        logger.info(" Histidine cubic term: " + HIDFmod[3]);
        logger.info(" HID quadratic term: " + HIDFmod[2]);
        logger.info(" HID linear term: " + HIDFmod[1]);
        logger.info(" HIE cubic term: " + HIEFmod[3]);
        logger.info(" HIE quadratic term: " + HIEFmod[2]);
        logger.info(" HIE linear term: " + HIEFmod[1]);
        logger.info(" HID-HIE cubic term: " + HIDtoHIEFmod[3]);
        logger.info(" HID-HIE quadratic term: " + HIDtoHIEFmod[2]);
        logger.info(" HID-HIE linear term: " + HIDtoHIEFmod[1]);
        logger.info(" Glutamic acid cubic term: " + GLHFmod[3]);
        logger.info(" Glutamic acid quadratic term: " + GLHFmod[2]);
        logger.info(" Glutamic acid linear term: " + GLHFmod[1]);
        logger.info(" Aspartic acid cubic term: " + ASHFmod[3]);
        logger.info(" Aspartic acid quadratic term: " + ASHFmod[2]);
        logger.info(" Aspartic acid linear term: " + ASHFmod[1]);

        titratingResidueList = new ArrayList<>();
        tautomerizingResidueList = new ArrayList<>();
        extendedResidueList = new ArrayList<>();
        // Initialize atom arrays with the existing assembly.
        Atom[] atoms = mola.getAtomArray();
        nAtoms = atoms.length;
        isTitrating = new boolean[nAtoms];
        isTitratingHydrogen = new boolean[nAtoms];
        isTitratingHeavy = new boolean[nAtoms];
        isTautomerizing = new boolean[nAtoms];
        titrationLambdas = new double[nAtoms];
        tautomerLambdas = new double[nAtoms];
        titrationIndexMap = new int[nAtoms];
        tautomerIndexMap = new int[nAtoms];
        tautomerDirections = new int[nAtoms];
        residueNames = new AminoAcid3[nAtoms];

        Arrays.fill(isTitrating, false);
        Arrays.fill(isTitratingHydrogen, false);
        Arrays.fill(isTitratingHeavy, false);
        Arrays.fill(isTautomerizing, false);
        Arrays.fill(titrationLambdas, 1.0);
        Arrays.fill(tautomerLambdas, 0.0);
        Arrays.fill(titrationIndexMap, -1);
        Arrays.fill(tautomerIndexMap, -1);
        Arrays.fill(tautomerDirections, 0);
        Arrays.fill(residueNames, AminoAcid3.UNK);

        // Cycle through each residue to determine if it is titratable or tautomerizing.
        // If a residue is one of these, add to titration or tautomer lists.
        // Next, loop through all atoms and check to see if the atom belongs to this residue.
        // If the atom does belong to this residue, set all corresponding variables in the respective titration or tautomer array (size = numAtoms).
        // Store the index of the residue in the respective list into a map array (size = numAtoms).
        List<Residue> residueList = mola.getResidueList();
        //logger.info(residueList.toString());
        List<Residue> preprocessList = new ArrayList<>(residueList);
        for (Residue residue : preprocessList) {
            List<Atom> atomList = residue.getSideChainAtoms();
            for (Atom atom : atomList) {
                //Detect disulfide sulfurs, so we can exclude these when setting up titrating residues.
                if (atom.getAtomicNumber() == 16) {
                    if (hasAttachedAtom(atom, 16)) {
                        residueList.remove(residue);
                    }
                }
            }
        }
        //logger.info(residueList.toString());
        // Use only a list that contains AminoAcid residues so remove Nucleic Acid residues
        residueList.removeIf(residue -> (residue.getResidueType() == Residue.ResidueType.NA));
        for (Residue residue : residueList) {
            if (isTitratable(residue)) {
                titratingResidueList.add(residue);
                List<Atom> atomList = residue.getSideChainAtoms();
                for (Atom atom : atomList) {
                    int atomIndex = atom.getArrayIndex();
                    residueNames[atomIndex] = residue.getAminoAcid3();
                    isTitrating[atomIndex] = true;
                    titrationLambdas[atomIndex] = initialTitrationState(residue, initialTitrationLambda, guessTitrState);
                    int titrationIndex = titratingResidueList.indexOf(residue);
                    titrationIndexMap[atomIndex] = titrationIndex;
                    isTitratingHydrogen[atomIndex] = TitrationUtils.isTitratingHydrogen(residue.getAminoAcid3(), atom);
                    isTitratingHeavy[atomIndex] = TitrationUtils.isTitratingHeavy(residue.getAminoAcid3(), atom);
                    // Average out pdamp values of the atoms with changing polarizability which will then be used as fixed values throughout simulation.
                    // When testing end state energies don't average pdamp.
                    // Default pdamp is set from protonated polarizability, so it must be changed when testing deprotonated end state (Titration lambda = 0.0.)
                    if (isTitratingHeavy(atomIndex)) {
                        //If polarization is turned off atom.getPolarizeType() will return null
                        if (atom.getPolarizeType() != null) {
                            double deprotPolar = titrationUtils.getPolarizability(atom, 0.0, 0.0, atom.getPolarizeType().polarizability);
                            double protPolar = titrationUtils.getPolarizability(atom, 1.0, 1.0, atom.getPolarizeType().polarizability);
                            double avgPolar = 0.5 * deprotPolar + 0.5 * protPolar;
                            PolarizeType esvPolarizingHeavyAtom = new PolarizeType(atom.getType(), avgPolar, atom.getPolarizeType().thole,
                                    atom.getPolarizeType().ddp, atom.getPolarizeType().polarizationGroup);
                            atom.setPolarizeType(esvPolarizingHeavyAtom);
                        }
                    }
                }
                // If is a tautomer, it must also be titrating.
                if (isTautomer(residue)) {
                    tautomerizingResidueList.add(residue);
                    for (Atom atom : atomList) {
                        int atomIndex = atom.getArrayIndex();
                        if (isTitratingHydrogen[atomIndex]) {
                            logger.info("Residue: " + residue + " Atom: " + atom + " atomType: " +
                                    atom.getAtomType().type + " " + atom.getAtomType().atomClass);
                        }
                        isTautomerizing[atomIndex] = true;
                        double resNum = residue.getResidueNumber();
                        tautomerLambdas[atomIndex] = specialResidues.contains(resNum) && !specialInitTautomer.isEmpty() &&
                                Math.abs(specialInitTitration.get(specialResidues.indexOf(resNum)) + 1) > 1e-4
                                ? specialInitTitration.get(specialResidues.indexOf(resNum)) : initialTautomerLambda;
                        int tautomerIndex = tautomerizingResidueList.indexOf(residue);
                        tautomerIndexMap[atomIndex] = tautomerIndex;
                        tautomerDirections[atomIndex] = TitrationUtils.getTitratingHydrogenDirection(residue.getAminoAcid3(), atom);
                    }
                }
                // Test the multipole frames during unit testing.
                assert (titrationUtils.testResidueTypes(residue));
            }
        }

        //Concatenate titratingResidueList and tautomerizingResidueList
        extendedResidueList.addAll(titratingResidueList);
        extendedResidueList.addAll(tautomerizingResidueList);
        //Arrays that are sent to integrator are based on extendedResidueList size
        nESVs = extendedResidueList.size();
        nTitr = titratingResidueList.size();
        extendedLambdas = new double[nESVs];
        esvState = new SystemState(nESVs);
        //thetaPosition = new double[nESVs];
        //thetaVelocity = new double[nESVs];
        //thetaAccel = new double[nESVs];
        //thetaMassArray = new double[nESVs];
        esvHistogram = new int[nTitr][10][10];
        esvVdwDerivs = new SharedDouble[nESVs];
        esvPermElecDerivs = new SharedDouble[nESVs];
        esvIndElecDerivs = new SharedDouble[nESVs];
        for (int i = 0; i < nESVs; i++) {
            esvVdwDerivs[i] = new SharedDouble(0.0);
            esvPermElecDerivs[i] = new SharedDouble(0.0);
            esvIndElecDerivs[i] = new SharedDouble(0.0);
        }
        if (useChargeConstraint) {
            constraints = new ArrayList<>();
<<<<<<< HEAD
            ShakeChargeConstraint chargeConstraint = new ShakeChargeConstraint(nTitr,totalCharge,0.001);
=======
            ShakeChargeConstraint chargeConstraint = new ShakeChargeConstraint(nTitr, totalCharge, 0.001);
>>>>>>> 32850abb
            constraints.add(chargeConstraint);
        } else {
            constraints = Collections.emptyList();
        }

        //Theta masses should always be the same for each ESV
        Arrays.fill(esvState.getMass(), thetaMass);

        for (int i = 0; i < nESVs; i++) {
            if (i < nTitr) {
                Residue residue = extendedResidueList.get(i);
                double initialTitrLambda = initialTitrationState(residue, initialTitrationLambda, guessTitrState);
                initializeThetaArrays(i, initialTitrLambda);
            } else {
                double resNum = extendedResidueList.get(i).getResidueNumber();
                initialTautomerLambda = specialResidues.contains(resNum) && !specialInitTautomer.isEmpty() &&
                        Math.abs(specialInitTitration.get(specialResidues.indexOf(resNum)) + 1) > 1e-4
                        ? specialInitTitration.get(specialResidues.indexOf(resNum)) : initialTautomerLambda;
                initializeThetaArrays(i, initialTautomerLambda);
            }
        }
        if (esvFilter == null) {
            esvFilter = new ESVFilter(mola.getName());
        }
        if (esvFile == null) {
            String firstFileName = FilenameUtils.removeExtension(mola.getFile().getAbsolutePath());
            restartFile = new File(firstFileName + ".esv");
        } else {
            double[] thetaPosition = esvState.x();
            double[] thetaVelocity = esvState.v();
            double[] thetaAccel = esvState.a();
            if (!esvFilter.readESV(esvFile, thetaPosition, thetaVelocity, thetaAccel, esvHistogram)) {
                String message = " Could not load the restart file - dynamics terminated.";
                logger.log(Level.WARNING, message);
                throw new IllegalStateException(message);
            } else {
                restartFile = esvFile;
                updateLambdas();
            }
        }
    }

    /**
     * Initialize special residues specified in the key file
     */
    private void initSpecialResidues(ArrayList<Double> specialResidues, ArrayList<Double> specialResiduePKAs, ArrayList<Double> specialInitTautomer, ArrayList<Double> specialInitTitration, MolecularAssembly mola) {
        if ((specialResidues.size() != specialResiduePKAs.size() && !specialResiduePKAs.isEmpty())
                || (specialResidues.size() != specialInitTautomer.size() && !specialInitTautomer.isEmpty())
                || (specialResidues.size() != specialInitTitration.size() && !specialInitTitration.isEmpty())
        ) {
            logger.severe("The number of special residues and their associated values do not match.");
        } else if (!specialResidues.isEmpty()) {
            logger.info("\nSpecial residues and their associated values:");
            for (int i = 0; i < specialResidues.size(); i++) {
                int resNum = (int) (double) specialResidues.get(i) - mola.getResidueList().get(0).getResidueNumber(); // Shift pdb index by first residue number
                if (!specialResiduePKAs.isEmpty()) {
                    logger.info("Residue: " + specialResidues.get(i) + "-" +
                            mola.getResidueList().get(resNum).getName()
                            + " Pka: " + specialResiduePKAs.get(i));
                }
                if (!specialInitTautomer.isEmpty()) {
                    logger.info("Residue: " + specialResidues.get(i) + "-" +
                            mola.getResidueList().get(resNum).getName()
                            + " Tautomer: " + specialInitTautomer.get(i));
                }
                if (!specialInitTitration.isEmpty()) {
                    logger.info("Residue: " + specialResidues.get(i) + "-" +
                            mola.getResidueList().get(resNum).getName()
                            + " Titration: " + specialInitTitration.get(i));
                }
            }
            logger.info(" ");
        }
        logger.info("Special residues: " + specialResidues);
        logger.info("Special residues pKa: " + specialResiduePKAs);
        logger.info("Special residues titration: " + specialInitTitration);
        logger.info("Special residues tautomer: " + specialInitTautomer);
        for (Residue res : mola.getResidueList()) {
            if (!isTitratable(res) && specialResidues.contains((double) res.getResidueNumber())) {
                logger.severe("Given special residue: " + res + " is not titratable.");
            }
        }
    }

    /**
     * Returns the titratibility of the passed residue
     */
    public boolean isTitratable(Residue residue) {
        if (residue.getResidueType() == Residue.ResidueType.NA) {
            return false;
        }
        AminoAcidUtils.AminoAcid3 AA3 = residue.getAminoAcid3();
        return AA3.isConstantPhTitratable;
    }

    // Method that takes in properties, a string.
    private ArrayList<Double> getPropertyList(CompositeConfiguration properties, String s) {
        ArrayList<Double> list = new ArrayList<>();
        String[] split = properties.getString(s, "").trim()
                .replace("[", "")
                .replace("]", "")
                .replace(",", " ")
                .split(" ");
        for (String s1 : split) {
            if (s1.isEmpty()) {
                continue;
            }
            list.add(Double.parseDouble(s1));
        }
        return list;
    }

    /**
     * During constructor, initialize arrays that will hold theta positions, velocities, and accelerations.
     * Positions determined from starting lambda.
     * Velocities randomly set according to Maxwell Boltzmann Distribution based on temperature.
     * Accelerations determined from initial forces.
     *
     * @param index  index of ExtendedResidueList for which to set these values.
     * @param lambda starting lambda value for each ESV.
     */
    private void initializeThetaArrays(int index, double lambda) {
        extendedLambdas[index] = lambda;
        double[] thetaPosition = esvState.x();
        double[] thetaVelocity = esvState.v();
        double[] thetaAccel = esvState.a();
        thetaPosition[index] = Math.asin(Math.sqrt(lambda));
        //Perform unit analysis carefully
        Random random = new Random();
        thetaVelocity[index] = random.nextGaussian() * sqrt(kB * 298.15 / thetaMass);
        double dUdL = getDerivatives()[index];
        double dUdTheta = dUdL * sin(2 * thetaPosition[index]);
        thetaAccel[index] = -Constants.KCAL_TO_GRAM_ANG2_PER_PS2 * dUdTheta / thetaMass;
        //logger.info(format("Index: %d, dU/dL: %6.8f, dU/dTheta: %6.8f Theta Accel: %6.8f, Theta Velocity: %6.8f", index, -Constants.KCAL_TO_GRAM_ANG2_PER_PS2*dUdL, -Constants.KCAL_TO_GRAM_ANG2_PER_PS2*dUdTheta, thetaAccel[index], thetaVelocity[index]));
    }

    /**
     * get array of dU/dL for each titrating residue
     *
     * @return esvDeriv a double[]
     */
    public double[] getDerivatives() {
        double[] esvDeriv = new double[nESVs];
        double[] biasDerivComponents = new double[9];

        for (Residue residue : titratingResidueList) {
            int resTitrIndex = titratingResidueList.indexOf(residue);
            //Bias Terms
            if (doBias) {
                getBiasTerms(residue, biasDerivComponents);
                //Sum up titration bias derivs
                esvDeriv[resTitrIndex] += biasDerivComponents[dDiscr_dTitrIndex] + biasDerivComponents[dPh_dTitrIndex] + biasDerivComponents[dModel_dTitrIndex];
                //Sum up tautomer bias derivs
                if (isTautomer(residue)) {
                    int resTautIndex = tautomerizingResidueList.indexOf(residue) + nTitr;
                    esvDeriv[resTautIndex] += biasDerivComponents[dDiscr_dTautIndex] + biasDerivComponents[dPh_dTautIndex] + biasDerivComponents[dModel_dTautIndex];
                }
            }

            if (doVDW) {
                esvDeriv[resTitrIndex] += getVdwDeriv(resTitrIndex);
                //Sum up tautomer bias derivs
                if (isTautomer(residue)) {
                    int resTautIndex = tautomerizingResidueList.indexOf(residue) + nTitr;
                    esvDeriv[resTautIndex] += getVdwDeriv(resTautIndex);
                }
            }

            if (doElectrostatics) {
                esvDeriv[resTitrIndex] += getPermElecDeriv(resTitrIndex);
                //Sum up tautomer bias derivs
                if (isTautomer(residue)) {
                    int resTautIndex = tautomerizingResidueList.indexOf(residue) + nTitr;
                    esvDeriv[resTautIndex] += getPermElecDeriv(resTautIndex);
                }
                if (doPolarization) {
                    esvDeriv[resTitrIndex] += getIndElecDeriv(resTitrIndex);
                    if (isTautomer(residue)) {
                        int resTautIndex = tautomerizingResidueList.indexOf(residue) + nTitr;
                        esvDeriv[resTautIndex] += getIndElecDeriv(resTautIndex);
                    }
                }
            }
        }
        return esvDeriv;
    }

    /**
     * Collect respective pH, model, and discr bias terms and their derivatives for each titrating residue.
     */
    private void getBiasTerms(Residue residue, double[] biasEnergyAndDerivs) {
        AminoAcidUtils.AminoAcid3 AA3 = residue.getAminoAcid3();
        double titrationLambda = getTitrationLambda(residue);
        double titrationLambdaSquared = titrationLambda * titrationLambda;
        double titrationLambdaCubed = titrationLambdaSquared * titrationLambda;
        double discrBias;
        double pHBias;
        double modelBias;
        double dDiscr_dTitr;
        double dDiscr_dTaut;
        double dPh_dTitr;
        double dPh_dTaut;
        double dMod_dTitr;
        double dMod_dTaut;
        //If bias terms shouldn't be computed, set AA3 to UNK so that default case executes and all terms are set to zero.
        if (!doBias) {
            AA3 = AminoAcid3.UNK;
        }
        switch (AA3) {
            case ASD:
            case ASH:
            case ASP:
                // Discr Bias & Derivs
                double tautomerLambda = getTautomerLambda(residue);
                discrBias = -4.0 * ASHtitrBiasMag * (titrationLambda - 0.5) * (titrationLambda - 0.5);
                discrBias += -4.0 * ASHtautBiasMag * (tautomerLambda - 0.5) * (tautomerLambda - 0.5);
                dDiscr_dTitr = -8.0 * ASHtitrBiasMag * (titrationLambda - 0.5);
                dDiscr_dTaut = -8.0 * ASHtautBiasMag * (tautomerLambda - 0.5);

                // pH Bias & Derivs
                double pKa1 = TitrationUtils.Titration.ASHtoASP.pKa;
                double pKa2 = pKa1;
                pHBias = LOG10 * Constants.R * currentTemperature * (1.0 - titrationLambda)
                        * (tautomerLambda * (pKa1 - constantSystemPh) + (1.0 - tautomerLambda) * (pKa2 - constantSystemPh));
                dPh_dTitr = LOG10 * Constants.R * currentTemperature * -1.0
                        * (tautomerLambda * (pKa1 - constantSystemPh) + (1.0 - tautomerLambda) * (pKa2 - constantSystemPh));
                dPh_dTaut = LOG10 * Constants.R * currentTemperature * (1.0 - titrationLambda)
                        * ((pKa1 - constantSystemPh) - (pKa2 - constantSystemPh));

                // pH restraint to add to pH Bias
                double restraint = ASHrestraintConstant;
                double pHSignedSquared = (pKa1 - constantSystemPh) * Math.abs(pKa1 - constantSystemPh);
                // x*abs(x) is quadratic-like but sign is preserved
                pHBias += restraint * (1.0 - titrationLambda) * pHSignedSquared;
                dPh_dTitr += restraint * -1.0 * pHSignedSquared;

                // Model Bias & Derivs
                double coeffA0 = ASH1toASH2[3];
                double coeffA1 = ASH1toASH2[2];
                double coeffA2 = ASH1toASH2[1];
                double coeffB0 = ASHFmod[3];
                double coeffB1 = ASHFmod[2];
                double coeffB2 = ASHFmod[1];
                double coeffC0 = ASHFmod[3];
                double coeffC1 = ASHFmod[2];
                double coeffC2 = ASHFmod[1];
                double tautomerLambdaSquared = tautomerLambda * tautomerLambda;
                double tautomerLambdaCubed = tautomerLambdaSquared * tautomerLambda;
                double oneMinusTitrationLambda = (1.0 - titrationLambda);
                double oneMinusTautomerLambda = (1.0 - tautomerLambda);
                double coeffBSum = coeffB0 + coeffB1 + coeffB2;
                double coeffCSum = coeffC0 + coeffC1 + coeffC2;
                modelBias = titrationLambda * (coeffA0 * tautomerLambdaCubed + coeffA1 * tautomerLambdaSquared + coeffA2 * tautomerLambda) +
                        tautomerLambda * (coeffB0 * titrationLambdaCubed + coeffB1 * titrationLambdaSquared + coeffB2 * titrationLambda) +
                        oneMinusTautomerLambda * (coeffC0 * titrationLambdaCubed + coeffC1 * titrationLambdaSquared + coeffC2 * titrationLambda) +
                        //Enforce that HIS(titration==1) state is equal energy no matter tautomer value
<<<<<<< HEAD
                    oneMinusTitrationLambda * (coeffCSum - coeffBSum) * tautomerLambda;
=======
                        oneMinusTitrationLambda * (coeffCSum - coeffBSum) * tautomerLambda;
>>>>>>> 32850abb
                dMod_dTitr = (coeffA0 * tautomerLambdaCubed + coeffA1 * tautomerLambdaSquared + coeffA2 * tautomerLambda) +
                        tautomerLambda * (3.0 * coeffB0 * titrationLambdaSquared + 2.0 * coeffB1 * titrationLambda + coeffB2) +
                        oneMinusTautomerLambda * (3.0 * coeffC0 * titrationLambdaSquared + 2.0 * coeffC1 * titrationLambda + coeffC2) +
                        -tautomerLambda * (coeffCSum - coeffBSum);
                dMod_dTaut = titrationLambda * (3.0 * coeffA0 * tautomerLambdaSquared + 2.0 * coeffA1 * tautomerLambda + coeffA2) +
                        (coeffB0 * titrationLambdaCubed + coeffB1 * titrationLambdaSquared + coeffB2 * titrationLambda) +
<<<<<<< HEAD
                        -1.0*(coeffC0 * titrationLambdaCubed + coeffC1 * titrationLambdaSquared + coeffC2 * titrationLambda) +
=======
                        -1.0 * (coeffC0 * titrationLambdaCubed + coeffC1 * titrationLambdaSquared + coeffC2 * titrationLambda) +
>>>>>>> 32850abb
                        oneMinusTautomerLambda * (coeffCSum - coeffBSum);
                break;
            case GLD:
            case GLH:
            case GLU:
                // Discr Bias & Derivs
                tautomerLambda = getTautomerLambda(residue);
                discrBias = -4.0 * GLHtitrBiasMag * (titrationLambda - 0.5) * (titrationLambda - 0.5);
                discrBias += -4.0 * GLHtautBiasMag * (tautomerLambda - 0.5) * (tautomerLambda - 0.5);
                dDiscr_dTitr = -8.0 * GLHtitrBiasMag * (titrationLambda - 0.5);
                dDiscr_dTaut = -8.0 * GLHtautBiasMag * (tautomerLambda - 0.5);

                // pH Bias & Derivs
                pKa1 = TitrationUtils.Titration.GLHtoGLU.pKa;
                pKa2 = pKa1;
                pHBias = LOG10 * Constants.R * currentTemperature * (1.0 - titrationLambda)
                        * (tautomerLambda * (pKa1 - constantSystemPh) + (1.0 - tautomerLambda) * (pKa2 - constantSystemPh));
                dPh_dTitr = LOG10 * Constants.R * currentTemperature * -1.0
                        * (tautomerLambda * (pKa1 - constantSystemPh) + (1.0 - tautomerLambda) * (pKa2 - constantSystemPh));
                dPh_dTaut = LOG10 * Constants.R * currentTemperature * (1.0 - titrationLambda)
                        * ((pKa1 - constantSystemPh) - (pKa2 - constantSystemPh));

                // pH restraint to add to pH Bias
                restraint = GLHrestraintConstant;
                pHSignedSquared = (pKa1 - constantSystemPh) * Math.abs(pKa1 - constantSystemPh);
                // x*abs(x) is quadratic-like but sign is preserved
                pHBias += restraint * (1.0 - titrationLambda) * pHSignedSquared;
                dPh_dTitr += restraint * -1.0 * pHSignedSquared;

                // Model Bias & Derivs
                coeffA0 = GLH1toGLH2[3];
                coeffA1 = GLH1toGLH2[2];
                coeffA2 = GLH1toGLH2[1];
                coeffB0 = GLHFmod[3];
                coeffB1 = GLHFmod[2];
                coeffB2 = GLHFmod[1];
                coeffC0 = GLHFmod[3];
                coeffC1 = GLHFmod[2];
                coeffC2 = GLHFmod[1];
                tautomerLambdaSquared = tautomerLambda * tautomerLambda;
                tautomerLambdaCubed = tautomerLambdaSquared * tautomerLambda;
                oneMinusTitrationLambda = (1.0 - titrationLambda);
                oneMinusTautomerLambda = (1.0 - tautomerLambda);
                coeffBSum = coeffB0 + coeffB1 + coeffB2;
                coeffCSum = coeffC0 + coeffC1 + coeffC2;
                modelBias = titrationLambda * (coeffA0 * tautomerLambdaCubed + coeffA1 * tautomerLambdaSquared + coeffA2 * tautomerLambda) +
                        tautomerLambda * (coeffB0 * titrationLambdaCubed + coeffB1 * titrationLambdaSquared + coeffB2 * titrationLambda) +
                        oneMinusTautomerLambda * (coeffC0 * titrationLambdaCubed + coeffC1 * titrationLambdaSquared + coeffC2 * titrationLambda) +
                        //Enforce that HIS(titration==1) state is equal energy no matter tautomer value
                        oneMinusTitrationLambda * (coeffCSum - coeffBSum) * tautomerLambda;
                dMod_dTitr = (coeffA0 * tautomerLambdaCubed + coeffA1 * tautomerLambdaSquared + coeffA2 * tautomerLambda) +
                        tautomerLambda * (3.0 * coeffB0 * titrationLambdaSquared + 2.0 * coeffB1 * titrationLambda + coeffB2) +
                        oneMinusTautomerLambda * (3.0 * coeffC0 * titrationLambdaSquared + 2.0 * coeffC1 * titrationLambda + coeffC2) +
                        -tautomerLambda * (coeffCSum - coeffBSum);
                dMod_dTaut = titrationLambda * (3.0 * coeffA0 * tautomerLambdaSquared + 2.0 * coeffA1 * tautomerLambda + coeffA2) +
                        (coeffB0 * titrationLambdaCubed + coeffB1 * titrationLambdaSquared + coeffB2 * titrationLambda) +
<<<<<<< HEAD
                        -1.0*(coeffC0 * titrationLambdaCubed + coeffC1 * titrationLambdaSquared + coeffC2 * titrationLambda) +
=======
                        -1.0 * (coeffC0 * titrationLambdaCubed + coeffC1 * titrationLambdaSquared + coeffC2 * titrationLambda) +
>>>>>>> 32850abb
                        oneMinusTautomerLambda * (coeffCSum - coeffBSum);
                break;
            case HIS:
            case HID:
            case HIE:
                // Discr Bias & Derivs
                tautomerLambda = getTautomerLambda(residue);

                discrBias = -4.0 * HIStitrBiasMag * (titrationLambda - 0.5) * (titrationLambda - 0.5);
                discrBias += -4.0 * HIStautBiasMag * (tautomerLambda - 0.5) * (tautomerLambda - 0.5);
                dDiscr_dTitr = -8.0 * HIStitrBiasMag * (titrationLambda - 0.5);
                dDiscr_dTaut = -8.0 * HIStautBiasMag * (tautomerLambda - 0.5);

                // pH Bias & Derivs
                // At tautomerLambda=1 HIE is fully on.
                pKa1 = TitrationUtils.Titration.HIStoHIE.pKa;
                // At tautomerLambda=0 HID is fully on.
                pKa2 = TitrationUtils.Titration.HIStoHID.pKa;
                pHBias = LOG10 * Constants.R * currentTemperature * (1.0 - titrationLambda)
                        * (tautomerLambda * (pKa1 - constantSystemPh) + (1.0 - tautomerLambda) * (pKa2 - constantSystemPh));
                dPh_dTitr = LOG10 * Constants.R * currentTemperature * -1.0
                        * (tautomerLambda * (pKa1 - constantSystemPh) + (1.0 - tautomerLambda) * (pKa2 - constantSystemPh));
                dPh_dTaut = LOG10 * Constants.R * currentTemperature * (1.0 - titrationLambda)
                        * ((pKa1 - constantSystemPh) - (pKa2 - constantSystemPh));

                // pH restraint to add to pH Bias
                restraint = HISrestraintConstant;
                double pH1SignedSquared = (pKa1 - constantSystemPh) * Math.abs(pKa1 - constantSystemPh);
                double pH2SignedSquared = (pKa2 - constantSystemPh) * Math.abs(pKa2 - constantSystemPh);
                // x*abs(x) is quadratic-like but sign is preserved
                pHBias += restraint * (1.0 - titrationLambda)
                        * (tautomerLambda * pH1SignedSquared + (1.0 - tautomerLambda) * pH2SignedSquared);
                dPh_dTitr += restraint * -1.0
                        * (tautomerLambda * pH1SignedSquared + (1.0 - tautomerLambda) * pH2SignedSquared);
                dPh_dTaut += restraint * (1.0 - titrationLambda)
                        * (pH1SignedSquared - pH2SignedSquared);
                // Model Bias & Derivs

                coeffA0 = HIDtoHIEFmod[3];
                coeffA1 = HIDtoHIEFmod[2];
                coeffA2 = HIDtoHIEFmod[1];
                coeffB0 = HIEFmod[3];
                coeffB1 = HIEFmod[2];
                coeffB2 = HIEFmod[1];
                coeffC0 = HIDFmod[3];
                coeffC1 = HIDFmod[2];
                coeffC2 = HIDFmod[1];
                tautomerLambdaSquared = tautomerLambda * tautomerLambda;
                tautomerLambdaCubed = tautomerLambdaSquared * tautomerLambda;
                oneMinusTitrationLambda = (1.0 - titrationLambda);
                oneMinusTautomerLambda = (1.0 - tautomerLambda);
                coeffBSum = coeffB0 + coeffB1 + coeffB2;
                coeffCSum = coeffC0 + coeffC1 + coeffC2;
                modelBias = oneMinusTitrationLambda * (coeffA0 * tautomerLambdaCubed + coeffA1 * tautomerLambdaSquared + coeffA2 * tautomerLambda) +
                        tautomerLambda * (coeffB0 * titrationLambdaCubed + coeffB1 * titrationLambdaSquared + coeffB2 * titrationLambda) +
                        oneMinusTautomerLambda * (coeffC0 * titrationLambdaCubed + coeffC1 * titrationLambdaSquared + coeffC2 * titrationLambda) +
                        //Enforce that HIS(titration==1) state is equal energy no matter tautomer value
                        titrationLambda * (coeffCSum - coeffBSum) * tautomerLambda;
                dMod_dTitr = -(coeffA0 * tautomerLambdaCubed + coeffA1 * tautomerLambdaSquared + coeffA2 * tautomerLambda) +
                        tautomerLambda * (3.0 * coeffB0 * titrationLambdaSquared + 2.0 * coeffB1 * titrationLambda + coeffB2) +
                        oneMinusTautomerLambda * (3.0 * coeffC0 * titrationLambdaSquared + 2.0 * coeffC1 * titrationLambda + coeffC2) +
                        tautomerLambda * (coeffCSum - coeffBSum);
                dMod_dTaut = oneMinusTitrationLambda * (3.0 * coeffA0 * tautomerLambdaSquared + 2.0 * coeffA1 * tautomerLambda + coeffA2) +
                        (coeffB0 * titrationLambdaCubed + coeffB1 * titrationLambdaSquared + coeffB2 * titrationLambda) +
                        -1.0 * (coeffC0 * titrationLambdaCubed + coeffC1 * titrationLambdaSquared + coeffC2 * titrationLambda) +
                        titrationLambda * (coeffCSum - coeffBSum);

                break;
            case LYS:
            case LYD:
                // Discr Bias & Derivs
                discrBias = -4.0 * LYStitrBiasMag * (titrationLambda - 0.5) * (titrationLambda - 0.5);
                dDiscr_dTitr = -8.0 * LYStitrBiasMag * (titrationLambda - 0.5);
                dDiscr_dTaut = 0.0;

                // pH Bias & Derivs
                pKa1 = TitrationUtils.Titration.LYStoLYD.pKa;
                pHBias = LOG10 * Constants.R * currentTemperature * (1.0 - titrationLambda) * (pKa1 - constantSystemPh);
                dPh_dTitr = LOG10 * Constants.R * currentTemperature * -1.0 * (pKa1 - constantSystemPh);
                dPh_dTaut = 0.0;

                // pH restraint to add to pH Bias
                restraint = LYSrestraintConstant;
                pHSignedSquared = (pKa1 - constantSystemPh) * Math.abs(pKa1 - constantSystemPh);
                // x*abs(x) is quadratic-like but sign is preserved
                pHBias += restraint * (1.0 - titrationLambda) * pHSignedSquared;
                dPh_dTitr += restraint * -1.0 * pHSignedSquared;

                // Model Bias & Derivs
                double cubic = LYSFmod[3];
                double quadratic = LYSFmod[2];
                double linear = LYSFmod[1];
                modelBias = cubic * titrationLambdaCubed + quadratic * titrationLambdaSquared + linear * titrationLambda;
                dMod_dTitr = 3 * cubic * titrationLambdaSquared + 2 * quadratic * titrationLambda + linear;
                dMod_dTaut = 0.0;
                break;
            case CYS:
            case CYD:
                // Discr Bias & Derivs
                discrBias = -4.0 * CYStitrBiasMag * (titrationLambda - 0.5) * (titrationLambda - 0.5);
                dDiscr_dTitr = -8.0 * CYStitrBiasMag * (titrationLambda - 0.5);
                dDiscr_dTaut = 0.0;

                // pH Bias & Derivs
                pKa1 = TitrationUtils.Titration.CYStoCYD.pKa;
                pHBias = LOG10 * Constants.R * currentTemperature * (1.0 - titrationLambda) * (pKa1 - constantSystemPh);
                dPh_dTitr = LOG10 * Constants.R * currentTemperature * -1.0 * (pKa1 - constantSystemPh);
                dPh_dTaut = 0.0;

                // pH restraint to add to pH Bias
                restraint = CYSrestraintConstant;
                pHSignedSquared = (pKa1 - constantSystemPh) * Math.abs(pKa1 - constantSystemPh);
                // x*abs(x) is quadratic-like but sign is preserved
                pHBias += restraint * (1.0 - titrationLambda) * pHSignedSquared;
                dPh_dTitr += restraint * -1.0 * pHSignedSquared;


                // Model Bias & Derivs
                cubic = CYSFmod[3];
                quadratic = CYSFmod[2];
                linear = CYSFmod[1];
                modelBias = cubic * titrationLambdaCubed + quadratic * titrationLambdaSquared + linear * titrationLambda;
                dMod_dTitr = 3 * cubic * titrationLambdaSquared + 2 * quadratic * titrationLambda + linear;
                dMod_dTaut = 0.0;
                break;
            default:
                discrBias = 0.0;
                pHBias = 0.0;
                modelBias = 0.0;
                dDiscr_dTitr = 0.0;
                dDiscr_dTaut = 0.0;
                dPh_dTitr = 0.0;
                dPh_dTaut = 0.0;
                dMod_dTitr = 0.0;
                dMod_dTaut = 0.0;
                break;
        }
        biasEnergyAndDerivs[0] = discrBias;
        biasEnergyAndDerivs[1] = pHBias;
        biasEnergyAndDerivs[2] = -modelBias;
        biasEnergyAndDerivs[3] = dDiscr_dTitr;
        biasEnergyAndDerivs[4] = dPh_dTitr;
        biasEnergyAndDerivs[5] = -dMod_dTitr;
        biasEnergyAndDerivs[6] = dDiscr_dTaut;
        biasEnergyAndDerivs[7] = dPh_dTaut;
        biasEnergyAndDerivs[8] = -dMod_dTaut;
    }

    /**
     * Gets the titration lambda for the input residue if the residue is titrating
     *
     * @param residue a titrating residue
     * @return the titration lambda for the residue
     */
    public double getTitrationLambda(Residue residue) {
        if (titratingResidueList.contains(residue)) {
            int resIndex = titratingResidueList.indexOf(residue);
            return extendedLambdas[resIndex];
        } else {
            return 1.0;
        }
    }

    /**
     * Gets the tautomer lambda for the input residue if the residue is tautomerizing
     *
     * @param residue a tautomer residue
     * @return the tautomer lambda for the residue
     */
    public double getTautomerLambda(Residue residue) {
        if (tautomerizingResidueList.contains(residue)) {
            int resIndex = tautomerizingResidueList.indexOf(residue);
            return extendedLambdas[nTitr + resIndex];
        } else {
            return 1.0;
        }
    }

    /**
     * get total dUvdw/dL for the selected extended system variable
     */
    private double getVdwDeriv(int esvID) {
        return esvVdwDerivs[esvID].get();
    }

    /**
     * get total dUpermElec/dL for the selected extended system variable.
     */
    private double getPermElecDeriv(int esvID) {
        return esvPermElecDerivs[esvID].get();
    }

    /**
     * get total dUindElec/dL for the selected extended system variable
     */
    private double getIndElecDeriv(int esvID) {
        return esvIndElecDerivs[esvID].get();
    }

    /**
     * Returns the tautomerizibility of a residue
     */
    public boolean isTautomer(Residue residue) {
        if (residue.getResidueType() == Residue.ResidueType.NA) {
            return false;
        }
        AminoAcidUtils.AminoAcid3 AA3 = residue.getAminoAcid3();
        return AA3.isConstantPhTautomer;
    }

    /**
     * Update all theta (lambda) positions after each move from the Stochastic integrator
     */
    private void updateLambdas() {
        //If lockStates is true, then the titration and tautomer states are permanently locked.
        if (lockStates) {
            return;
        }
        double[] thetaPosition = esvState.x();
        //This will prevent recalculating multiple sinTheta*sinTheta that are the same number.
        for (int i = 0; i < nESVs; i++) {
            //Check to see if titration/tautomer lambdas are to be fixed
            if ((!fixTitrationState && i < nTitr) || (!fixTautomerState && i >= nTitr)) {
                double sinTheta = Math.sin(thetaPosition[i]);
                extendedLambdas[i] = sinTheta * sinTheta;
            }
        }
        for (int i = 0; i < nAtoms; i++) {
            int mappedTitrationIndex = titrationIndexMap[i];
            int mappedTautomerIndex = tautomerIndexMap[i] + nTitr;
            if (isTitrating(i) && mappedTitrationIndex != -1) {
                titrationLambdas[i] = extendedLambdas[mappedTitrationIndex];
            }
            if (isTautomerizing(i) && mappedTautomerIndex >= nTitr) {
                tautomerLambdas[i] = extendedLambdas[mappedTautomerIndex];
            }
        }
        setESVHistogram();
    }

    /**
     * Returns whether an atom is titrating
     */
    public boolean isTitrating(int atomIndex) {
        return isTitrating[atomIndex];
    }

    /**
     * Returns whether an atom is tautomerizing
     */
    public boolean isTautomerizing(int atomIndex) {
        return isTautomerizing[atomIndex];
    }

    /**
     * Goes through residues updates the ESV histogram based on the residues current state
     */
    private void setESVHistogram() {
        for (Residue residue : titratingResidueList) {
            int index = titratingResidueList.indexOf(residue);
            if (residue.getAminoAcid3().equals(AminoAcid3.LYS)) { // TODO: Add support for CYS? by adding "|| residue.getAminoAcid3().equals(AminoAcid3.CYS))"
                double titrLambda = getTitrationLambda(residue);
                esvHistogram(index, titrLambda);
            } else {
                double titrLambda = getTitrationLambda(residue);
                double tautLambda = getTautomerLambda(residue);
                esvHistogram(index, titrLambda, tautLambda);
            }
        }
    }

    /**
     * Updates the ESV histogram of the passed residue at the given lambda
     *
     * @param esv    the index of the esv to be updated
     * @param lambda the lambda value to be updated
     */
    private void esvHistogram(int esv, double lambda) {
        int value = (int) (lambda * 10.0);
        //Cover the case where lambda could be exactly 1.0
        if (value == 10) {
            value = 9;
        }
        esvHistogram[esv][value][0]++;
    }

    /**
     * Updates the ESV histogram of the passed residue at the given titr and taut state
     *
     * @param esv        the index of the esv to be updated
     * @param titrLambda the titration lambda coordinate to be updated
     * @param tautLambda the tautomer lambda coordinate to be updated
     */
    private void esvHistogram(int esv, double titrLambda, double tautLambda) {
        int titrValue = (int) (titrLambda * 10.0);
        //Cover the case where lambda could be exactly 1.0
        if (titrValue == 10) {
            titrValue = 9;
        }
        int tautValue = (int) (tautLambda * 10.0);
        if (tautValue == 10) {
            tautValue = 9;
        }
        esvHistogram[esv][titrValue][tautValue]++;
    }

    /**
     * Naive guess as to what the best starting state should be based purely on the acidostat term.
     */
    private double initialTitrationState(Residue residue, double initialLambda, boolean guessTitrState) {
        AminoAcid3 AA3 = residue.getAminoAcid3();
        double residueNumber = residue.getResidueNumber();
        double initialTitrationLambda = 0.0;
        if (specialResidues.contains(residueNumber)) { // If we set a special residue for this state
            if (!specialResiduePKAs.isEmpty()) {
                initialTitrationLambda =
                        (constantSystemPh < specialResiduePKAs.get(specialResidues.indexOf(residueNumber))) ? 1.0 : 0.0;
            }
            if (!specialInitTitration.isEmpty()) { // Override the pKa value if we have a special initial titration state
                double value = specialInitTitration.get(specialResidues.indexOf(residueNumber));
                if (Math.abs(value + 1) > 1e-4) { // If the value is not -1
                    initialTitrationLambda = value;
                }
            }
        } else if (!guessTitrState) { // If we do not want to guess the titration state but instead use the value
            // passed in via the initialLambda parameter.
            initialTitrationLambda = initialLambda;
        } else { // Guess titration state
            initialTitrationLambda = switch (AA3) {
                case ASD -> (constantSystemPh < TitrationUtils.Titration.ASHtoASP.pKa) ? 1.0 : 0.0;
                case GLD -> (constantSystemPh < TitrationUtils.Titration.GLHtoGLU.pKa) ? 1.0 : 0.0;
                case HIS -> (constantSystemPh < TitrationUtils.Titration.HIStoHID.pKa) ? 1.0 : 0.0;
                case LYS -> (constantSystemPh < TitrationUtils.Titration.LYStoLYD.pKa) ? 1.0 : 0.0;
                case CYS -> (constantSystemPh < TitrationUtils.Titration.CYStoCYD.pKa) ? 1.0 : 0.0;
                default -> initialLambda;
            };
        }
        return initialTitrationLambda;
    }

    /**
     * Questions whether the current non-hydrogen atom's polarizability is changing in response to lambda being updated.
     * Only affects carboxylic oxygen and sulfur.
     *
     * @param atomIndex
     * @return
     */
    public boolean isTitratingHeavy(int atomIndex) {
        return isTitratingHeavy[atomIndex];
    }

    // Getter for specialResidues
    public ArrayList<Double> getSpecialResidueList() {
        return specialResidues;
    }

    /**
     * Does not allow for changes to the tautomer states of tautomerizing residues
     */
    public void setFixedTautomerState(boolean fixTautomerState) {
        this.fixTautomerState = fixTautomerState;
    }

    /**
     * Does not allow for changes to the tautomer states of titrating residues
     */
    public void setFixedTitrationState(boolean fixTitrationState) {
        this.fixTitrationState = fixTitrationState;
    }

    /**
     * Reset initialized lambdas to a naive guess based on the model pKa for each extended residue
     */
    public void reGuessLambdas() {
        logger.info(" Reinitializing lambdas to match RepEx window pH");
        for (Residue residue : titratingResidueList) {
            double lambda = initialTitrationState(residue, 1.0, guessTitrState);
            setTitrationLambda(residue, lambda);
            double resNum = residue.getResidueNumber();
            double tautomerLambda = specialResidues.contains(resNum) && !specialInitTautomer.isEmpty() &&
                    Math.abs(specialInitTitration.get(specialResidues.indexOf(resNum)) + 1) > 1e-4
                    ? specialInitTitration.get(specialResidues.indexOf(resNum)) : (int) Math.round(random());
            setTautomerLambda(residue, tautomerLambda);
        }
    }

    /**
     * Set the tautomer lambda of a residue and update corresponding theta
     *
     * @param residue
     * @param lambda
     */
    public void setTautomerLambda(Residue residue, double lambda) {
        setTautomerLambda(residue, lambda, true);
    }

    /**
     * Set the tautomer lambda of a residue and update corresponding theta if desired
     *
     * @param residue      residue to set the lambda of
     * @param lambda       value to set the residue to
     * @param changeThetas whether to change the theta positions ~comes with information loss~
     */
    public void setTautomerLambda(Residue residue, double lambda, boolean changeThetas) {
        double[] thetaPosition = esvState.x();
        if (tautomerizingResidueList.contains(residue) && !lockStates) {
            // The correct index in the theta arrays for tautomer coordinates is after the titration list.
            // So titrationList.size() + tautomerIndex should match with appropriate spot in thetaPosition, etc.
            int index = tautomerizingResidueList.indexOf(residue) + nTitr;
            extendedLambdas[index] = lambda;
            if (changeThetas) {
                thetaPosition[index] = Math.asin(Math.sqrt(lambda));
            }
            List<Atom> currentAtomList = residue.getSideChainAtoms();
            for (Atom atom : currentAtomList) {
                int atomIndex = atom.getArrayIndex();
                tautomerLambdas[atomIndex] = lambda;
            }
        } /*else {
            logger.warning(format("This residue %s does not have any titrating tautomers.", residue.getName()));
        }*/
    }

    /**
     * Set the titration lambda of a residue and update corresponding theta
     *
     * @param residue residue to set the lambda of
     * @param lambda  value to set the residue to
     */
    public void setTitrationLambda(Residue residue, double lambda) {
        setTitrationLambda(residue, lambda, true);
    }

    /**
     * Set the titration lambda of a residue and update corresponding theta if desired
     *
     * @param residue      residue to set the lambda of
     * @param lambda       value to set the residue to
     * @param changeThetas whether to change the theta positions ~comes with information loss~
     */
    public void setTitrationLambda(Residue residue, double lambda, boolean changeThetas) {
        double[] thetaPosition = esvState.x();
        if (titratingResidueList.contains(residue) && !lockStates) {
            int index = titratingResidueList.indexOf(residue);
            extendedLambdas[index] = lambda;
            if (changeThetas) {
                thetaPosition[index] = Math.asin(Math.sqrt(lambda));
            }
            List<Atom> currentAtomList = residue.getSideChainAtoms();
            for (Atom atom : currentAtomList) {
                int atomIndex = atom.getArrayIndex();
                titrationLambdas[atomIndex] = lambda;
            }
        }
    }

    /**
     * Overwrites the histogram passed into it and returns the new one out ~output never used?~
     *
     * @param histogram 2D histogram list with the tautomer and titration states compressed to a 1D array
     * @return another compressed histogram
     */
    public int[][] getESVHistogram(int[][] histogram) {
        for (int i = 0; i < titratingResidueList.size(); i++) {
            int h = 0;
            for (int j = 0; j < 10; j++) {
                for (int k = 0; k < 10; k++) {
                    histogram[i][h++] = esvHistogram[i][j][k];
                }
            }
        }
        return histogram;
    }

    /**
     * Changes this ESV's histogram to equal the one passed
     *
     * @param histogram histogram to set this ESV histogram to
     */
    public void copyESVHistogramTo(int[][] histogram) {
        for (int i = 0; i < titratingResidueList.size(); i++) {
            int h = 0;
            for (int j = 0; j < 10; j++) {
                for (int k = 0; k < 10; k++) {
                    esvHistogram[i][j][k] = histogram[i][h++];
                }
            }
        }
    }

    /**
     * Zero out each array element of the vdW ESV array
     */
    public void initEsvVdw() {
        for (int i = 0; i < nESVs; i++) {
            esvVdwDerivs[i].set(0.0);
        }
    }

    /**
     * Zero out each array element of the permElec ESV array
     */
    public void initEsvPermElec() {
        for (int i = 0; i < nESVs; i++) {
            esvPermElecDerivs[i].set(0.0);
        }
    }

    /**
     * Zero out each array element of the indElec ESV array
     */
    public void initEsvIndElec() {
        for (int i = 0; i < nESVs; i++) {
            esvIndElecDerivs[i].set(0.0);
        }
    }

    /**
     * get Titration Lambda for an extended atom
     *
     * @param atomIndex
     * @return titrationLambdas[atomIndex]
     */
    public double getTitrationLambda(int atomIndex) {
        return titrationLambdas[atomIndex];
    }

    /**
     * get the index of the extended residue list that corresponds to this atom
     *
     * @param i
     * @return titrationIndexMap[i]
     */
    public int getTitrationESVIndex(int i) {
        return titrationIndexMap[i];
    }

    /**
     * get Tautomer Lambda for an extended atom
     *
     * @param atomIndex
     * @return tautomerLambdas[atomIndex]
     */
    public double getTautomerLambda(int atomIndex) {
        return tautomerLambdas[atomIndex];
    }

    public int getTautomerESVIndex(int i) {
        return tautomerIndexMap[i];
    }

    /**
     * Return the List of Titrating Residues
     *
     * @return titratingResidueList
     */
    public List<Residue> getTitratingResidueList() {
        return titratingResidueList;
    }

    /**
     * Return the List of Tautomerizing Residues
     *
     * @return tautomerizingResidueList
     */
    public List<Residue> getTautomerizingResidueList() {
        return tautomerizingResidueList;
    }

    /**
     * Return the List of Extended Residues which = TitratingResidueList + TautomerizingResidueList
     *
     * @return extendedResidueList
     */
    public List<Residue> getExtendedResidueList() {
        return extendedResidueList;
    }

    public double getThetaMass() {
        return thetaMass;
    }

    public double getThetaFriction() {
        return thetaFriction;
    }

    /**
     * Gets a copy of the array of doubles that matches the nESVs correspoding to each titration and tautomer lambda
     *
     * @return double array of length nESVs
     */
    public double[] getExtendedLambdas() {
        double[] lambdas = new double[nESVs];
        System.arraycopy(extendedLambdas, 0, lambdas, 0, lambdas.length);
        return lambdas;
    }

    /**
     * getLambdaList.
     *
     * @return a {@link String} object.
     */
    public String getLambdaList() {
        if (nESVs < 1) {
            return "";
        }
        StringBuilder sb = new StringBuilder();
        for (int i = 0; i < nESVs; i++) {
            if (i == 0) {
                sb.append("\n  Titration Lambdas: ");
            }
            if (i > 0) {
                sb.append(", ");
            }
            if (i == nTitr) {
                sb.append("\n  Tautomer Lambdas: ");
            }
            sb.append(format("%6.4f", extendedLambdas[i]));
        }
        return sb.toString();
    }

    /**
     * All atoms of the fully-protonated system (not just those affected by this system).
     *
     * @return an array of {@link Atom} objects.
     */
    public Atom[] getExtendedAtoms() {
        return extendedAtoms;
    }

    /**
     * Companion to getExtendedAtoms() for vdw::setAtoms and pme::setAtoms.
     *
     * @return an array of {@link int} objects.
     */
    public int[] getExtendedMolecule() {
        return extendedMolecules;
    }

    /**
     * Sum up total bias (Ubias = UpH + Udiscr - Umod)
     *
     * @return totalBiasEnergy
     */
    public double getBiasEnergy() {
        double totalBiasEnergy = 0.0;
        double[] biasEnergyComponents = new double[9];
        //Do not double count residues in tautomer list.
        for (Residue residue : titratingResidueList) {
            getBiasTerms(residue, biasEnergyComponents);
            double biasEnergy = biasEnergyComponents[discrBiasIndex] + biasEnergyComponents[pHBiasIndex] + biasEnergyComponents[modelBiasIndex];
            totalBiasEnergy += biasEnergy;
        }
        return totalBiasEnergy;
    }

    /**
     * getBiasDecomposition.
     *
     * @return a {@link String} object.
     */
    public String getBiasDecomposition() {
        double discrBias = 0.0;
        double phBias = 0.0;
        double modelBias = 0.0;
        double[] biasEnergyAndDerivs = new double[9];
        for (Residue residue : titratingResidueList) {
            getBiasTerms(residue, biasEnergyAndDerivs);
            discrBias += biasEnergyAndDerivs[discrBiasIndex];
            phBias += biasEnergyAndDerivs[pHBiasIndex];
            //Reminder: Ubias = UpH + Udiscr - Umod but the Umod terms already have their sign reversed
            modelBias += biasEnergyAndDerivs[modelBiasIndex];
        }
        return format("    %-16s %16.8f\n", "Discretizer", discrBias)
                + format("    %-16s %16.8f\n", "Acidostat", phBias)
                + format("    %-16s %16.8f\n", "Fmod", modelBias);
    }

    /**
     * Calculate prefactor for scaling the van der Waals based on titration/tautomer state if titrating proton
     */
    public void getVdwPrefactor(int atomIndex, double[] vdwPrefactorAndDerivs) {
        double prefactor = 1.0;
        double titrationDeriv = 0.0;
        double tautomerDeriv = 0.0;
        if (!isTitratingHydrogen(atomIndex) || !doVDW) {
            vdwPrefactorAndDerivs[0] = prefactor;
            vdwPrefactorAndDerivs[1] = titrationDeriv;
            vdwPrefactorAndDerivs[2] = tautomerDeriv;
            return;
        }
        AminoAcid3 AA3 = residueNames[atomIndex];
        switch (AA3) {
            case ASD:
            case GLD:
                if (tautomerDirections[atomIndex] == 1) {
                    prefactor = titrationLambdas[atomIndex] * tautomerLambdas[atomIndex];
                    titrationDeriv = tautomerLambdas[atomIndex];
                    tautomerDeriv = titrationLambdas[atomIndex];
                } else if (tautomerDirections[atomIndex] == -1) {
                    prefactor = titrationLambdas[atomIndex] * (1.0 - tautomerLambdas[atomIndex]);
                    titrationDeriv = (1.0 - tautomerLambdas[atomIndex]);
                    tautomerDeriv = -titrationLambdas[atomIndex];
                }
                break;
            case HIS:
                if (tautomerDirections[atomIndex] == 1) {
                    prefactor = (1.0 - titrationLambdas[atomIndex]) * tautomerLambdas[atomIndex] + titrationLambdas[atomIndex];
                    titrationDeriv = -tautomerLambdas[atomIndex] + 1.0;
                    tautomerDeriv = (1 - titrationLambdas[atomIndex]);
                } else if (tautomerDirections[atomIndex] == -1) {
                    prefactor = (1.0 - titrationLambdas[atomIndex]) * (1.0 - tautomerLambdas[atomIndex]) + titrationLambdas[atomIndex];
                    titrationDeriv = tautomerLambdas[atomIndex];
                    tautomerDeriv = -(1.0 - titrationLambdas[atomIndex]);
                }
                break;
            case LYS:
            case CYS:
                prefactor = titrationLambdas[atomIndex];
                titrationDeriv = 1.0;
                tautomerDeriv = 0.0;
                break;
        }
        vdwPrefactorAndDerivs[0] = prefactor;
        vdwPrefactorAndDerivs[1] = titrationDeriv;
        vdwPrefactorAndDerivs[2] = tautomerDeriv;
    }

    /**
     * Questions whether the current hydrogen's polarizability is changing in response to lambda being updated.
     *
     * @param atomIndex
     * @return
     */
    public boolean isTitratingHydrogen(int atomIndex) {
        return isTitratingHydrogen[atomIndex];
    }

    /**
     * Add van der Waals deriv to appropriate dU/dL term given the atom index and its contributions.
     *
     * @param atomI
     * @param vdwEnergy
     * @param vdwPrefactorAndDerivI
     * @param vdwPrefactorJ
     */
    public void addVdwDeriv(int atomI, double vdwEnergy, double[] vdwPrefactorAndDerivI, double vdwPrefactorJ) {
        if (!isTitratingHydrogen(atomI)) {
            return;
        }

        //Sum up dU/dL for titration ESV if atom i is titrating hydrogen
        //Sum up dU/dL for tautomer ESV if atom i is titrating hydrogen
        int titrationEsvIndex = titrationIndexMap[atomI];
        int tautomerEsvIndex = tautomerIndexMap[atomI] + nTitr;// tautomerIndexMap[atomI] = -1 for non tautomerizing residues
        double dTitr_dLambda;
        double dTaut_dLambda;

        dTitr_dLambda = vdwPrefactorAndDerivI[1] * vdwPrefactorJ * vdwEnergy;
        dTaut_dLambda = vdwPrefactorAndDerivI[2] * vdwPrefactorJ * vdwEnergy;

        esvVdwDerivs[titrationEsvIndex].addAndGet(dTitr_dLambda);
        if (tautomerEsvIndex >= nTitr) {
            esvVdwDerivs[tautomerEsvIndex].addAndGet(dTaut_dLambda);
        }
    }

    /**
     * Add Perm Elec deriv to appropriate dU/dL term given the atom index and its contributions.
     *
     * @param atomI
     * @param titrationEnergy
     * @param tautomerEnergy
     */
    public void addPermElecDeriv(int atomI, double titrationEnergy, double tautomerEnergy) {
        int titrationEsvIndex = titrationIndexMap[atomI];
        int tautomerEsvIndex = tautomerIndexMap[atomI] + nTitr;// tautomerIndexMap[atomI] = -1 for non tautomerizing residues
        esvPermElecDerivs[titrationEsvIndex].addAndGet(titrationEnergy);
        if (tautomerEsvIndex >= nTitr) {
            esvPermElecDerivs[tautomerEsvIndex].addAndGet(tautomerEnergy);
        }
    }

    /**
     * Add Induced Elec deriv to appropriate dU/dL term given the atom index and its contributions.
     *
     * @param atomI
     * @param titrationEnergy
     * @param tautomerEnergy
     */
    public void addIndElecDeriv(int atomI, double titrationEnergy, double tautomerEnergy) {
        int titrationEsvIndex = titrationIndexMap[atomI];
        int tautomerEsvIndex = tautomerIndexMap[atomI] + nTitr; // tautomerIndexMap[atomI] = -1 for non tautomerizing residues
        esvIndElecDerivs[titrationEsvIndex].addAndGet(titrationEnergy);
        if (tautomerEsvIndex >= nTitr) {
            esvIndElecDerivs[tautomerEsvIndex].addAndGet(tautomerEnergy);
        }
    }

    /**
     * getConstantPh.
     *
     * @return a double.
     */
    public double getConstantPh() {
        return constantSystemPh;
    }

    /**
     * setConstantPh.
     *
     * @param pH a double.
     */
    public void setConstantPh(double pH) {
        constantSystemPh = pH;
    }

    /**
     * @return titrationUtils master copy from ExtendedSystem.
     */
    public TitrationUtils getTitrationUtils() {
        return titrationUtils;
    }

    /**
     * Sets the restartFile field of this extended system to the passed file. This does not read the file, it only
     * determines where the writeRestartFile() will write to.
     *
     * @param esvFile
     */
    public void setRestartFile(File esvFile) {
        restartFile = esvFile;
    }

    /**
     * Writes out the current state of the extended system to the specified file without setting the file to that location.
     *
     * @param esvFile file to be written to
     * @return whether the read was successful or not
     */
    public boolean writeESVInfoTo(File esvFile) {
        logger.info("Writing pH Dynamics out to: " + esvFile.getParentFile().getName() + File.separator + esvFile.getName());
        double[] thetaPosition = esvState.x();
        double[] thetaVelocity = esvState.v();
        double[] thetaAccel = esvState.a();
        return esvFilter.writeESV(esvFile, thetaPosition, thetaVelocity, thetaAccel, titratingResidueList, esvHistogram, constantSystemPh);
    }

    /**
     * Method overwrites whatever is in the extended system at the time with the read data.
     * <p>
     * CAUTION: If the old data is not written out to file before this is called, the data will be lost.
     *
     * @param esvFile esvFile to read
     * @return whether the read was successful or not
     */
    public boolean readESVInfoFrom(File esvFile) {
        double[] thetaPosition = esvState.x();
        double[] thetaVelocity = esvState.v();
        double[] thetaAccel = esvState.a();
        return esvFilter.readESV(esvFile, thetaPosition, thetaVelocity, thetaAccel, esvHistogram);
    }

    /**
     * setTemperature.
     *
     * @param set a double.
     */
    public void setTemperature(double set) {
        currentTemperature = set;
    }

    /**
     * Processes lambda values based on propagation of theta value from Stochastic integrator in Molecular dynamics
     */
    public void preForce() {
        updateLambdas();
    }

    /**
     * Execute writeESV from esvFilter that is contained within ExtendedSystem
     */
    public void writeRestart() {
        String esvName = FileUtils.relativePathTo(restartFile).toString();
        double[] thetaPosition = esvState.x();
        double[] thetaVelocity = esvState.v();
        double[] thetaAccel = esvState.a();
        if (esvFilter.writeESV(restartFile, thetaPosition, thetaVelocity, thetaAccel, titratingResidueList, esvHistogram, constantSystemPh)) {
            logger.info(" Wrote PhDynamics restart file to " + esvName);
        } else {
            logger.info(" Writing PhDynamics restart file to " + esvName + " failed");
        }
    }

    /**
     * Execute writeLambdaHistogrm from esvFilter that is contained within ExtendedSystem
     * Prints the ESV histogram for each titrating residue
     */
    public void writeLambdaHistogram(boolean printHistograms) {
        printProtonationRatios();
        if (printHistograms) {
            logger.info(esvFilter.getLambdaHistogram(titratingResidueList, esvHistogram, constantSystemPh));
        }
    }

    /**
     * Calculate the Deprotonation Fraction from the ESV histogram
     */
    public void printProtonationRatios() {
        for (int i = 0; i < esvHistogram.length; i++) {
            int[] rowSums = new int[esvHistogram[i].length];
            for (int j = 0; j < esvHistogram[i].length; j++) {
                for (int k = 0; k < esvHistogram[i][j].length; k++) {
                    rowSums[j] += esvHistogram[i][j][k];
                }
            }
            int i1 = rowSums[0] + rowSums[rowSums.length - 1];
            double buf = i1 == 0 ? 0.0 : .001;
            logger.info(" " + extendedResidueList.get(i).toString() + " Deprotonation Fraction at pH " + constantSystemPh + ": " + (rowSums[0] / (i1 + buf)));
            if (buf == 0.0) {
                logger.info(" Buffer required to avoid division by 0");
            }
        }
    }

    @Override
    public double[] getAcceleration(double[] acceleration) {
        return getThetaAccel();
    }

    public double[] getThetaAccel() {
        return esvState.a();
    }

    @Override
    public double energyAndGradient(double[] x, double[] g) {
        double[] thetaPosition = esvState.x();
        System.arraycopy(x, 0, thetaPosition, 0, thetaPosition.length);
        updateLambdas();
        fillESVgradient(g);
        return energy(x);
    }

    @Override
    public List<Constraint> getConstraints() {
        return constraints.isEmpty() ? Collections.emptyList() : new ArrayList<>(constraints);
    }

    @Override
    public STATE getEnergyTermState() {
        return null;
    }

    private double[] fillESVgradient(double[] g) {
        double[] gradESV = postForce();
        System.arraycopy(gradESV, 0, g, 0, g.length);
        return g;
    }

    @Override
    public void setEnergyTermState(STATE state) {

    }

    @Override
    public double[] getMass() {
        return getThetaMassArray();
    }

    /**
     * Applies a chain rule term to the derivative to account for taking a derivative of lambda = sin(theta)^2
     *
     * @return dE/dL a double[]
     */
    public double[] postForce() {
        double[] thetaPosition = esvState.x();
        double[] dEdL = ExtendedSystem.this.getDerivatives();
        double[] dEdTheta = new double[dEdL.length];
        for (int i = 0; i < nESVs; i++) {
            dEdTheta[i] = dEdL[i] * sin(2 * thetaPosition[i]);
            //logger.info("dEdL["+i+"]: "+dEdL[i]);
        }
        return dEdTheta;
    }

    public double[] getThetaMassArray() {
        return esvState.getMass();
    }

    @Override
    public double[] getPreviousAcceleration(double[] previousAcceleration) {
        return new double[0];
    }
    @Override
    public double energy(double[] x) {
        double[] coords = new double[forceFieldEnergy.getNumberOfVariables()];
        forceFieldEnergy.getCoordinates(coords);
        return forceFieldEnergy.energy(coords);
    }

    @Override
    public VARIABLE_TYPE[] getVariableTypes() {
        return new VARIABLE_TYPE[0];
    }

    @Override
    public double[] getVelocity(double[] velocity) {
        return getThetaVelocity();
    }

    public double[] getThetaVelocity() {
        return esvState.v();
    }

    @Override
    public void setAcceleration(double[] acceleration) {

    }
    @Override
    public double[] getCoordinates(double[] parameters) {
        return getThetaPosition();
    }

    @Override
    public void setPreviousAcceleration(double[] previousAcceleration) {

    }

    @Override
    public void setVelocity(double[] velocity) {

    }

    public SystemState getState() {
        return esvState;
    }

    public double[] getThetaPosition() {
        return esvState.x();
    }

    @Override
    public int getNumberOfVariables() {
        return nESVs;
    }

    @Override
    public double[] getScaling() {
        double[] scaling = new double[nESVs];
        Arrays.fill(scaling, 1.0);
        return scaling;
    }

    @Override
    public void setScaling(double[] scaling) {

    }

    @Override
    public double getTotalEnergy() {
        return 0;
    }

}<|MERGE_RESOLUTION|>--- conflicted
+++ resolved
@@ -109,47 +109,26 @@
      * quadratic * titrationLambda^2 + linear * titrationLambda
      */
     private final double[] ASHFmod = new double[4];
-<<<<<<< HEAD
-    private final double[] ASH1toASH2 = new double[4];
-
-=======
     private final double ASHrestraintConstant;
->>>>>>> 32850abb
     /**
      * Descritizer Bias Magnitude. Default is 1 kcal/mol.
      */
     private final double ASHtautBiasMag;
     private final double ASHtitrBiasMag;
-<<<<<<< HEAD
-    private final double ASHrestraintConstant;
-    private final double[] CYSFmod = new double[4];
-=======
     private final double[] CYSFmod = new double[4];
     private final double CYSrestraintConstant;
->>>>>>> 32850abb
     /**
      * Descritizer Bias Magnitude. Default is 1 kcal/mol.
      */
     private final double CYStitrBiasMag;
-<<<<<<< HEAD
-    private final double CYSrestraintConstant;
-    private final double[] GLHFmod = new double[4];
-    private final double[] GLH1toGLH2 = new double[4];
-=======
     private final double[] GLH1toGLH2 = new double[4];
     private final double[] GLHFmod = new double[4];
     private final double GLHrestraintConstant;
->>>>>>> 32850abb
     /**
      * Descritizer Bias Magnitude. Default is 1 kcal/mol.
      */
     private final double GLHtautBiasMag;
     private final double GLHtitrBiasMag;
-<<<<<<< HEAD
-    private final double GLHrestraintConstant;
-
-=======
->>>>>>> 32850abb
     /**
      * Coefficients that define the tautomer component of the bivariate Histidine Fmod
      * quadratic * tautomerLambda^2 + linear * tautomerLambda
@@ -157,31 +136,19 @@
     private final double[] HIDFmod = new double[4];
     private final double[] HIDtoHIEFmod = new double[4];
     private final double[] HIEFmod = new double[4];
-<<<<<<< HEAD
-=======
     private final double HISrestraintConstant;
->>>>>>> 32850abb
     /**
      * Descritizer Bias Magnitude. Default is 1 kcal/mol.
      */
     private final double HIStautBiasMag;
     private final double HIStitrBiasMag;
-<<<<<<< HEAD
-    private final double HISrestraintConstant;
-    private final double[] LYSFmod = new double[4];
-=======
     private final double[] LYSFmod = new double[4];
     private final double LYSrestraintConstant;
->>>>>>> 32850abb
     /**
      * Descritizer Bias Magnitude. Default is 1 kcal/mol.
      */
     private final double LYStitrBiasMag;
-<<<<<<< HEAD
-    private final double LYSrestraintConstant;
-=======
     private final List<Constraint> constraints;
->>>>>>> 32850abb
     private final boolean doBias;
     private final boolean doElectrostatics;
     private final boolean doPolarization;
@@ -586,11 +553,7 @@
         }
         if (useChargeConstraint) {
             constraints = new ArrayList<>();
-<<<<<<< HEAD
-            ShakeChargeConstraint chargeConstraint = new ShakeChargeConstraint(nTitr,totalCharge,0.001);
-=======
             ShakeChargeConstraint chargeConstraint = new ShakeChargeConstraint(nTitr, totalCharge, 0.001);
->>>>>>> 32850abb
             constraints.add(chargeConstraint);
         } else {
             constraints = Collections.emptyList();
@@ -847,22 +810,14 @@
                         tautomerLambda * (coeffB0 * titrationLambdaCubed + coeffB1 * titrationLambdaSquared + coeffB2 * titrationLambda) +
                         oneMinusTautomerLambda * (coeffC0 * titrationLambdaCubed + coeffC1 * titrationLambdaSquared + coeffC2 * titrationLambda) +
                         //Enforce that HIS(titration==1) state is equal energy no matter tautomer value
-<<<<<<< HEAD
-                    oneMinusTitrationLambda * (coeffCSum - coeffBSum) * tautomerLambda;
-=======
                         oneMinusTitrationLambda * (coeffCSum - coeffBSum) * tautomerLambda;
->>>>>>> 32850abb
                 dMod_dTitr = (coeffA0 * tautomerLambdaCubed + coeffA1 * tautomerLambdaSquared + coeffA2 * tautomerLambda) +
                         tautomerLambda * (3.0 * coeffB0 * titrationLambdaSquared + 2.0 * coeffB1 * titrationLambda + coeffB2) +
                         oneMinusTautomerLambda * (3.0 * coeffC0 * titrationLambdaSquared + 2.0 * coeffC1 * titrationLambda + coeffC2) +
                         -tautomerLambda * (coeffCSum - coeffBSum);
                 dMod_dTaut = titrationLambda * (3.0 * coeffA0 * tautomerLambdaSquared + 2.0 * coeffA1 * tautomerLambda + coeffA2) +
                         (coeffB0 * titrationLambdaCubed + coeffB1 * titrationLambdaSquared + coeffB2 * titrationLambda) +
-<<<<<<< HEAD
-                        -1.0*(coeffC0 * titrationLambdaCubed + coeffC1 * titrationLambdaSquared + coeffC2 * titrationLambda) +
-=======
                         -1.0 * (coeffC0 * titrationLambdaCubed + coeffC1 * titrationLambdaSquared + coeffC2 * titrationLambda) +
->>>>>>> 32850abb
                         oneMinusTautomerLambda * (coeffCSum - coeffBSum);
                 break;
             case GLD:
@@ -919,11 +874,7 @@
                         -tautomerLambda * (coeffCSum - coeffBSum);
                 dMod_dTaut = titrationLambda * (3.0 * coeffA0 * tautomerLambdaSquared + 2.0 * coeffA1 * tautomerLambda + coeffA2) +
                         (coeffB0 * titrationLambdaCubed + coeffB1 * titrationLambdaSquared + coeffB2 * titrationLambda) +
-<<<<<<< HEAD
-                        -1.0*(coeffC0 * titrationLambdaCubed + coeffC1 * titrationLambdaSquared + coeffC2 * titrationLambda) +
-=======
                         -1.0 * (coeffC0 * titrationLambdaCubed + coeffC1 * titrationLambdaSquared + coeffC2 * titrationLambda) +
->>>>>>> 32850abb
                         oneMinusTautomerLambda * (coeffCSum - coeffBSum);
                 break;
             case HIS:
