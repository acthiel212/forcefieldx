package ffx.potential.nonbonded.implicit;

import java.util.ArrayList;
import java.util.Arrays;

public class NeckIntegralOnufriev {
    // Inputs: radius of atom i (rho i) and radius of atom j (rho j)
    // Outputs: Aij and Bij (interpolated/extrapolated where necessary)

    private static final ArrayList<Double> rhoiRows = new ArrayList<>(Arrays.asList(1.2, 1.25, 1.3, 1.35, 1.4, 1.45, 1.5, 1.55, 1.6, 1.65, 1.7, 1.75, 1.8));
    private static final ArrayList<Double> rhojColumns = new ArrayList<>(Arrays.asList(1.2, 1.25, 1.3, 1.35, 1.4, 1.45, 1.5, 1.55, 1.6, 1.65, 1.7, 1.75, 1.8));
    private static final double[][] AijAguilarOnufriev = {
            {0.0000947808,0.0001137020,0.0001001180,0.0001195900,0.0001050630,0.0000922010,0.0001099390,0.0000961817,0.0001143420,0.0000999772,0.0001184650,0.0001035490,0.0001227270},
            {0.0000789821,0.0000948444,0.0000836245,0.0000733297,0.0000878314,0.0000769799,0.0000919335,0.0000804789,0.0000958057,0.0000839558,0.0000997966,0.0000870743,0.0001031750},
            {0.0000665366,0.0000799715,0.0000703720,0.0000842561,0.0000740921,0.0000649757,0.0000775663,0.0000681323,0.0000811720,0.0000708781,0.0000842888,0.0000735226,0.0000872208},
            {0.0000560640,0.0000673256,0.0000593409,0.0000523516,0.0000625504,0.0000549136,0.0000656357,0.0000782465,0.0000685443,0.0000599304,0.0000712967,0.0000622049,0.0000738641},
            {0.0000476864,0.0000573346,0.0000505739,0.0000606430,0.0000534346,0.0000638940,0.0000560721,0.0000668434,0.0000585494,0.0000511473,0.0000608988,0.0000531489,0.0000632062},
            {0.0000406501,0.0000489724,0.0000432430,0.0000519647,0.0000456150,0.0000545524,0.0000478982,0.0000571349,0.0000500254,0.0000437652,0.0000521263,0.0000455330,0.0000540793},
            {0.0000349541,0.0000421574,0.0000370920,0.0000445857,0.0000391597,0.0000469342,0.0000411581,0.0000491397,0.0000430438,0.0000512731,0.0000448652,0.0000392138,0.0000466779},
            {0.0000411296,0.0000362900,0.0000319527,0.0000384631,0.0000337429,0.0000404799,0.0000355183,0.0000424310,0.0000371662,0.0000443414,0.0000388286,0.0000461746,0.0000403668},
            {0.0000355236,0.0000313722,0.0000276089,0.0000332680,0.0000292288,0.0000350426,0.0000307676,0.0000367966,0.0000323063,0.0000385546,0.0000337092,0.0000400815,0.0000350018},
            {0.0000309168,0.0000272940,0.0000240680,0.0000289772,0.0000254577,0.0000305399,0.0000268793,0.0000321616,0.0000281553,0.0000336062,0.0000294027,0.0000349824,0.0000305618},
            {0.0000269536,0.0000237946,0.0000287199,0.0000252553,0.0000222642,0.0000266807,0.0000234688,0.0000280674,0.0000245787,0.0000293847,0.0000256658,0.0000305777,0.0000267274},
            {0.0000236280,0.0000208424,0.0000251832,0.0000221566,0.0000195124,0.0000234327,0.0000205702,0.0000246477,0.0000215557,0.0000257936,0.0000225548,0.0000268717,0.0000234796},
            {0.0000207603,0.0000182939,0.0000161523,0.0000195050,0.0000234519,0.0000206073,0.0000180540,0.0000216798,0.0000189606,0.0000226817,0.0000198338,0.0000236529,0.0000206561}
    };
    private static final double[][] BijAguilarOnufriev = {
            {0.00,0.15,0.10,0.25,0.20,0.15,0.30,0.25,0.40,0.35,0.50,0.45,0.60},
            {0.05,0.20,0.15,0.10,0.25,0.20,0.35,0.30,0.45,0.40,0.55,0.50,0.65},
            {0.10,0.25,0.20,0.35,0.30,0.25,0.40,0.35,0.50,0.45,0.60,0.55,0.70},
            {0.15,0.30,0.25,0.20,0.35,0.30,0.45,0.60,0.55,0.50,0.65,0.60,0.75},
            {0.20,0.35,0.30,0.45,0.40,0.55,0.50,0.65,0.60,0.55,0.70,0.65,0.80},
            {0.25,0.40,0.35,0.50,0.45,0.60,0.55,0.70,0.65,0.60,0.75,0.70,0.85},
            {0.30,0.45,0.40,0.55,0.50,0.65,0.60,0.75,0.70,0.85,0.80,0.75,0.90},
            {0.55,0.50,0.45,0.60,0.55,0.70,0.65,0.80,0.75,0.90,0.85,1.00,0.95},
            {0.60,0.55,0.50,0.65,0.60,0.75,0.70,0.85,0.80,0.95,0.90,1.05,1.00},
            {0.65,0.60,0.55,0.70,0.65,0.80,0.75,0.90,0.85,1.00,0.95,1.10,1.05},
            {0.70,0.65,0.80,0.75,0.70,0.85,0.80,0.95,0.90,1.05,1.00,1.15,1.10},
            {0.75,0.70,0.85,0.80,0.75,0.90,0.85,1.00,0.95,1.10,1.05,1.20,1.15},
            {0.80,0.75,0.70,0.85,1.00,0.95,0.90,1.05,1.00,1.15,1.10,1.25,1.20}
    };

<<<<<<< HEAD
    /**
     * NeckIntegralOnufrievConstants Static Class
=======
    /** Radius of atom i */
    //private double rhoi;
    /** Radius of atom j */
    //private double rhoj;

    //private double Aij = 0.0;
    //private double Bij = 0.0;

    /**
     * NeckIntegralOnufriev Constructor
>>>>>>> 5b8c974a
     *
     */
    public static class NeckIntegralOnufrievConstants {
        private double Aij;
        private double Bij;

        public double getAij() {
            return this.Aij;
        }

        public double getBij() {
            return this.Bij;
        }

        public static double[] run(double rhoi, double rhoj) {

            double Aij = 0.0;
            double Bij = 0.0;

            // If both rho i and rho j are in Aguilar/Onufriev data, get Aij and Bij values directly from tables
            if (rhoiRows.contains(rhoi) && rhojColumns.contains(rhoj)) {
                int row = rhoiRows.indexOf(rhoi);
                int col = rhojColumns.indexOf(rhoj);
                Aij = AijAguilarOnufriev[row][col];
                Bij = BijAguilarOnufriev[row][col];
            } else {
                // Otherwise, interpolate/extrapolate as needed
                boolean calculatei = false;
                boolean counti = true;
                boolean calculatej = false;
                boolean countj = true;
                // Find which two values of rho i and rho j the inputs fall between
                int lowi = 0;
                int lowj = 0;
                int highi = lowi + 1;
                int highj = lowj + 1;

                if (!rhoiRows.contains(rhoi)) {
                    calculatei = true;
                    // If input rho i is smaller than all values in table, extrapolate down using first two table values
                    // These values are the defaults (set above)
                    if (rhoiRows.get(0) > rhoi) {
<<<<<<< HEAD
                        counti = false;
                    }
                    // If input rho i is larger than all values in table, extrapolate up using last two table values
                    if (rhoiRows.get(rhoiRows.size() - 1) < rhoi) {
                        lowi = rhoiRows.size() - 2;
                        highi = rhoiRows.size() - 1;
                        counti = false;
                    }
=======
                        counti = false;
                    }
                    // If input rho i is larger than all values in table, extrapolate up using last two table values
                    if (rhoiRows.get(rhoiRows.size() - 1) < rhoi) {
                        lowi = rhoiRows.size() - 2;
                        highi = rhoiRows.size() - 1;
                        counti = false;
                    }
>>>>>>> 5b8c974a
                    while (counti) {
                        // Find the two table values that the input rho i falls between
                        if (rhoiRows.get(lowi) < rhoi && rhoi < rhoiRows.get(lowi + 1)) {
                            highi = lowi + 1;
                            counti = false;
                        } else {
                            lowi++;
                        }
                        if (lowi >= rhoiRows.size()) {
                            counti = false;
                        }
                    }
                }

                if (!rhojColumns.contains(rhoj)) {
                    calculatej = true;
                    // If input rho j is smaller than all values in table, extrapolate down using first two table values
                    // These values are the defaults (set above)
                    if (rhojColumns.get(0) > rhoj) {
<<<<<<< HEAD
                        countj = false;
                    }
                    // If input j is larger than all values in table, extrapolate up using last two table values
                    if (rhojColumns.get(rhojColumns.size() - 1) < rhoj) {
                        lowj = rhojColumns.size() - 2;
                        highj = rhojColumns.size() - 1;
                        countj = false;
                    }
=======
                        countj = false;
                    }
                    // If input j is larger than all values in table, extrapolate up using last two table values
                    if (rhojColumns.get(rhojColumns.size() - 1) < rhoj) {
                        lowj = rhojColumns.size() - 2;
                        highj = rhojColumns.size() - 1;
                        countj = false;
                    }
>>>>>>> 5b8c974a
                    while (countj) {
                        // Find the two table values that the input rho j falls between
                        if (rhojColumns.get(lowj) < rhoj && rhoj < rhojColumns.get(lowj + 1)) {
                            highj = lowj + 1;
                            countj = false;
                        } else {
                            lowj++;
                        }
                        if (lowj >= rhojColumns.size()) {
                            countj = false;
                        }
                    }
                }

                // If the values of rho i and rho j aren't in table, interpolate/extrapolate
                double startInterp_i = rhoiRows.get(lowi);
                double endInterp_i = rhoiRows.get(highi);
                double startInterp_j = rhojColumns.get(lowj);
                double endInterp_j = rhojColumns.get(highj);

                if (calculatei && calculatej) {
                    // Rho i and rho j aren't table values
                    Aij = interpolateAij(startInterp_i, endInterp_i, startInterp_j, endInterp_j, rhoi, rhoj);
                    Bij = interpolateBij(startInterp_i, endInterp_i, startInterp_j, endInterp_j, rhoi, rhoj);
                }
                // Rho i is in table, but rho j isn't
                if (!calculatei && calculatej) {
                    Aij = interpolateAij(rhoi, rhoi, startInterp_j, endInterp_j, rhoi, rhoj);
                    Bij = interpolateBij(rhoi, rhoi, startInterp_j, endInterp_j, rhoi, rhoj);
                }
                // Rho i isn't in table, but rho j is
                if (calculatei && !calculatej) {
                    Aij = interpolateAij(startInterp_i, endInterp_i, rhoj, rhoj, rhoi, rhoj);
                    Bij = interpolateBij(startInterp_i, endInterp_i, rhoj, rhoj, rhoi, rhoj);
                }
            }

            // Never let Aij or Bij be negative
            if(Aij < 0.00){ Aij = 0.0; }
            if(Bij < 0.00){ Bij = 0.0; }

            return new double[]{Aij, Bij};
        }
    }

    private static double interpolateAij(double startInterp_i, double endInterp_i, double startInterp_j, double endInterp_j, double rhoi, double rhoj){

        double Aij;
        if(startInterp_i == endInterp_i){
            // 1D interpolation: Only interpolate between rho j values
            // System.out.println("Start j: "+startInterp_j+" End j: "+endInterp_j+" Start i: "+startInterp_i+" End i: "+endInterp_i);
            Aij = interpolate1D(startInterp_j, endInterp_j, rhoj,
                    AijAguilarOnufriev[rhoiRows.indexOf(startInterp_i)][rhojColumns.indexOf(startInterp_j)],
                    AijAguilarOnufriev[rhoiRows.indexOf(endInterp_i)][rhojColumns.indexOf(endInterp_j)]);

        } else if(startInterp_j == endInterp_j){
            // 1D interpolation: Only interpolate between rho i values
            // System.out.println("Start j: "+startInterp_j+" End j: "+endInterp_j+" Start i: "+startInterp_i+" End i: "+endInterp_i);
            Aij = interpolate1D(startInterp_i, endInterp_i, rhoi,
                    AijAguilarOnufriev[rhoiRows.indexOf(startInterp_i)][rhojColumns.indexOf(startInterp_j)],
                    AijAguilarOnufriev[rhoiRows.indexOf(endInterp_i)][rhojColumns.indexOf(endInterp_j)]);
        } else{
            // 2D interpolation: Interpolate both values
            // System.out.println("Start j: "+startInterp_j+" End j: "+endInterp_j+" Start i: "+startInterp_i+" End i: "+endInterp_i);
            Aij = interpolate2D(startInterp_i, endInterp_i, startInterp_j, endInterp_j,rhoi, rhoj,
                    AijAguilarOnufriev[rhoiRows.indexOf(startInterp_i)][rhojColumns.indexOf(startInterp_j)],
                    AijAguilarOnufriev[rhoiRows.indexOf(endInterp_i)][rhojColumns.indexOf(startInterp_j)],
                    AijAguilarOnufriev[rhoiRows.indexOf(startInterp_i)][rhojColumns.indexOf(endInterp_j)],
                    AijAguilarOnufriev[rhoiRows.indexOf(endInterp_i)][rhojColumns.indexOf(endInterp_j)]);
        }
<<<<<<< HEAD

        // Test capping Aij at table values


=======
>>>>>>> 5b8c974a
        return Aij;
    }

    private static double interpolateBij(double startInterp_i, double endInterp_i, double startInterp_j, double endInterp_j, double rhoi, double rhoj){

        double Bij;

        if(startInterp_i == endInterp_i){
            // 1D interpolation: Only interpolate between rho j values
            Bij = interpolate1D(startInterp_j, endInterp_j, rhoj,
                    BijAguilarOnufriev[rhoiRows.indexOf(startInterp_i)][rhojColumns.indexOf(startInterp_j)],
                    BijAguilarOnufriev[rhoiRows.indexOf(endInterp_i)][rhojColumns.indexOf(endInterp_j)]);
        } else if(startInterp_j == endInterp_j){
            // 1D interpolation: Only interpolate between rho i values
            Bij = interpolate1D(startInterp_i, endInterp_i, rhoi,
                    BijAguilarOnufriev[rhoiRows.indexOf(startInterp_i)][rhojColumns.indexOf(startInterp_j)],
                    BijAguilarOnufriev[rhoiRows.indexOf(endInterp_i)][rhojColumns.indexOf(endInterp_j)]);
        } else{
            // 2D interpolation: Interpolate both values
            Bij = interpolate2D(startInterp_i, endInterp_i, startInterp_j, endInterp_j, rhoi, rhoj,
                    BijAguilarOnufriev[rhoiRows.indexOf(startInterp_i)][rhojColumns.indexOf(startInterp_j)],
                    BijAguilarOnufriev[rhoiRows.indexOf(endInterp_i)][rhojColumns.indexOf(startInterp_j)],
                    BijAguilarOnufriev[rhoiRows.indexOf(startInterp_i)][rhojColumns.indexOf(endInterp_j)],
                    BijAguilarOnufriev[rhoiRows.indexOf(endInterp_i)][rhojColumns.indexOf(endInterp_j)]);
        }
        return Bij;
    }

    private static double interpolate1D(double y1, double y2, double y, double fxy1, double fxy2){
        double frac1 = (y2 - y)/(y2 - y1);
        double frac2 = (y - y1)/(y2 - y1);
        double product1 = frac1 * fxy1;
        double product2 = frac2 * fxy2;

        return product1 + product2;
    }

    private static double interpolate2D(double x1, double x2, double y1, double y2, double x, double y,
                                 double fx1y1, double fx2y1, double fx1y2, double fx2y2){
        double fxy = 0.0;
        double fxy1 = (x2 - x)/(x2 -x1) * fx1y1 + (x - x1)/(x2 - x1) * fx2y1;
        double fxy2 = (x2 -x)/(x2 - x1) * fx1y2 + (x - x1)/(x2 - x1) * fx2y2;

        fxy = (y2 - y)/(y2 - y1) * fxy1 + (y - y1)/(y2 - y1) * fxy2;

        return fxy;
    }

}<|MERGE_RESOLUTION|>--- conflicted
+++ resolved
@@ -40,10 +40,6 @@
             {0.80,0.75,0.70,0.85,1.00,0.95,0.90,1.05,1.00,1.15,1.10,1.25,1.20}
     };
 
-<<<<<<< HEAD
-    /**
-     * NeckIntegralOnufrievConstants Static Class
-=======
     /** Radius of atom i */
     //private double rhoi;
     /** Radius of atom j */
@@ -54,8 +50,8 @@
 
     /**
      * NeckIntegralOnufriev Constructor
->>>>>>> 5b8c974a
-     *
+     * @param rhoi radius of atom i
+     * @param rhoj radius of atom j
      */
     public static class NeckIntegralOnufrievConstants {
         private double Aij;
@@ -97,7 +93,6 @@
                     // If input rho i is smaller than all values in table, extrapolate down using first two table values
                     // These values are the defaults (set above)
                     if (rhoiRows.get(0) > rhoi) {
-<<<<<<< HEAD
                         counti = false;
                     }
                     // If input rho i is larger than all values in table, extrapolate up using last two table values
@@ -106,16 +101,6 @@
                         highi = rhoiRows.size() - 1;
                         counti = false;
                     }
-=======
-                        counti = false;
-                    }
-                    // If input rho i is larger than all values in table, extrapolate up using last two table values
-                    if (rhoiRows.get(rhoiRows.size() - 1) < rhoi) {
-                        lowi = rhoiRows.size() - 2;
-                        highi = rhoiRows.size() - 1;
-                        counti = false;
-                    }
->>>>>>> 5b8c974a
                     while (counti) {
                         // Find the two table values that the input rho i falls between
                         if (rhoiRows.get(lowi) < rhoi && rhoi < rhoiRows.get(lowi + 1)) {
@@ -135,7 +120,6 @@
                     // If input rho j is smaller than all values in table, extrapolate down using first two table values
                     // These values are the defaults (set above)
                     if (rhojColumns.get(0) > rhoj) {
-<<<<<<< HEAD
                         countj = false;
                     }
                     // If input j is larger than all values in table, extrapolate up using last two table values
@@ -144,16 +128,6 @@
                         highj = rhojColumns.size() - 1;
                         countj = false;
                     }
-=======
-                        countj = false;
-                    }
-                    // If input j is larger than all values in table, extrapolate up using last two table values
-                    if (rhojColumns.get(rhojColumns.size() - 1) < rhoj) {
-                        lowj = rhojColumns.size() - 2;
-                        highj = rhojColumns.size() - 1;
-                        countj = false;
-                    }
->>>>>>> 5b8c974a
                     while (countj) {
                         // Find the two table values that the input rho j falls between
                         if (rhojColumns.get(lowj) < rhoj && rhoj < rhojColumns.get(lowj + 1)) {
@@ -224,13 +198,6 @@
                     AijAguilarOnufriev[rhoiRows.indexOf(startInterp_i)][rhojColumns.indexOf(endInterp_j)],
                     AijAguilarOnufriev[rhoiRows.indexOf(endInterp_i)][rhojColumns.indexOf(endInterp_j)]);
         }
-<<<<<<< HEAD
-
-        // Test capping Aij at table values
-
-
-=======
->>>>>>> 5b8c974a
         return Aij;
     }
 
