--- conflicted
+++ resolved
@@ -1869,23 +1869,6 @@
    * HIE: 37.44
    */
   public enum Titration {
-
-<<<<<<< HEAD
-
-    ASHtoASP(3.94, -70.35, 12.730, -107.430, 166.369, 0.0, AminoAcid3.ASH, AminoAcid3.ASP),
-    ASH1toASH2(Double.NaN, 0.00, 0.0, -35.305, 35.305, 0.0, AminoAcid3.ASH, AminoAcid3.ASH),
-    GLHtoGLU(4.25, -81.90, 28.024, -131.270, 189.980, 0.0, AminoAcid3.GLH, AminoAcid3.GLU),
-    GLH1toGLH2(Double.NaN, 0.00, 0.0, -29.395, 29.395, 0.0, AminoAcid3.GLH, AminoAcid3.GLH),
-    LYStoLYD(10.40, 41.45, 6.752, -78.804, 26.894, 0.0, AminoAcid3.LYS, AminoAcid3.LYD),
-    //TYRtoTYD(10.07, 34.961, 0.0, AminoAcidUtils.AminoAcid3.TYR, AminoAcidUtils.AminoAcid3.TYD),
-    CYStoCYD(8.55, -59.5, 44.247, -183.990, 226.710, 0.0, AminoAcid3.CYS, AminoAcid3.CYD),
-    //HE2 is the proton that is lost
-    HIStoHID(7.00, 40.20, 0.0, -64.317, 30.350, 0.0, AminoAcid3.HIS, AminoAcid3.HID),
-    //HD1 is the proton that is lost
-    HIStoHIE(6.60, 37.44, 0.0, -62.931, 32.000, 0.0, AminoAcid3.HIS, AminoAcid3.HIE),
-    HIDtoHIE(Double.NaN, 0.00, 0.0, -36.830, 34.325, 0.0, AminoAcid3.HID, AminoAcid3.HIE);
-
-=======
     ASHtoASP(3.94, -70.35, -35.35,-45.39, -23.15, 12.730, -107.430, 166.369, 0.0, AminoAcid3.ASH, AminoAcid3.ASP),
     ASH1toASH2(Double.NaN, 0.00,0,0,0, 0.0, -35.305, 35.305, 0.0, AminoAcid3.ASH, AminoAcid3.ASH),
     GLHtoGLU(4.25, -81.90, -39.71, -55.74, -26.3,28.024, -131.270, 189.980, 0.0,  AminoAcid3.GLH, AminoAcid3.GLU),
@@ -1896,7 +1879,7 @@
     HIStoHID(7.00, 40.20, 20.92, 36.65, 18.83, 0.0, -64.317, 30.350, 0.0,  AminoAcid3.HIS, AminoAcid3.HID), //HD1 is the proton that is lost
     HIStoHIE(6.60, 37.44, 18.14, 34.65, 17.95,0.0, -62.931, 32.000, 0.0,AminoAcid3.HIS, AminoAcid3.HIE),
     HIDtoHIE(Double.NaN, 0.00, 0.0, 0.0, 0.0,0.0, -36.830, 34.325, 0.0,AminoAcid3.HID, AminoAcid3.HIE);
->>>>>>> 2c841ab0
+
     //TerminalNH3toNH2(8.23, 0.0, 00.00, AminoAcidUtils.AminoAcid3.UNK, AminoAcidUtils.AminoAcid3.UNK),
     //TerminalCOOHtoCOO(3.55, 0.0, 00.00, AminoAcidUtils.AminoAcid3.UNK, AminoAcidUtils.AminoAcid3.UNK);
 
@@ -1916,13 +1899,10 @@
 
     /** Invoked by Enum; use the factory method to obtain instances. */
 
-<<<<<<< HEAD
-    Titration(double pKa, double freeEnergyDiff, double cubic, double quadratic, double linear, double offset,
-=======
+
     Titration(double pKa, double freeEnergyDiff,double freeEnergyDiff2, double freeEnergyDiffGK,
               double freeEnergyDiffGK2, double cubic, double quadratic, double linear, double offset,
->>>>>>> 2c841ab0
-        AminoAcid3 protForm, AminoAcid3 deprotForm) {
+              AminoAcid3 protForm, AminoAcid3 deprotForm) {
       this.pKa = pKa;
       this.freeEnergyDiff = freeEnergyDiff;
       this.freeEnergyDiff2 = freeEnergyDiff2;
