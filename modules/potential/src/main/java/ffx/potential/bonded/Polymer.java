/**
 * Title: Force Field X.
 *
 * Description: Force Field X - Software for Molecular Biophysics.
 *
 * Copyright: Copyright (c) Michael J. Schnieders 2001-2015.
 *
 * This file is part of Force Field X.
 *
 * Force Field X is free software; you can redistribute it and/or modify it
 * under the terms of the GNU General Public License version 3 as published by
 * the Free Software Foundation.
 *
 * Force Field X is distributed in the hope that it will be useful, but WITHOUT
 * ANY WARRANTY; without even the implied warranty of MERCHANTABILITY or FITNESS
 * FOR A PARTICULAR PURPOSE. See the GNU General Public License for more
 * details.
 *
 * You should have received a copy of the GNU General Public License along with
 * Force Field X; if not, write to the Free Software Foundation, Inc., 59 Temple
 * Place, Suite 330, Boston, MA 02111-1307 USA
 *
 * Linking this library statically or dynamically with other modules is making a
 * combined work based on this library. Thus, the terms and conditions of the
 * GNU General Public License cover the whole combination.
 *
 * As a special exception, the copyright holders of this library give you
 * permission to link this library with independent modules to produce an
 * executable, regardless of the license terms of these independent modules, and
 * to copy and distribute the resulting executable under terms of your choice,
 * provided that you also meet, for each linked independent module, the terms
 * and conditions of the license of that module. An independent module is a
 * module which is not derived from or based on this library. If you modify this
 * library, you may extend this exception to your version of the library, but
 * you are not obligated to do so. If you do not wish to do so, delete this
 * exception statement from your version.
 */
package ffx.potential.bonded;

import java.util.ArrayList;
import java.util.Enumeration;
import java.util.HashMap;
import java.util.List;
import java.util.ListIterator;
import java.util.Map;
import java.util.logging.Logger;

import javax.media.j3d.BranchGroup;
import javax.media.j3d.Material;
import javax.vecmath.Color3f;

import ffx.numerics.VectorMath;
import ffx.potential.MolecularAssembly;
import ffx.potential.bonded.Residue.ResidueType;
import ffx.potential.parameters.ForceField;
import ffx.potential.parsers.BiojavaFilter;

import static ffx.utilities.HashCodeUtil.SEED;
import static ffx.utilities.HashCodeUtil.hash;

import org.biojava.nbio.core.exceptions.CompoundNotFoundException;
import org.biojava.nbio.core.sequence.DNASequence;
import org.biojava.nbio.core.sequence.ProteinSequence;
import org.biojava.nbio.core.sequence.RNASequence;
import org.biojava.nbio.core.sequence.compound.AminoAcidCompound;
import org.biojava.nbio.core.sequence.compound.NucleotideCompound;
import org.biojava.nbio.core.sequence.template.Sequence;
import org.biojava.nbio.structure.Chain;
import org.biojava.nbio.structure.Compound;
import org.biojava.nbio.structure.Group;
import org.biojava.nbio.structure.GroupType;
import org.biojava.nbio.structure.ResidueNumber;
import org.biojava.nbio.structure.Structure;
import org.biojava.nbio.structure.StructureException;
import org.biojava.nbio.structure.StructureTools;
import org.biojava.nbio.structure.io.FileConvert;

/**
 * The Polymer class encapsulates a peptide or nucleotide chain.
 *
 * @author Michael J. Schnieders
 *
 */
public class Polymer extends MSGroup implements Chain {

    private static final Logger logger = Logger.getLogger(Polymer.class.getName());
    private static final long serialVersionUID = 1L;
    /**
     * Constant <code>MultiScaleLevel=3</code>
     */
    public static final int MultiScaleLevel = 3;
    private static int count = 0;
    private static double[] da = new double[3];
    private static double[] db = new double[3];
    /**
     * Constant <code>polymerColor</code>
     */
    public final static Map<Integer, Color3f> polymerColor = new HashMap<>();

    static {
        polymerColor.put(0, RendererCache.RED);
        polymerColor.put(1, RendererCache.ORANGE);
        polymerColor.put(2, RendererCache.YELLOW);
        polymerColor.put(3, RendererCache.GREEN);
        polymerColor.put(4, RendererCache.BLUE);
        polymerColor.put(5, RendererCache.MAGENTA);
        polymerColor.put(6, RendererCache.CYAN);
        polymerColor.put(7, RendererCache.WHITE);
        polymerColor.put(8, RendererCache.GRAY);
        polymerColor.put(9, RendererCache.PINK);
    }
    private boolean link = false;
    private int polymerNumber;
    private Character chainID;
    private Structure parentStructure;
    private long hibID; // Hibernate ID
    private String asym_id; // mmCIF chain ID.
    private String swissprotID;
    private List<Molecule> associatedMolecules;
    private Compound compound;

    /**
     * Polymer constructor.
     *
     * @param chainID Possibly redundant PDB chainID.
     * @param segID Unique identifier from A-Z,0-9, then 1A-1Z,10-19, etc.
     */
    public Polymer(Character chainID, String segID) {
        super(segID);
        this.chainID = chainID;
        this.polymerNumber = ++count;
    }

    /**
     * Polymer constructor.
     *
     * @param chainID Possibly redundant PDB chainID.
     * @param segID Unique identifier from A-Z,0-9, then 1A-1Z,10-19, etc.
     * @param link a boolean.
     */
    public Polymer(Character chainID, String segID, boolean link) {
        this(chainID, segID);
        this.link = link;
    }

    /**
     * Polymer Constructor.
     *
     * @param segID A unique identifier from A-Z,0-9, then 1A-1Z,10-19, etc.
     * @param residues Represents a MSNode where the Polymer's residues have
     * been attached.
     * @param chainID a {@link java.lang.Character} object.
     */
    public Polymer(Character chainID, String segID, MSNode residues) {
        super(segID, residues);
        this.chainID = chainID;
        polymerNumber = ++count;
    }

    /**
     * {@inheritDoc}
     *
     * A generic method for adding a MSNode to the Polymer.
     */
    @Override
    public MSNode addMSNode(MSNode msNode) {
<<<<<<< HEAD
        assert (msNode instanceof Residue || msNode instanceof Molecule);
        getAtomNode().add(msNode);
=======
        assert (msNode instanceof Residue);

        Residue residue = (Residue) msNode;
        int resNumber = residue.getResidueNumber();

        MSNode residueNode = getAtomNode();
        int n = residueNode.getChildCount();
        int childIndex = n;

        for (int i=0; i<n; i++) {
            Residue current = (Residue) residueNode.getChildAt(i);
            if (current.getResidueNumber() > resNumber) {
                childIndex = i;
                break;
            }
        }

        getAtomNode().insert(residue, childIndex);
>>>>>>> a55c865a
        return msNode;
    }

    /**
     * Joiner joins Moieties m1 and m2 and returns the Geometry objects formed
     * in a Joint.
     *
     * @param residue1 a {@link ffx.potential.bonded.Residue} object.
     * @param residue2 a {@link ffx.potential.bonded.Residue} object.
     * @param forceField the ForceField to use when creating joint bonded terms.
     * @return a {@link ffx.potential.bonded.Joint} object.
     */
    public Joint createJoint(Residue residue1, Residue residue2, ForceField forceField) {
        Joint joint = null;
        for (Enumeration e = residue1.getAtomNode().children(); e.hasMoreElements();) {
            Atom a1 = (Atom) e.nextElement();
            a1.getXYZ(da);
            for (Enumeration e2 = residue2.getAtomNode().children(); e2.hasMoreElements();) {
                Atom a2 = (Atom) e2.nextElement();
                a2.getXYZ(db);
                double d1 = VectorMath.dist(da, db);
                double d2 = Bond.BUFF + a1.getVDWR() / 2 + a2.getVDWR() / 2;
                if (d1 < d2) {
                    Bond b = new Bond(a1, a2);
                    Joint newJoint = createJoint(b, residue1, residue2, forceField);
                    if (joint != null) {
                        joint.merge(newJoint);
                    } else {
                        joint = newJoint;
                    }
                }
            }
        }
        return joint;
    }

    /**
     * {@inheritDoc}
     *
     * Overidden equals method.
     */
    @Override
    public boolean equals(Object object) {
        if (this == object) {
            return true;
        } else if (object == null || getClass() != object.getClass()) {
            return false;
        }
        Polymer other = (Polymer) object;
        return getName().equals(other.getName());
    }

    /**
     * {@inheritDoc}
     *
     * Finalize should be called after all the Residues have been added to the
     * Polymer. This method in turn calls the Finalize method of each Residue,
     * then forms Joints between adjacent Residues in the Polymer
     */
    @Override
    public void finalize(boolean finalizeGroups, ForceField forceField) {
        ListIterator li;
        ArrayList residues = getAtomNodeList();
        setFinalized(false);

        // Finalize the residues in the Polymer
        if (finalizeGroups) {
            for (li = residues.listIterator(); li.hasNext();) {
                ((Residue) li.next()).finalize(true, forceField);
            }
        }
        // Join the residues in the Polymer
        if (link) {
            Residue residue = getFirstResidue();
            if (residue.residueType == ResidueType.AA) {
                getAtomNode().setName("Amino Acids " + "(" + residues.size() + ")");
            } else if (residue.residueType == ResidueType.NA) {
                getAtomNode().setName("Nucleic Acids " + "(" + residues.size() + ")");
            } else {
                getAtomNode().setName("Residues " + "(" + residues.size() + ")");
            }
            Joint j;
            MSNode joints = getTerms();
            joints.removeAllChildren();
            List<Atom> atoms = getAtomList();

            for (Atom a : atoms) {
                if (a.getNumBonds() > 0) {
                    for (Bond b : a.getFFXBonds()) {
                        if (!b.sameGroup() && b.getParent() == null) {
                            Residue r1 = (Residue) a.getMSNode(Residue.class);
                            Residue r2 = (Residue) b.get1_2(a).getMSNode(
                                    Residue.class);
                            j = createJoint(b, r1, r2, forceField);
                            joints.add(j);
                        }
                    }
                }
            }

            if (residue != null) {
                if (residue.residueType == ResidueType.AA) {
                    getTerms().setName(
                            "Peptide Bonds " + "(" + joints.getChildCount() + ")");
                } else {
                    getTerms().setName(
                            "Linkages " + "(" + joints.getChildCount() + ")");
                }
            } else {
                getTerms().setName(
                        "Linkages " + "(" + joints.getChildCount() + ")");
            }
        } else {
            getAtomNode().setName("Sub-Groups " + "(" + residues.size() + ")");
            if (getTerms().getParent() != null) {
                remove(getTerms());
            }
        }
        removeLeaves();
        setFinalized(true);
    }

    /**
     * <p>
     * Getter for the field <code>link</code>.</p>
     *
     * @return a boolean.
     */
    public boolean getLink() {
        return link;
    }

    /**
     * <p>
     * Getter for the field <code>chainID</code>.</p>
     *
     * @return a {@link java.lang.Character} object.
     */
    public Character getChainIDChar() {
        return chainID;
    }
    
    @Override
    public void addGroup(Group group) {
        if (!group.has3D()) {
            throw new IllegalArgumentException(" FFX cannot accept any atoms which lack coordinates.");
        }
        if (group instanceof Residue) {
            addMSNode((Residue) group);
        } else {
            List<org.biojava.nbio.structure.Atom> atoms = group.getAtoms();
            List<Residue> newResidues = new ArrayList<>(atoms.size());
            for (org.biojava.nbio.structure.Atom atom : atoms) {
                Atom newAtom = BiojavaFilter.readAtom(atom, this.getChainID());
                String resName = newAtom.getResidueName();
                int resNum = newAtom.getResidueNumber();
                Residue res = this.getResidue(resName, resNum, true);
                res.setChain(this, true);
                res.addAtom(newAtom);
            }
        }
    }
    
    public Polymer clone() {
        Polymer polymer = new Polymer(chainID, getName(), link);
        polymer.setCompound(compound);
        polymer.setId(hibID);
        polymer.setInternalChainID(asym_id);
        polymer.setSwissprotId(swissprotID);
        for (Group group : getAtomGroups()) {
            polymer.addGroup((Group) group.clone());
        }
        return polymer;
    }

    @Override
    public Long getId() {
        return hibID;
    }

    @Override
    public void setId(Long id) {
        hibID = id;
    }

    @Override
    public Group getAtomGroup(int position) {
        return (Group) getResidue(position);
    }

    /**
     * Presently, acts the same as getAtomGroup (all FFX data structures have
     * physical coordinates).
     * @param position Residue to get
     * @return Residue at position
     */
    @Override
    public Group getSeqResGroup(int position) {
        return (Group) getResidue(position);
    }

    @Override
    public List<Group> getAtomGroups() {
        List<Residue> residues = getResidues();
        List<Group> molecules = getAtomLigands();
        List<Group> groupList = new ArrayList<>(residues.size() + molecules.size());
        groupList.addAll(residues);
        groupList.addAll(getAtomLigands());
        return groupList;
    }

    @Override
    public void setAtomGroups(List<Group> groups) {
        for (Group group : getAtomGroups()) {
            if (group instanceof Residue) {
                ((Residue) group).setChain(null, true);
            } else if (group instanceof Molecule) {
                ((Molecule) group).setChain(null, true);
            } else {
                group.setChain(null);
            }
        }
        this.removeAllChildren();
        for (Group group : groups) {
            addGroup(group);
        }
        /*for (Group group : groups) {
            if (group instanceof MSGroup) {
                this.addMSNode((MSGroup) group);
            } else {
                List<org.biojava.nbio.structure.Atom> atomList = group.getAtoms();
                List<Residue> residues = new ArrayList<>();
                for (org.biojava.nbio.structure.Atom atom : atomList) {
                    Atom newAtom = BiojavaFilter.readAtom(atom, this.getName());
                    String resName = newAtom.getResidueName();
                    int resNum = newAtom.getResidueNumber();
                    Residue res = this.getResidue(resName, resNum, true);
                    if (!residues.contains(res)) {
                        residues.add(res);
                    }
                    res.addMSNode(newAtom);
                }
                if (residues.size() != 1) {
                    logger.fine(String.format(" Group %s created nonzero number of Residues %d", group.toString(), residues.size()));
                }
                for (Residue residue : residues) {
                    this.addMSNode(residue);
                }
            }
        }*/
    }

    @Override
    public List<Group> getAtomGroups(GroupType type) {
        List<Group> ret = new ArrayList<>();
        List<Group> groups = getAtomGroups();
        for (Group group : groups) {
            if (group.getType() == type) {
                ret.add(group);
            }
        }
        return ret;
    }

    @Override
    public Group getGroupByPDB(ResidueNumber resNum) throws StructureException {
        int seqNum = resNum.getSeqNum();
        Residue res = getResidue(seqNum);
        if (res == null) {
            throw new StructureException("unknown PDB residue number " + seqNum + " in chain " + chainID);
        }
        return res;
    }

    @Override
    public Group[] getGroupsByPDB(ResidueNumber pdbresnumStart, ResidueNumber pdbresnumEnd) throws StructureException {
        return getGroupsByPDB(pdbresnumStart, pdbresnumEnd, false);
    }

    @Override
    public Group[] getGroupsByPDB(ResidueNumber pdbresnumStart, ResidueNumber pdbresnumEnd, boolean ignoreMissing) throws StructureException {
        int start = pdbresnumStart.getSeqNum();
        int end = pdbresnumEnd.getSeqNum();
        List<Group> groups = new ArrayList<>();
        if (ignoreMissing) {
            for (int i = start; i <= end; i++) {
                Residue res = getResidue(i);
                if (res != null) {
                    groups.add(res);
                }
            }
        } else {
            Residue res = getResidue(start);
            if (res == null) {
                throw new StructureException("did not find start PDB residue number " + pdbresnumStart + " in chain " + chainID);
            }
            groups.add(res);
            res = getResidue(end);
            if (res == null) {
                throw new StructureException("did not find end PDB residue number " + pdbresnumEnd + " in chain " + chainID);
            }
            for (int i = start + 1; i <= end; i++) {
                res = getResidue(i);
                if (res != null) {
                    groups.add(res);
                }
            }
        }
        Group[] ret = new Group[groups.size()];
        groups.toArray(ret);
        return ret;
    }

    @Override
    public int getAtomLength() {
        return getResidues().size();
    }

    /**
     * Identical to getAtomLength(), as FFX currently only supports Groups with
     * physical coordinates (seqres records are ignored).
     * @return Number of residues.
     */
    @Override
    public int getSeqResLength() {
        logger.fine(" Seqres length is equal to atom length for FFX Polymer, as all Groups must have coordinates");
        return getResidues().size();
    }

    @Override
    public void setCompound(Compound compound) {
        this.compound = compound;
    }

    @Override
    public Compound getCompound() {
        return compound;
    }

    /**
     * Only takes the first character (FFX chain IDs are currently single characters).
     * @param name 
     */
    @Override
    public void setChainID(String name) {
        this.chainID = name.charAt(0);
    }

    @Override
    public String getChainID() {
        return "" + chainID;
    }

    @Override
    public String getInternalChainID() {
        return asym_id;
    }

    @Override
    public void setInternalChainID(String internalChainID) {
        asym_id = internalChainID;
    }

    @Override
    public Sequence<?> getBJSequence() {
        String seq = getSeqResSequence();
        ResidueType rtype;
        Residue firstRes = getResidues().get(0);
        try {
            rtype = firstRes.getResidueType();
        } catch (Exception ex) {
            rtype = ResidueType.AA;
        }
        switch (rtype) {
            case AA:
                Sequence<AminoAcidCompound> protSeq = null;

                try {
                    protSeq = new ProteinSequence(seq);
                } catch (CompoundNotFoundException e) {
                    logger.warning(String.format("Could not create sequence object "
                            + "from sequence. Some unknown compound: %s", e.toString()));
                }
                return protSeq;
            case NA:
                Sequence<NucleotideCompound> naSeq = null;
                boolean deoxy = firstRes.isDeoxy();
                if (deoxy) {
                    try {
                        naSeq = new DNASequence(seq);
                    } catch (CompoundNotFoundException e) {
                        logger.warning(String.format("Could not create sequence object "
                                + "from sequence. Some unknown compound: %s", e.toString()));
                    }
                } else {
                    try {
                        naSeq = new RNASequence(seq);
                    } catch (CompoundNotFoundException e) {
                        logger.warning(String.format("Could not create sequence object "
                                + "from sequence. Some unknown compound: %s", e.toString()));
                    }
                }
                return naSeq;
            case UNK:
            default:
                return null;
        }
        

        //TODO: return a DNA sequence if the content is DNA...
        /*Sequence seq;
        List<Residue> residues = getResidues();
        switch (residues.get(0).residueType) {
            case NA:
                StringBuilder sb = new StringBuilder();
                for (Residue res : residues) {
                    try {
                        ResidueEnumerations.NucleicAcid3 rescode = ResidueEnumerations.NucleicAcid3.valueOf(res.getName());
                        sb.append(Residue.NucleicAcid3toNA1(rescode, true).toString());
                    } catch (Exception ex) {
                        logger.fine(String.format(" Exception in getting NA1 value of residue %s: %s", res.toString(), ex.toString()));
                    }
                }
                try {
                    String seqString = sb.toString();
                    if (seqString.contains("U")) {
                        seq = new RNASequence(seqString);
                    } else {
                        seq = new DNASequence(seqString);
                    }
                    return seq;
                } catch (CompoundNotFoundException ex) {
                    logger.warning(String.format("Could not create sequence object "
                            + "from sequence. Some unknown compound: %s", ex.toString()));
                }
                return null;
            case AA:
                sb = new StringBuilder();
                for (Residue res : residues) {
                    try {
                        Residue.AA3 rescode = Residue.AA3.valueOf(res.getName());
                        sb.append(Residue.AA3toAA1.get(rescode));
                    } catch (Exception ex) {
                        logger.fine(String.format(" Exception in getting AA1 value of residue %s: %s", res.toString(), ex.toString()));
                    }
                }
                try {
                    seq = new ProteinSequence(sb.toString());
                    return seq;
                } catch (CompoundNotFoundException ex) {
                    logger.warning(String.format("Could not create sequence object "
                            + "from sequence. Some unknown compound: %s", ex.toString()));
                }
                return null;
            case UNK:
            default:
                return null;
        }*/
    }

    @Override
    public String getAtomSequence() {
        return StructureTools.getAtomSequence(this);
    }

    @Override
    public String getSeqResSequence() {
        return StructureTools.getSeqResSequence(this);
    }

    @Override
    public void setSwissprotId(String sp_id) {
        swissprotID = sp_id;
    }

    @Override
    public String getSwissprotId() {
        return swissprotID;
    }

    /**
     * Acts as a wrapper for getGroups(type); FFX does not support groups without 
     * physical coordinates.
     * @param type
     * @return 
     */
    @Override
    public List<Group> getSeqResGroups(GroupType type) {
        return getAtomGroups(type);
    }

    /**
     * Acts as a wrapper for getGroups(); FFX does not support groups without 
     * physical coordinates.
     * @return 
     */
    @Override
    public List<Group> getSeqResGroups() {
        return getAtomGroups();
    }

    /**
     * Acts as a proxy for setGroups (FFX does not support groups without physical
     * coordinates.
     * @param seqResGroups Groups to set.
     */
    @Override
    public void setSeqResGroups(List<Group> seqResGroups) {
        logger.fine(" FFX is not compatible with seqres Groups; all Groups are assumed to have coordinates.");
        setAtomGroups(seqResGroups);
    }

    @Override
    public void setStructure(Structure parent) {
        if (parentStructure instanceof MolecularAssembly) {
            removeFromParent();
        }
        parentStructure = parent;
        if (parent instanceof MolecularAssembly) {
            ((MolecularAssembly) parent).addMSNode(this);
        }
    }
    
    public void setStructure(Structure parent, boolean onlySetRef) {
        if (onlySetRef) {
            parentStructure = parent;
        } else {
            setStructure(parent);
        }
    }

    @Override
    public Structure getStructure() {
        return parentStructure;
    }

    @Override
    public List<Group> getAtomLigands() {
        if (associatedMolecules == null) {
            if (!(parentStructure instanceof MolecularAssembly)) {
                return null;
            } else {
                associatedMolecules = new ArrayList<>();
                List<Molecule> molecules = ((MolecularAssembly) parentStructure).getMolecules();
                for (Molecule molecule : molecules) {
                    if (molecule.getChainID().equals(chainID)) {
                        associatedMolecules.add(molecule);
                    }
                }
            }
        }
        List<Group> retList = new ArrayList<>();
        retList.addAll(associatedMolecules);
        return retList;
    }

    @Override
    public String toPDB() {
        return FileConvert.toPDB(this);
    }

    @Override
    public String toMMCIF() {
        return FileConvert.toMMCIF(this, true);
    }

    public void addMultiResidue(MultiResidue multiResidue) {
        Residue residue = multiResidue.getActive();
        MSNode residueNode = getAtomNode();
        int index = residueNode.getIndex(residue);
        residueNode.remove(index);
        residueNode.insert(multiResidue, index);
        multiResidue.add(residue);
    }

    /**
     * Get the Phi Psi List for the Polymer
     *
     * @return An ArrayList of Dihedral objects representing the Phi/Psi angles
     * of the Polymer, useful for creating Ramachandran plots
     */
    public List<ArrayList<Torsion>> getPhiPsiList() {
        MSNode dihedrals;
        ListIterator li, lj;
        List<ArrayList<Torsion>> phipsi = new ArrayList<ArrayList<Torsion>>();
        ArrayList<Torsion> phi = new ArrayList<Torsion>();
        ArrayList<Torsion> psi = new ArrayList<Torsion>();
        phipsi.add(phi);
        phipsi.add(psi);
        MSNode joints = getTerms();
        for (li = joints.getChildListIterator(); li.hasNext();) {
            dihedrals = ((Joint) li.next()).getTorsions();
            for (lj = dihedrals.getChildListIterator(); lj.hasNext();) {
                Torsion d = (Torsion) lj.next();
                String s = d.getID();
                // Phi
                if (s.equals("C-N-CA-C") || s.equals("C-CA-N-C")) {
                    phi.add(d);
                } // Psi
                else if (s.equals("N-C-CA-N") || s.equals("N-CA-C-N")) {
                    psi.add(d);
                }
            }
        }
        return phipsi;
    }

    /**
     * <p>
     * getFirstResidue</p>
     *
     * @return a {@link ffx.potential.bonded.Residue} object.
     */
    public Residue getFirstResidue() {
        MSNode atomNode = getAtomNode();
        if (atomNode == null) {
            return null;
        }
        return (Residue) atomNode.getChildAt(0);
    }

    /**
     * <p>
     * getResidues</p>
     *
     * @return a {@link java.util.ArrayList} object.
     */
    public ArrayList<Residue> getResidues() {
        ArrayList<Residue> residues = new ArrayList<Residue>();
        for (Enumeration e = getAtomNode().children(); e.hasMoreElements();) {
            Residue r = (Residue) e.nextElement();
            residues.add(r);
        }
        return residues;
    }

    /**
     * <p>
     * getResidue</p>
     *
     * @param resNum a int.
     * @return a {@link ffx.potential.bonded.Residue} object.
     */
    public Residue getResidue(int resNum) {
        if (resNum > 0 && getAtomNode().getChildCount() >= resNum) {
            Residue r = (Residue) getAtomNode().getChildAt(resNum - 1);
            if (r.getResidueIndex() == resNum) {
                return r;
            }
        }
        // Fall back for non-ordered children
        for (Enumeration e = getAtomNode().children(); e.hasMoreElements();) {
            Residue r = (Residue) e.nextElement();
            if (r.getResidueIndex() == resNum) {
                return r;
            }
        }
        return null;
    }

    /**
     * <p>
     * getResidue</p>
     *
     * @param resName a {@link java.lang.String} object.
     * @param resNum a int.
     * @param create a boolean.
     * @return a {@link ffx.potential.bonded.Residue} object.
     */
    public Residue getResidue(String resName, int resNum, boolean create) {
        if (resNum > 0 && getAtomNode().getChildCount() >= resNum) {
            Residue r = (Residue) getAtomNode().getChildAt(resNum - 1);
            if (r.getResidueIndex() == resNum && r.getName().equalsIgnoreCase(resName)) {
                return r;
            }
        }
        for (Enumeration e = getAtomNode().children(); e.hasMoreElements();) {
            Residue r = (Residue) e.nextElement();
            if (r.getResidueIndex() == resNum && r.getName().equalsIgnoreCase(resName)) {
                return r;
            }
        }
        if (!create) {
            return null;
        }
        Residue residue = null;
        resName = resName.toUpperCase();
        if (resName.length() == 1) {
            try {
                ResidueEnumerations.NucleicAcid1 na = ResidueEnumerations.NucleicAcid1.valueOf(resName);
                residue = new Residue(resName, resNum, Residue.ResidueType.NA,
                        chainID, getName());
            } catch (Exception e) {
                try {
                    ResidueEnumerations.AminoAcid1 aa = ResidueEnumerations.AminoAcid1.valueOf(resName);
                    residue = new Residue(resName, resNum, Residue.ResidueType.AA,
                            chainID, getName());
                } catch (Exception ex) {
                }
            }
        } else if (resName.length() >= 2) {
            try {
                ResidueEnumerations.NucleicAcid3 na = ResidueEnumerations.NucleicAcid3.valueOf(resName);
                residue = new Residue(resName, resNum, Residue.ResidueType.NA,
                        chainID, getName());
            } catch (Exception e) {
                try {
                    ResidueEnumerations.AminoAcid3 aa = ResidueEnumerations.AminoAcid3.valueOf(resName);
                    residue = new Residue(resName, resNum, Residue.ResidueType.AA,
                            chainID, getName());
                } catch (Exception ex) {
                }
            }
        }
        if (residue == null) {
            residue = new Residue(resName, resNum, Residue.ResidueType.UNK,
                    chainID, getName());
        }
        addMSNode(residue);
        residue.setChain(this, true);
        return residue;
    }
    
    /**
     * {@inheritDoc}
     */
    @Override
    public int hashCode() {
        return hash(SEED, polymerNumber);
    }

    /**
     * {@inheritDoc}
     */
    @Override
    public void setColor(RendererCache.ColorModel newColorModel, Color3f color,
            Material mat) {
        // If coloring by Polymer, pass this Polymer's color
        if (newColorModel == RendererCache.ColorModel.POLYMER) {
            int index = polymerNumber % 10;
            color = polymerColor.get(index);
            mat = RendererCache.materialFactory(color);
        }
        for (ListIterator li = getAtomNodeList().listIterator(); li.hasNext();) {
            MSGroup atomGroup = (MSGroup) li.next();
            atomGroup.setColor(newColorModel, color, mat);
        }
        for (Enumeration e = getTerms().children(); e.hasMoreElements();) {
            Joint joint = (Joint) e.nextElement();
            joint.setColor(newColorModel);
        }
    }

    /**
     * <p>
     * Setter for the field <code>link</code>.</p>
     *
     * @param t a boolean.
     */
    public void setLink(boolean t) {
        link = t;
    }

    /**
     * {@inheritDoc}
     */
    @Override
    public void setView(RendererCache.ViewModel newViewModel,
            List<BranchGroup> newShapes) {
        for (ListIterator li = getAtomNodeList().listIterator(); li.hasNext();) {
            MSGroup atomGroup = (MSGroup) li.next();
            atomGroup.setView(newViewModel, newShapes);
        }
        for (Enumeration e = getTerms().children(); e.hasMoreElements();) {
            Joint joint = (Joint) e.nextElement();
            joint.setView(newViewModel, newShapes);
        }
    }
}<|MERGE_RESOLUTION|>--- conflicted
+++ resolved
@@ -164,14 +164,12 @@
      */
     @Override
     public MSNode addMSNode(MSNode msNode) {
-<<<<<<< HEAD
-        assert (msNode instanceof Residue || msNode instanceof Molecule);
-        getAtomNode().add(msNode);
-=======
+        /*assert (msNode instanceof Residue || msNode instanceof Molecule);
+        getAtomNode().add(msNode);*/
         assert (msNode instanceof Residue);
 
         Residue residue = (Residue) msNode;
-        int resNumber = residue.getResidueNumber();
+        int resNumber = residue.getResidueIndex();
 
         MSNode residueNode = getAtomNode();
         int n = residueNode.getChildCount();
@@ -179,14 +177,13 @@
 
         for (int i=0; i<n; i++) {
             Residue current = (Residue) residueNode.getChildAt(i);
-            if (current.getResidueNumber() > resNumber) {
+            if (current.getResidueIndex() > resNumber) {
                 childIndex = i;
                 break;
             }
         }
 
         getAtomNode().insert(residue, childIndex);
->>>>>>> a55c865a
         return msNode;
     }
 
@@ -249,7 +246,7 @@
     @Override
     public void finalize(boolean finalizeGroups, ForceField forceField) {
         ListIterator li;
-        ArrayList residues = getAtomNodeList();
+        List<MSNode> residues = getAtomNodeList();
         setFinalized(false);
 
         // Finalize the residues in the Polymer
