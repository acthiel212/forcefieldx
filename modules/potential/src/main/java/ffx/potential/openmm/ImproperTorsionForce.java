// ******************************************************************************
//
// Title:       Force Field X.
// Description: Force Field X - Software for Molecular Biophysics.
// Copyright:   Copyright (c) Michael J. Schnieders 2001-2025.
//
// This file is part of Force Field X.
//
// Force Field X is free software; you can redistribute it and/or modify it
// under the terms of the GNU General Public License version 3 as published by
// the Free Software Foundation.
//
// Force Field X is distributed in the hope that it will be useful, but WITHOUT
// ANY WARRANTY; without even the implied warranty of MERCHANTABILITY or FITNESS
// FOR A PARTICULAR PURPOSE. See the GNU General Public License for more
// details.
//
// You should have received a copy of the GNU General Public License along with
// Force Field X; if not, write to the Free Software Foundation, Inc., 59 Temple
// Place, Suite 330, Boston, MA 02111-1307 USA
//
// Linking this library statically or dynamically with other modules is making a
// combined work based on this library. Thus, the terms and conditions of the
// GNU General Public License cover the whole combination.
//
// As a special exception, the copyright holders of this library give you
// permission to link this library with independent modules to produce an
// executable, regardless of the license terms of these independent modules, and
// to copy and distribute the resulting executable under terms of your choice,
// provided that you also meet, for each linked independent module, the terms
// and conditions of the license of that module. An independent module is a
// module which is not derived from or based on this library. If you modify this
// library, you may extend this exception to your version of the library, but
// you are not obligated to do so. If you do not wish to do so, delete this
// exception statement from your version.
//
// ******************************************************************************
package ffx.potential.openmm;

import ffx.openmm.Force;
import ffx.openmm.PeriodicTorsionForce;
import ffx.potential.ForceFieldEnergy;
import ffx.potential.bonded.ImproperTorsion;
import ffx.potential.parameters.ImproperTorsionType;

import java.util.logging.Level;
import java.util.logging.Logger;

import static edu.uiowa.jopenmm.OpenMMAmoebaLibrary.OpenMM_KJPerKcal;
import static edu.uiowa.jopenmm.OpenMMAmoebaLibrary.OpenMM_RadiansPerDegree;
import static java.lang.String.format;

/**
 * OpenMM Improper Torsion Force.
 */
public class ImproperTorsionForce extends PeriodicTorsionForce {

  private static final Logger logger = Logger.getLogger(ImproperTorsionForce.class.getName());

  /**
   * Create an OpenMM Improper Torsion Force.
   *
   * @param openMMEnergy The OpenMM Energy instance that contains the improper torsions.
   */
  public ImproperTorsionForce(OpenMMEnergy openMMEnergy) {
    ImproperTorsion[] improperTorsions = openMMEnergy.getImproperTorsions();
    if (improperTorsions == null || improperTorsions.length < 1) {
      // Clean up the memory allocated by the OpenMMPeriodicTorsionForce constructor.
      destroy();
      return;
    }

    for (ImproperTorsion improperTorsion : improperTorsions) {
      int a1 = improperTorsion.getAtom(0).getArrayIndex();
      int a2 = improperTorsion.getAtom(1).getArrayIndex();
      int a3 = improperTorsion.getAtom(2).getArrayIndex();
      int a4 = improperTorsion.getAtom(3).getArrayIndex();
      ImproperTorsionType type = improperTorsion.improperType;
      double forceConstant = OpenMM_KJPerKcal * type.impTorUnit * improperTorsion.scaleFactor * type.k;
      addTorsion(a1, a2, a3, a4, type.periodicity, type.phase * OpenMM_RadiansPerDegree, forceConstant);
    }

    int forceGroup = openMMEnergy.getMolecularAssembly().getForceField().getInteger("IMPROPER_TORSION_FORCE_GROUP", 0);
    setForceGroup(forceGroup);
    logger.info(format("  Improper Torsions:                 %10d", improperTorsions.length));
    logger.fine(format("   Force Group:                      %10d", forceGroup));
  }

  /**
   * Create a Dual Topology OpenMM Improper Torsion Force.
<<<<<<< HEAD
   *
   * @param topology The topology index for the OpenMM System.
   * @param openMMDualTopologyEnergy The OpenMMDualTopologyEnergy instance.
   */
  public ImproperTorsionForce(int topology, OpenMMDualTopologyEnergy openMMDualTopologyEnergy) {
    ForceFieldEnergy forceFieldEnergy = openMMDualTopologyEnergy.getForceFieldEnergy(topology);
    ImproperTorsion[] improperTorsions = forceFieldEnergy.getImproperTorsions();
    if (improperTorsions == null || improperTorsions.length < 1) {
      // Clean up the memory allocated by the OpenMMPeriodicTorsionForce constructor.
      destroy();
      return;
    }

    double scale = openMMDualTopologyEnergy.getTopologyScale(topology);

    for (ImproperTorsion improperTorsion : improperTorsions) {
      int a1 = improperTorsion.getAtom(0).getArrayIndex();
      int a2 = improperTorsion.getAtom(1).getArrayIndex();
      int a3 = improperTorsion.getAtom(2).getArrayIndex();
      int a4 = improperTorsion.getAtom(3).getArrayIndex();
      a1 = openMMDualTopologyEnergy.mapToDualTopologyIndex(topology, a1);
      a2 = openMMDualTopologyEnergy.mapToDualTopologyIndex(topology, a2);
      a3 = openMMDualTopologyEnergy.mapToDualTopologyIndex(topology, a3);
      a4 = openMMDualTopologyEnergy.mapToDualTopologyIndex(topology, a4);
      ImproperTorsionType type = improperTorsion.improperType;
      double forceConstant = OpenMM_KJPerKcal * type.impTorUnit * improperTorsion.scaleFactor * type.k;
      // Don't apply lambda scale to alchemical improper torsion
      if (!improperTorsion.applyLambda()) {
        forceConstant *= scale;
      }
      addTorsion(a1, a2, a3, a4, type.periodicity, type.phase * OpenMM_RadiansPerDegree, forceConstant);
    }

    int forceGroup = forceFieldEnergy.getMolecularAssembly().getForceField().getInteger("IMPROPER_TORSION_FORCE_GROUP", 0);
    setForceGroup(forceGroup);
    logger.info(format("  Improper Torsions:                 %10d", improperTorsions.length));
    logger.fine(format("   Force Group:                      %10d", forceGroup));
  }

  /**
   * Set the lambda torsion scale factor.
=======
>>>>>>> b370ff0c
   *
   * @param topology The topology index for the OpenMM System.
   * @param openMMDualTopologyEnergy The OpenMMDualTopologyEnergy instance.
   */
  public ImproperTorsionForce(int topology, OpenMMDualTopologyEnergy openMMDualTopologyEnergy) {
    ForceFieldEnergy forceFieldEnergy = openMMDualTopologyEnergy.getForceFieldEnergy(topology);
    ImproperTorsion[] improperTorsions = forceFieldEnergy.getImproperTorsions();
    if (improperTorsions == null || improperTorsions.length < 1) {
      // Clean up the memory allocated by the OpenMMPeriodicTorsionForce constructor.
      destroy();
      return;
    }

    double scale = openMMDualTopologyEnergy.getTopologyScale(topology);

    for (ImproperTorsion improperTorsion : improperTorsions) {
      int a1 = improperTorsion.getAtom(0).getArrayIndex();
      int a2 = improperTorsion.getAtom(1).getArrayIndex();
      int a3 = improperTorsion.getAtom(2).getArrayIndex();
      int a4 = improperTorsion.getAtom(3).getArrayIndex();
      a1 = openMMDualTopologyEnergy.mapToDualTopologyIndex(topology, a1);
      a2 = openMMDualTopologyEnergy.mapToDualTopologyIndex(topology, a2);
      a3 = openMMDualTopologyEnergy.mapToDualTopologyIndex(topology, a3);
      a4 = openMMDualTopologyEnergy.mapToDualTopologyIndex(topology, a4);
      ImproperTorsionType type = improperTorsion.improperType;
      double forceConstant = OpenMM_KJPerKcal * type.impTorUnit * improperTorsion.scaleFactor * type.k;
      // Don't apply lambda scale to alchemical improper torsion
      if (!improperTorsion.applyLambda()) {
        forceConstant *= scale;
      }
      addTorsion(a1, a2, a3, a4, type.periodicity, type.phase * OpenMM_RadiansPerDegree, forceConstant);
    }

    int forceGroup = forceFieldEnergy.getMolecularAssembly().getForceField().getInteger("IMPROPER_TORSION_FORCE_GROUP", 0);
    setForceGroup(forceGroup);
    logger.info(format("  Improper Torsions:                 %10d", improperTorsions.length));
    logger.fine(format("   Force Group:                      %10d", forceGroup));
  }

  /**
   * Convenience method to construct an OpenMM Improper Torsion Force.
   *
   * @param openMMEnergy The OpenMM Energy instance that contains the improper torsions.
   * @return An Improper Torsion Force, or null if there are no improper torsions.
   */
  public static Force constructForce(OpenMMEnergy openMMEnergy) {
    ImproperTorsion[] improperTorsions = openMMEnergy.getImproperTorsions();
    if (improperTorsions == null || improperTorsions.length < 1) {
      return null;
    }
    return new ImproperTorsionForce(openMMEnergy);
  }

  /**
   * Convenience method to construct a Dual Topology OpenMM Improper Torsion Force.
   *
   * @param topology The topology index for the OpenMM System.
   * @param openMMDualTopologyEnergy The OpenMMDualTopologyEnergy instance.
   * @return A Torsion Force, or null if there are no torsions.
   */
  public static Force constructForce(int topology, OpenMMDualTopologyEnergy openMMDualTopologyEnergy) {
    ForceFieldEnergy forceFieldEnergy = openMMDualTopologyEnergy.getForceFieldEnergy(topology);
    ImproperTorsion[] improperTorsions = forceFieldEnergy.getImproperTorsions();
    if (improperTorsions == null || improperTorsions.length < 1) {
      return null;
    }
    return new ImproperTorsionForce(topology, openMMDualTopologyEnergy);
  }

  /**
   * Update the Improper Torsion force.
   *
   * @param openMMEnergy The OpenMM Energy that contains the improper torsions.
   */
  public void updateForce(OpenMMEnergy openMMEnergy) {
    ImproperTorsion[] improperTorsions = openMMEnergy.getImproperTorsions();
    if (improperTorsions == null || improperTorsions.length < 1) {
      return;
    }

    int nImproperTorsions = improperTorsions.length;
    for (int i = 0; i < nImproperTorsions; i++) {
      ImproperTorsion improperTorsion = improperTorsions[i];
      int a1 = improperTorsion.getAtom(0).getXyzIndex() - 1;
      int a2 = improperTorsion.getAtom(1).getXyzIndex() - 1;
      int a3 = improperTorsion.getAtom(2).getXyzIndex() - 1;
      int a4 = improperTorsion.getAtom(3).getXyzIndex() - 1;
      ImproperTorsionType type = improperTorsion.improperType;
      double forceConstant = OpenMM_KJPerKcal * type.impTorUnit * improperTorsion.scaleFactor * type.k;
      setTorsionParameters(i, a1, a2, a3, a4, type.periodicity, type.phase * OpenMM_RadiansPerDegree, forceConstant);
    }

    updateParametersInContext(openMMEnergy.getContext());
  }

  /**
   * Update the Dual Topology Improper Torsion force.
   *
   * @param topology The topology index for the OpenMM System.
   * @param openMMDualTopologyEnergy The OpenMMDualTopologyEnergy instance.
   */
  public void updateForce(int topology, OpenMMDualTopologyEnergy openMMDualTopologyEnergy) {
    ForceFieldEnergy forceFieldEnergy = openMMDualTopologyEnergy.getForceFieldEnergy(topology);
    ImproperTorsion[] improperTorsions = forceFieldEnergy.getImproperTorsions();
    if (improperTorsions == null || improperTorsions.length < 1) {
      return;
    }

    double scale = openMMDualTopologyEnergy.getTopologyScale(topology);

    int nImproperTorsions = improperTorsions.length;
    for (int i = 0; i < nImproperTorsions; i++) {
      ImproperTorsion improperTorsion = improperTorsions[i];
      int a1 = improperTorsion.getAtom(0).getArrayIndex();
      int a2 = improperTorsion.getAtom(1).getArrayIndex();
      int a3 = improperTorsion.getAtom(2).getArrayIndex();
      int a4 = improperTorsion.getAtom(3).getArrayIndex();
      a1 = openMMDualTopologyEnergy.mapToDualTopologyIndex(topology, a1);
      a2 = openMMDualTopologyEnergy.mapToDualTopologyIndex(topology, a2);
      a3 = openMMDualTopologyEnergy.mapToDualTopologyIndex(topology, a3);
      a4 = openMMDualTopologyEnergy.mapToDualTopologyIndex(topology, a4);
      ImproperTorsionType type = improperTorsion.improperType;
<<<<<<< HEAD
      double forceConstant = OpenMM_KJPerKcal * type.impTorUnit * improperTorsion.scaleFactor * type.k * lambdaTorsion;
=======
      double forceConstant = OpenMM_KJPerKcal * type.impTorUnit * improperTorsion.scaleFactor * type.k;
>>>>>>> b370ff0c
      // Don't apply lambda scale to alchemical improper torsion
      if (!improperTorsion.applyLambda()) {
        forceConstant *= scale;
      }
      setTorsionParameters(i, a1, a2, a3, a4, type.periodicity, type.phase * OpenMM_RadiansPerDegree, forceConstant);
    }

    updateParametersInContext(openMMDualTopologyEnergy.getContext());
  }

}<|MERGE_RESOLUTION|>--- conflicted
+++ resolved
@@ -88,50 +88,6 @@
 
   /**
    * Create a Dual Topology OpenMM Improper Torsion Force.
-<<<<<<< HEAD
-   *
-   * @param topology The topology index for the OpenMM System.
-   * @param openMMDualTopologyEnergy The OpenMMDualTopologyEnergy instance.
-   */
-  public ImproperTorsionForce(int topology, OpenMMDualTopologyEnergy openMMDualTopologyEnergy) {
-    ForceFieldEnergy forceFieldEnergy = openMMDualTopologyEnergy.getForceFieldEnergy(topology);
-    ImproperTorsion[] improperTorsions = forceFieldEnergy.getImproperTorsions();
-    if (improperTorsions == null || improperTorsions.length < 1) {
-      // Clean up the memory allocated by the OpenMMPeriodicTorsionForce constructor.
-      destroy();
-      return;
-    }
-
-    double scale = openMMDualTopologyEnergy.getTopologyScale(topology);
-
-    for (ImproperTorsion improperTorsion : improperTorsions) {
-      int a1 = improperTorsion.getAtom(0).getArrayIndex();
-      int a2 = improperTorsion.getAtom(1).getArrayIndex();
-      int a3 = improperTorsion.getAtom(2).getArrayIndex();
-      int a4 = improperTorsion.getAtom(3).getArrayIndex();
-      a1 = openMMDualTopologyEnergy.mapToDualTopologyIndex(topology, a1);
-      a2 = openMMDualTopologyEnergy.mapToDualTopologyIndex(topology, a2);
-      a3 = openMMDualTopologyEnergy.mapToDualTopologyIndex(topology, a3);
-      a4 = openMMDualTopologyEnergy.mapToDualTopologyIndex(topology, a4);
-      ImproperTorsionType type = improperTorsion.improperType;
-      double forceConstant = OpenMM_KJPerKcal * type.impTorUnit * improperTorsion.scaleFactor * type.k;
-      // Don't apply lambda scale to alchemical improper torsion
-      if (!improperTorsion.applyLambda()) {
-        forceConstant *= scale;
-      }
-      addTorsion(a1, a2, a3, a4, type.periodicity, type.phase * OpenMM_RadiansPerDegree, forceConstant);
-    }
-
-    int forceGroup = forceFieldEnergy.getMolecularAssembly().getForceField().getInteger("IMPROPER_TORSION_FORCE_GROUP", 0);
-    setForceGroup(forceGroup);
-    logger.info(format("  Improper Torsions:                 %10d", improperTorsions.length));
-    logger.fine(format("   Force Group:                      %10d", forceGroup));
-  }
-
-  /**
-   * Set the lambda torsion scale factor.
-=======
->>>>>>> b370ff0c
    *
    * @param topology The topology index for the OpenMM System.
    * @param openMMDualTopologyEnergy The OpenMMDualTopologyEnergy instance.
@@ -254,11 +210,7 @@
       a3 = openMMDualTopologyEnergy.mapToDualTopologyIndex(topology, a3);
       a4 = openMMDualTopologyEnergy.mapToDualTopologyIndex(topology, a4);
       ImproperTorsionType type = improperTorsion.improperType;
-<<<<<<< HEAD
-      double forceConstant = OpenMM_KJPerKcal * type.impTorUnit * improperTorsion.scaleFactor * type.k * lambdaTorsion;
-=======
-      double forceConstant = OpenMM_KJPerKcal * type.impTorUnit * improperTorsion.scaleFactor * type.k;
->>>>>>> b370ff0c
+      double forceConstant = OpenMM_KJPerKcal * type.impTorUnit * improperTorsion.scaleFactor * type.k;
       // Don't apply lambda scale to alchemical improper torsion
       if (!improperTorsion.applyLambda()) {
         forceConstant *= scale;
