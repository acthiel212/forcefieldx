--- conflicted
+++ resolved
@@ -37,14 +37,11 @@
 // ******************************************************************************
 package ffx.potential.openmm;
 
-<<<<<<< HEAD
 import ffx.openmm.amoeba.TorsionTorsionForce;
 import ffx.potential.MolecularAssembly;
-=======
 import edu.uiowa.jopenmm.OpenMM_Vec3;
 import ffx.crystal.Crystal;
 import ffx.potential.ForceFieldEnergy;
->>>>>>> c21cd89a
 import ffx.potential.bonded.Atom;
 import ffx.potential.nonbonded.ParticleMeshEwald;
 import ffx.potential.nonbonded.VanDerWaals;
@@ -79,11 +76,11 @@
   private final OpenMMDualTopologyEnergy openMMDualTopologyEnergy;
 
   /**
+   * The ForceFieldEnergy instance for the first topology.
+   */
+  protected ForceFieldEnergy forceFieldEnergy;
+  /**
    * The ForceFieldEnergy instance for the second topology.
-   */
-  protected ForceFieldEnergy forceFieldEnergy;
-  /**
-   * The OpenMMEnergy instance for the second topology.
    */
   protected ForceFieldEnergy forceFieldEnergy2;
   /**
@@ -233,7 +230,6 @@
     addForce(bondForce);
     addForce(bondForce2);
 
-<<<<<<< HEAD
     // Add Angle Force.
     angleForce = (AngleForce) AngleForce.constructForce(0, openMMDualTopologyEnergy);
     angleForce2 = (AngleForce) AngleForce.constructForce(1, openMMDualTopologyEnergy);
@@ -300,12 +296,8 @@
     addForce(amoebaTorsionTorsionForce);
     addForce(amoebaTorsionTorsionForce2);
 
-    VanDerWaals vdW1 = openMMEnergy.getVdwNode();
-    VanDerWaals vdW2 = openMMEnergy2.getVdwNode();
-=======
     VanDerWaals vdW1 = forceFieldEnergy.getVdwNode();
     VanDerWaals vdW2 = forceFieldEnergy2.getVdwNode();
->>>>>>> c21cd89a
     if (vdW1 != null || vdW2 != null) {
       logger.info("\n Non-Bonded Terms");
 
