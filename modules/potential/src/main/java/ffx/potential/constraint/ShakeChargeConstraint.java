package ffx.potential.constraint;

import ffx.numerics.Constraint;

public class ShakeChargeConstraint implements Constraint {
    final int nConstraints;
    final double tol;
    final int c;
<<<<<<< HEAD
    final double maxIters =150;
=======
    final double maxIters = 150;
>>>>>>> 32850abb

    public ShakeChargeConstraint(int nConstraints, int c, double tol){
        this.nConstraints = nConstraints;
        this.c = c;
        this.tol = tol;
    }
    @Override
    public void applyConstraintToStep(final double[] xPrior, double[] xNew, final double[] masses, double tol){
    }

<<<<<<< HEAD
=======
    /**
     * This method follows the SHAKE Charge Constraint laid out in Appendix B of
     * Donnini, Serena, et al. "Charge-neutral constant pH molecular dynamics simulations using a parsimonious proton buffer."
     * Journal of chemical theory and computation 12.3 (2016): 1040-1051.
     * https://pubs.acs.org/doi/epdf/10.1021/acs.jctc.5b01160
     * @param x
     * @param afric
     * @param masses
     * @param dt
     */
>>>>>>> 32850abb
    public void applyChargeConstraintToStep(final double[] x, final double[] afric, final double[] masses, final double dt){
        boolean done = false;
        int iter = 0;
        while(!done){
            done = true;
            iter++;
            double totalLambda = 0.0;
            double totalInverseMass = 0.0;
            for (int i = 0; i < nConstraints; i++) {
                double lambda = Math.sin(x[i]) * Math.sin(x[i]);
                totalLambda += lambda;
                totalInverseMass += (1.0 / masses[i]);
            }
            double delta = totalLambda - c;

            if (Math.abs(delta) > tol) {
                done = false;
                double term = delta / (dt * dt * totalInverseMass);
                for (int i = 0; i < nConstraints; i++) {
                    double g = -term * Math.sin(2 * x[i]);
                    x[i] = x[i] + g * afric[i];
                }
            }
            if(iter >= maxIters){
                throw new RuntimeException("SHAKE Charge Constraint -- Warning, Charge Constraint not Satisfied");
            }
        }
    }

    @Override
    public void applyConstraintToVelocities(final double[] x, double[] v, final double[] masses, double tol){

    }

    @Override
    public int[] constrainedAtomIndices() {
        return new int[0];
    }

    @Override
    public boolean constraintSatisfied(double[] x, double tol) {
        return false;
    }

    @Override
    public boolean constraintSatisfied(double[] x, double[] v, double xTol, double vTol) {
        return false;
    }

    @Override
    public int getNumDegreesFrozen() {
        return 0;
    }
}

<|MERGE_RESOLUTION|>--- conflicted
+++ resolved
@@ -6,11 +6,7 @@
     final int nConstraints;
     final double tol;
     final int c;
-<<<<<<< HEAD
-    final double maxIters =150;
-=======
     final double maxIters = 150;
->>>>>>> 32850abb
 
     public ShakeChargeConstraint(int nConstraints, int c, double tol){
         this.nConstraints = nConstraints;
@@ -21,8 +17,6 @@
     public void applyConstraintToStep(final double[] xPrior, double[] xNew, final double[] masses, double tol){
     }
 
-<<<<<<< HEAD
-=======
     /**
      * This method follows the SHAKE Charge Constraint laid out in Appendix B of
      * Donnini, Serena, et al. "Charge-neutral constant pH molecular dynamics simulations using a parsimonious proton buffer."
@@ -33,7 +27,6 @@
      * @param masses
      * @param dt
      */
->>>>>>> 32850abb
     public void applyChargeConstraintToStep(final double[] x, final double[] afric, final double[] masses, final double dt){
         boolean done = false;
         int iter = 0;
