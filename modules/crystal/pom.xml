--- conflicted
+++ resolved
@@ -5,106 +5,6 @@
   <modelVersion>4.0.0</modelVersion>
   <parent>
     <groupId>edu.uiowa.eng.ffx</groupId>
-<<<<<<< HEAD
-    <artifactId>crystal</artifactId>
-    <packaging>jar</packaging>
-    <name>Crystal</name>
-    <description>The Crystal module includes support for the minimum image convention,
-        symmetry operators, all 230 space groups and transformations between Cartesian
-        and fractional coordinates.
-    </description>
-    <developers>
-        <developer>
-            <id>fenn</id>
-            <name>Timothy D. Fenn</name>
-            <email>tim.fenn@gmail.com</email>
-            <organization>Scientist at Merck</organization>
-            <organizationUrl>http://ffx.biochem.uiowa.edu</organizationUrl>
-            <roles>
-                <role>Chief Crystallographer</role>
-            </roles>
-            <timezone>-7</timezone>
-        </developer>
-        <developer>
-            <id>michael.schnieders</id>
-            <name>Michael J. Schnieders</name>
-            <email>michael-schnieders@uiowa.edu</email>
-            <url>http://ffx.biochem.uiowa.edu</url>
-            <organization>Assistant Professor, The U. of Iowa</organization>
-            <organizationUrl>http://ffx.biochem.uiowa.edu</organizationUrl>
-            <roles>
-                <role>Director of Force Field X</role>
-            </roles>
-            <timezone>-7</timezone>
-        </developer>
-    </developers>
-    <build>
-        <plugins>
-            <plugin>
-                <artifactId>maven-compiler-plugin</artifactId>
-                <configuration>
-                    <compilerArgs>
-                        <compilerArg>-Xlint:all</compilerArg>
-                        <compilerArg>-AkeywordDir=${project.parent.basedir}/src/site/asciidoc/keywords</compilerArg>
-                    </compilerArgs>
-                    <debug>true</debug>
-                    <source>${compileVersion}</source>
-                    <target>${targetVersion}</target>
-                    <useIncrementalCompilation>true</useIncrementalCompilation>
-                    <annotationProcessorPaths>
-                        <path>
-                            <groupId>edu.uiowa.eng.ffx</groupId>
-                            <artifactId>utilities</artifactId>
-                            <version>${project.version}</version>
-                        </path>
-                    </annotationProcessorPaths>
-                </configuration>
-                <version>${compiler.version}</version>
-            </plugin>
-            <plugin>
-                <groupId>org.apache.maven.plugins</groupId>
-                <artifactId>maven-compiler-plugin</artifactId>
-                <configuration>
-                    <source>16</source>
-                    <target>16</target>
-                </configuration>
-            </plugin>
-        </plugins>
-    </build>
-    <dependencies>
-        <dependency>
-            <groupId>edu.uiowa.eng.ffx</groupId>
-            <artifactId>numerics</artifactId>
-            <version>${project.version}</version>
-            <type>jar</type>
-        </dependency>
-        <dependency>
-            <groupId>edu.uiowa.eng.ffx</groupId>
-            <artifactId>utilities</artifactId>
-            <version>${project.version}</version>
-            <type>jar</type>
-        </dependency>
-        <dependency>
-            <groupId>org.apache.commons</groupId>
-            <artifactId>commons-configuration2</artifactId>
-            <type>jar</type>
-            <version>${commons-configuration2.version}</version>
-        </dependency>
-        <dependency>
-            <groupId>org.apache.commons</groupId>
-            <artifactId>commons-math3</artifactId>
-            <type>jar</type>
-            <version>${commons-math3.version}</version>
-        </dependency>
-        <dependency>
-            <groupId>junit</groupId>
-            <artifactId>junit</artifactId>
-            <version>${junit.version}</version>
-            <type>jar</type>
-            <scope>test</scope>
-        </dependency>
-    </dependencies>
-=======
     <artifactId>forcefieldx</artifactId>
     <version>1.0.0-beta</version>
     <relativePath>../../pom.xml</relativePath>
@@ -201,5 +101,4 @@
       <scope>test</scope>
     </dependency>
   </dependencies>
->>>>>>> 1b7445c3
 </project>