//******************************************************************************
//
// Title:       Force Field X.
// Description: Force Field X - Software for Molecular Biophysics.
// Copyright:   Copyright (c) Michael J. Schnieders 2001-2025.
//
// This file is part of Force Field X.
//
// Force Field X is free software; you can redistribute it and/or modify it
// under the terms of the GNU General Public License version 3 as published by
// the Free Software Foundation.
//
// Force Field X is distributed in the hope that it will be useful, but WITHOUT
// ANY WARRANTY; without even the implied warranty of MERCHANTABILITY or FITNESS
// FOR A PARTICULAR PURPOSE. See the GNU General Public License for more
// details.
//
// You should have received a copy of the GNU General Public License along with
// Force Field X; if not, write to the Free Software Foundation, Inc., 59 Temple
// Place, Suite 330, Boston, MA 02111-1307 USA
//
// Linking this library statically or dynamically with other modules is making a
// combined work based on this library. Thus, the terms and conditions of the
// GNU General Public License cover the whole combination.
//
// As a special exception, the copyright holders of this library give you
// permission to link this library with independent modules to produce an
// executable, regardless of the license terms of these independent modules, and
// to copy and distribute the resulting executable under terms of your choice,
// provided that you also meet, for each linked independent module, the terms
// and conditions of the license of that module. An independent module is a
// module which is not derived from or based on this library. If you modify this
// library, you may extend this exception to your version of the library, but
// you are not obligated to do so. If you do not wish to do so, delete this
// exception statement from your version.
//
//******************************************************************************
package ffx.algorithms.groovy

import edu.rit.mp.DoubleBuf
import edu.rit.mp.IntegerBuf
import edu.rit.pj.Comm
import edu.rit.pj.ParallelTeam
import ffx.algorithms.cli.AlgorithmsScript
import ffx.crystal.Crystal
import ffx.crystal.CrystalPotential
import ffx.numerics.Potential
import ffx.numerics.estimator.BennettAcceptanceRatio
import ffx.numerics.estimator.EstimateBootstrapper
import ffx.numerics.estimator.SequentialEstimator
import ffx.numerics.math.BootStrapStatistics
import ffx.potential.MolecularAssembly
import ffx.potential.Utilities
import ffx.potential.bonded.LambdaInterface
import ffx.potential.cli.AlchemicalOptions
import ffx.potential.cli.TopologyOptions
import ffx.potential.parsers.BARFilter
import ffx.potential.parsers.SystemFilter
import org.apache.commons.configuration2.CompositeConfiguration
import org.apache.commons.configuration2.Configuration
import org.apache.commons.io.FilenameUtils
import picocli.CommandLine.Command
import picocli.CommandLine.Mixin
import picocli.CommandLine.Option
import picocli.CommandLine.Parameters

import static ffx.utilities.Constants.NS2SEC
import static java.lang.Integer.MIN_VALUE
import static java.lang.Integer.parseInt
import static java.lang.String.format
import static org.apache.commons.math3.util.FastMath.min

/**
 * The BAR script find the free energy difference across a lambda window. It presently assumes
 * that the number of files composing the first end of the window equals the number of files
 * composing the other end.
 * <br>
 * Usage:
 * <br>
 * ffxc BAR [options] &lt;structures1&gt &lt;structures2&gt;
 */
@Command(description = " Evaluates a free energy change with the Bennett Acceptance Ratio algorithm using pregenerated snapshots.", name = "BAR")
class BAR extends AlgorithmsScript {

  @Mixin
  private AlchemicalOptions alchemical

  @Mixin
  private TopologyOptions topology

  @Option(names = ["--l2", "--lambdaTwo"], paramLabel = "1.0",
      description = "Lambda value for the upper edge of the window")
  private double lambda2 = 1.0

  @Option(names = ["-t", "--temperature"], paramLabel = "298.15",
      description = "Temperature for system")
  private double temperature = 298.15

  @Option(names = ["--dV", "--volume"], paramLabel = "false",
      description = "Write out snapshot volumes to the Tinker BAR file.")
  private boolean includeVolume = false

  @Option(names = ["--tb", "--tinkerBAR"], paramLabel = "false",
      description = "Write out a Tinker BAR file.")
  private boolean tinkerBAR = false

<<<<<<< HEAD
  @Option(names = ["--td", "--tinkerDir"], paramLabel = "",
          description = "Use this tinker file path instead of hard coded one.")
  private String tinkerDir = null
=======
  @Option(names = ["--bf", "--singleBarFile"], paramLabel = "",
          description = "Path to a single tinker bar file to evaluate.")
  private String barFilePath = null
>>>>>>> ff46e30a

  @Option(names = ["--nw", "--nWindows"], paramLabel = "-1",
      description = "If set, auto-determine lambda values and subdirectories (overrides other flags).")
  private int nWindows = -1

  @Option(names = ["--utb", "--useTinker"], paramLabel = "false",
      description = "If set, use tinker BAR files for energy snapshots.")
  private boolean useTinkerBAR = false

  @Option(names = ["--sa", "--sortedArc"], paramLabel = "false",
      description = "If set, use sorted archive values.")
  private boolean sortedArc = false

  @Option(names = ["--ss", "--startSnapshot"], paramLabel = "0",
      description = "Start at this snapshot when reading in tinker BAR files.")
  private int startingSnapshot = 0

  @Option(names = ["--es", "--endSnapshot"], paramLabel = "0",
      description = "End at this snapshot when reading in tinker BAR files.")
  private int endingSnapshot = 0

  /**
   * --ni or --nIterattions Maximum number of allowable iterations for BAR calculation.
   */
  @Option(names = ["--ni", "--nIterations"], paramLabel = "100",
      description = "Specify the maximum number of iterations for BAR convergence.")
  private int nIterations = 100

  /**
   * -e or --eps Convergence criterion for BAR iteration..
   */
  @Option(names = ["-e", "--eps"], paramLabel = "1.0E-7",
      description = "Specify convergence cutoff for BAR calculation.")
  private double eps = 1.0E-7

  /**
   * The final argument(s) should be filenames for lambda windows in order.
   */
  @Parameters(arity = "1..*", paramLabel = "files",
      description = 'A single PDB/XYZ when windows are auto-determined (or two for dual topology). Two trajectory files for BAR between two ensembles (or four for dual topology).')
  List<String> filenames = null

  /**
   * Number of threads available to utilize.
   */
  private int threadsAvail = ParallelTeam.getDefaultThreadCount()
  /**
   * Threads per walker
   */
  private int threadsPer = threadsAvail
  /**
   * Molecular assemblies to compute energies.
   */
  MolecularAssembly[] molecularAssemblies
  /**
   * Potential object for the crystal
   */
  CrystalPotential potential
  /**
   * File openers to read system information from files.
   */
  SystemFilter[] openers
  /**
   * Openers for existing BAR files.
   */
  BARFilter[] barOpeners
  /**
   * Writers to create BAR files.
   */
  BARFilter[] barWriters
  /**
   * Location of windows
   */
  List<String> windowDirectories = new ArrayList<>()
  /**
   * Additional properties
   */
  private Configuration additionalProperties
  /**
   * Input files for BAR.
   */
  private String[] files
  /**
   * Free energy difference from forward FEP.
   */
  private double forwardFEP
  /**
   * Enthalpy difference from forward FEP.
   */
  private double forwardEnthalpy
  /**
   * Entropy difference from forward FEP.
   */
  private double forwardEntropy
  /**
   * Free energy difference from backward FEP.
   */
  private double backwardFEP
  /**
   * Enthalpy difference from backward FEP.
   */
  private double backwardEnthalpy
  /**
   * Entropy difference from backward FEP.
   */
  private double backwardEntropy
  /**
   * Free energy difference from BAR.
   */
  private double barEnergy
  /**
   * Free energy difference from BAR using boot-strapping.
   */
  private double barEnergyBS
  /**
   * Enthalpy difference from BAR.
   */
  private double barEnthalpy
  /**
   * Entropy difference from BAR.
   */
  private double barEntropy
  /**
   * Number of Topologies
   */
  private int numTopologies
  boolean autodetect = false
  double[] lambdaValues
  int nFiles
  /**
   * Parallel Java world communicator.
   */
  private Comm world
  /**
   * If false, do not use MPI communication.
   */
  private boolean useMPI
  /**
   * Number of processes.
   */
  private int numProc
  /**
   * Rank of this process.
   */
  private int rank
  /**
   * The energy matrix stores a single energy value from each process. The array is of size
   * [numProc][numWorkItems][snapshots].
   */
  private double[][][] energiesLowPJ
  /**
   * The energy matrix stores a single energy value from each process. The array is of size
   * [numProc][numWorkItems][snapshots].
   */
  private double[][][] energiesAtPJ
  /**
   * The energy matrix stores a single energy value from each process. The array is of size
   * [numProc][numWorkItems][snapshots].
   */
  private double[][][] energiesHighPJ
  /**
   * The volume matrix stores a single volume value from each process. The array is of size
   * [numProc][numWorkItems][snapshots].
   */
  private double[][][] volumePJ
  /**
   * The number of models matrix stores a single volume value from each process. The array is of size
   * [numProc][1].
   */
  private int[][] maxModelsPJ
  /**
   * The energy matrix stores a single energy value from each process. The array is of size
   * [nWindows][nSnapshots].
   */
  private double[][] energiesLow
  /**
   * The energy matrix stores a single energy value from each process. The array is of size
   * [nWindows][nSnapshots].
   */
  private double[][] energiesAt
  /**
   * The energy matrix stores a single energy value from each process. The array is of size
   * [nWindows][nSnapshots].
   */
  private double[][] energiesHigh
  /**
   * The volume matrix stores a single volume value from each process. The array is of size
   * [nWindows][nSnapshots].
   */
  private double[][] volume
  /**
   * Each distance is wrapped inside a DoubleBuf for MPI communication.
   */
  private DoubleBuf[] buffersLow
  /**
   * Each distance is wrapped inside a DoubleBuf for MPI communication.
   */
  private DoubleBuf[] buffersAt
  /**
   * Each distance is wrapped inside a DoubleBuf for MPI communication.
   */
  private DoubleBuf[] buffersHigh
  /**
   * Each distance is wrapped inside a DoubleBuf for MPI communication.
   */
  private DoubleBuf[] buffersVolume
  /**
   * Each distance is wrapped inside a DoubleBuf for MPI communication.
   */
  private IntegerBuf[] buffersMax
  /**
   * Convenience reference for the DoubleBuf of this process.
   */
  private DoubleBuf myBufferLow
  /**
   * Convenience reference for the DoubleBuf of this process.
   */
  private DoubleBuf myBufferAt
  /**
   * Convenience reference for the DoubleBuf of this process.
   */
  private DoubleBuf myBufferHigh
  /**
   * Convenience reference for the DoubleBuf of this process.
   */
  private DoubleBuf myBufferVolume
  /**
   * Convenience reference for the DoubleBuf of this process.
   */
  private IntegerBuf myBufferMax
  /**
   * The amount of work based on windows for each process.
   */
  private int numWorkItems

  /**
   * Maximum number of trials to be used for bootstrap.
   */
  final long MAX_BOOTSTRAP_TRIALS = 100000L

  /**
   * Sets an optional Configuration with additional properties.
   * @param additionalProps
   */
  void setProperties(Configuration additionalProps) {
    this.additionalProperties = additionalProps
  }

  /**
   * BAR Constructor.
   */
  BAR() {
    this(new Binding())
  }

  /**
   * BAR Constructor.
   * @param binding The Groovy Binding to use.
   */
  BAR(Binding binding) {
    super(binding)
  }

  /**
   * {@inheritDoc}
   */
  @Override
  BAR run() {
    // Begin boilerplate code.
    if (!init()) {
      return this
    }

    /**
     * Load user supplied files into an array.
     */
    nFiles = filenames.size()
    files = new String[nFiles]
    for (int i = 0; i < nFiles; i++) {
      files[i] = filenames.get(i)
    }

    numTopologies = 1
    if (nFiles <= 1 && nWindows < 2) {
      logger.info(' At least two ensembles must be specified')
      return this
    } else if (nFiles == 1 && nWindows >= 2) {
      logger.info(format(' Auto-detecting %d windows for single topology:\n %s.', nWindows, files[0]))
    } else if (nFiles == 2 && nWindows >= 2) {
      logger.info(format(' Auto-detecting %d windows for dual topology:\n %s\n %s.', nWindows, files[0], files[1]))
      numTopologies = 2
    } else if (nFiles == 2 && nWindows < 2) {
      logger.info(format(' Applying BAR between two single topology ensembles:\n %s\n %s.', files[0], files[1]))
    } else if (nFiles == 4 && nWindows < 2) {
      logger.info(format(' Applying BAR between two dual topology ensembles:\n %s %s\n %s %s.', files[0], files[1], files[2], files[3]))
      numTopologies = 2
    } else {
      logger.info(format(" Inconsistent input of files (%3d) and/or windows (%3d).", nFiles, nWindows))
      return this
    }

    if (nWindows > 1) {
      autodetect = true
      // Auto-determine subdirectories and their lambda values.
      for (int i = 0; i < nWindows; i++) {
        for (int j = 0; j < nFiles; j++) {
          String fullPathToFile = FilenameUtils.getFullPath(files[j])
          String directoryFullPath = fullPathToFile.replace(files[j], "") + i
          windowDirectories.add(directoryFullPath + File.separator + i)
        }
      }
      lambdaValues = new double[nWindows]
      for (int i = 0; i < nWindows; i++) {
        lambdaValues[i] = alchemical.getInitialLambda(nWindows, i, true)
      }
    } else {
      // Otherwise we assume two ensembles at then given lambda values.
      lambdaValues = new double[2]
      lambdaValues[0] = alchemical.getInitialLambda()
      lambdaValues[1] = lambda2
      nWindows = 2
    }

    // Could set "getInitialLambda"'s quiet flag to false, but better logging here?
    logger.info(" Lambda values for each window: ")
    int nLambda = lambdaValues.length
    for (int i = 0; i < nLambda; i++) {
      double l = lambdaValues[i]
      logger.info(format(" Window %3d: %6.4f", i, l))
    }

    // If reading Tinker BAR file(s), allocate storage for openers.
    if (useTinkerBAR) {
      barOpeners = new BARFilter[nWindows]
    }

    // If saving Tinker BAR file(s), allocate storage for writer(s).
    if (tinkerBAR) {
      barWriters = new BARFilter[nWindows]
    }

    // Allocate space for each topology
    molecularAssemblies = new MolecularAssembly[numTopologies]
    openers = new SystemFilter[numTopologies]

    int numParallel = topology.getNumParallel(threadsAvail, numTopologies)
    threadsPer = (int) (threadsAvail / numParallel)

    /*
    Turn on computation of lambda derivatives if softcore atoms exist or a single topology.
    Checking numTopologies == 1 should only be done for scripts that imply
    some sort of lambda scaling.
    The Minimize script, for example, may be running on a single, unscaled physical topology.
    */
    boolean lambdaTerm = (numTopologies == 1 || alchemical.hasSoftcore() || topology.hasSoftcore())

    if (lambdaTerm) {
      System.setProperty("lambdaterm", "true")
    }

    // Relative free energies via the DualTopologyEnergy class require different
    // default free energy parameters than absolute free energies.
    if (numTopologies == 2) {
      // Ligand vapor electrostatics are not calculated. This cancels when the
      // difference between protein and water environments is considered.
      System.setProperty("ligand-vapor-elec", "false")
    }

    if (numTopologies == 2) {
      logger.info(format(" Initializing two topologies for each window."))
    } else {
      logger.info(format(" Initializing a single topology for each window."))
    }

    // Open assemblies
    for (int i = 0; i < numTopologies; i++) {
      MolecularAssembly ma = alchemical.openFile(algorithmFunctions, topology, threadsPer, filenames[i], i)
      molecularAssemblies[i] = ma
      openers[i] = algorithmFunctions.getFilter()
    }

    StringBuilder sb = new StringBuilder(format(
        "\n Using BAR to analyze a free energy change for %s\n ", filenames))
    potential = (CrystalPotential) topology.assemblePotential(molecularAssemblies, threadsAvail, sb)
    Crystal unitCell = potential.getCrystal().getUnitCell()

    boolean isPBC = includeVolume && !unitCell.aperiodic()
    isPBC = isPBC && !unitCell.aperiodic()

    int nSymm = 0
    if (isPBC) {
      nSymm = unitCell.getNumSymOps()
    }


    File file = new File(files[0])
    String directoryPath = file.getAbsoluteFile().getParent() + File.separator
    String[][] fullFilePaths = new String[nWindows][nFiles]
    // Loop over user supplied files.
    for (int j = 0; j < nFiles; j++) {
      // Loop over ensembles.
      for (int i = 0; i < nWindows; i++) {
        String archiveName
        if (sortedArc) {
          archiveName = FilenameUtils.getBaseName(files[j]) + "_E" + i.toString() + ".arc"
        } else {
          archiveName = FilenameUtils.getBaseName(files[j]) + ".arc"
        }
<<<<<<< HEAD
        if (useTinkerBAR && i != nWindows - 1 && tinkerDir != null) {
          // Specified path to Tinker BAR file.
          fullFilePaths[i][j] = directoryPath + tinkerDir
=======
        if (useTinkerBAR && i != nWindows - 1 && barFilePath != null) {
          // Specified path to Tinker BAR file.
          fullFilePaths[i][j] = directoryPath + barFilePath
>>>>>>> ff46e30a
        } else if (useTinkerBAR && i != nWindows - 1) {
          // Path to Tinker BAR files.
          fullFilePaths[i][j] = directoryPath + "barFiles" + File.separator + "energy_" + i + ".bar"
        } else if (!autodetect) {
          // Path to a file in the same directory as supplied archives.
          fullFilePaths[i][j] = directoryPath + File.separator + archiveName
        } else {
          // Paths to auto-detected subdirectories.
          fullFilePaths[i][j] = directoryPath + i + File.separator + archiveName
        }
      }
    }

    // Load properties file to determine if parallel environment if specified.
    CompositeConfiguration properties = algorithmFunctions.getActiveAssembly().getProperties()
    useMPI = properties.getBoolean("pj.use.mpi", true)
    // Set up parallel objects if necessary.
    if (useMPI) {
      world = Comm.world()
      // Number of processes is equal to world size (often called size).
      numProc = world.size()
      // Each processor gets its own rank (ID of sorts).
      rank = world.rank()

      // Padding of the target array size (inner loop limit) is for parallelization.
      // Target conformations are parallelized over available nodes.
      // For example, if numProc = 8 and nWindows = 12, then paddednWindows = 16.
      int extra = nWindows % numProc
      int paddednWindows = nWindows
      if (extra != 0) {
        paddednWindows = nWindows - extra + numProc
      }
      numWorkItems = (int) (paddednWindows / numProc)

      if (numProc > 1) {
        logger.info(format(" Number of MPI Processes:  %d", numProc))
        logger.info(format(" Rank of this MPI Process: %d", rank))
        logger.info(format(" Work per process per row: %d", numWorkItems))
      }
    } else {
      world = null
      numProc = 1
      rank = 0
    }

    // Parallelized determination of number of models in BAR calculation.
    maxModelsPJ = new int[numProc][1] // Note: int does not work with PJ gather commands --> int[][]
    buffersMax = new IntegerBuf[numProc]
    for (int p = 0; p < numProc; p++) {
      Arrays.fill(maxModelsPJ[p], MIN_VALUE)
      buffersMax[p] = IntegerBuf.buffer(maxModelsPJ[p])
    }

    myBufferMax = buffersMax[rank]
    if (useTinkerBAR) {
      for (int w = 0; w < nWindows; w++) {
        int windowRank = w % numProc
        if (windowRank == rank) {
          for (String fileName : fullFilePaths[w]) {
            try (BufferedReader br = new BufferedReader(new FileReader(fileName))) {
              String data
              int xyzCount = 0
              while ((data = br.readLine()) != null) {
                if (data.contains(".xyz") || data.contains(".pdb")) {
                  xyzCount++
                  String[] tokens = data.trim().split(" +")
                  int numModels = parseInt(tokens[0])
                  if (numModels > maxModelsPJ[rank][0]) {
                    maxModelsPJ[rank][0] = numModels
                  }
                }
                if (xyzCount == numTopologies) {
                  break
                }
              }
            } catch (IOException fileNotFoundException) {
              logger.warning(format(" Exception reading %s:\n %s", fileName, fileNotFoundException))
            }
          }
        }
      }
    } else {
      // Open archive files for energy evaluation.
      for (int t = 0; t < numTopologies; t++) {
        // Might need parameter/patch information from original file, therefore load original file.
        MolecularAssembly unused = alchemical.openFile(algorithmFunctions, topology, threadsPer, filenames[t], t)
        // Extract systemFilter that will be used to read archives.
        SystemFilter systemFilter = algorithmFunctions.getFilter()
        for (int w = 0; w < nWindows; w++) {
          int windowRank = w % numProc
          if (windowRank == rank) {
            String fileName = fullFilePaths[w][t]
            // Update assembly to use archive file.
            systemFilter.getActiveMolecularSystem().setFile(new File(fileName))
            // Determine minimum number of assemblies.
            int numModels = systemFilter.countNumModels()
            if (numModels > maxModelsPJ[rank][0]) {
              maxModelsPJ[rank][0] = numModels
            }
          }
        }
      }
    }
    int maxModels
    if (useMPI) {
      if (rank == 0 && numProc > 1) {
        logger.info(" MPI is only implemented for energy calculation (useTinkerBar or from files).")
      }
      world.allGather(myBufferMax, buffersMax)
      world.barrier()
      int maximum = MIN_VALUE
      for (int[] numModel : maxModelsPJ) {
        for (int value : numModel) {
          if (value > maximum) {
            maximum = value;
          }
        }
      }
      for (int p = 0; p < numProc; p++) {
        Arrays.fill(maxModelsPJ[p], maximum)
      }
      maxModels = maxModelsPJ[rank][0]
    } else {
      int maximum = MIN_VALUE
      for (int[] numModel : maxModelsPJ) {
        for (int value : numModel) {
          if (value > maximum) {
            maximum = value
          }
        }
      }
      maxModels = maximum;
    }
    logger.info(format(" Maximum number of models is: %3d", maxModels));

    // Determine number of snapshots to include in evaluation.
    if (endingSnapshot == 0) {
      endingSnapshot = maxModels - 1
    }
    int snapshots = (endingSnapshot - startingSnapshot) + 1
    if (snapshots > maxModels) {
      logger.warning(format(" Specified number of snapshots (%5d) is greater than snapshots available (%5d).", snapshots, maxModels))
    }

    // Initialize objects to be used during BAR.
    energiesLow = new double[nWindows][snapshots]
    energiesAt = new double[nWindows][snapshots]
    energiesHigh = new double[nWindows][snapshots]
    volume = new double[nWindows][snapshots]

    energiesLowPJ = new double[numProc][numWorkItems][snapshots]
    energiesAtPJ = new double[numProc][numWorkItems][snapshots]
    energiesHighPJ = new double[numProc][numWorkItems][snapshots]
    volumePJ = new double[numProc][numWorkItems][snapshots]
    // Default values to impossible so that we know which should be removed in the end.
    //   Otherwise use minimum number of snapshots for all windows.
    for (int i = 0; i < numProc; i++) {
      for (int j = 0; j < numWorkItems; j++) {
        Arrays.fill(energiesLowPJ[i][j], Double.NaN)
        Arrays.fill(energiesAtPJ[i][j], Double.NaN)
        Arrays.fill(energiesHighPJ[i][j], Double.NaN)
        Arrays.fill(volumePJ[i][j], Double.NaN)
      }
    }

    buffersLow = new DoubleBuf[numProc]
    buffersAt = new DoubleBuf[numProc]
    buffersHigh = new DoubleBuf[numProc]
    buffersVolume = new DoubleBuf[numProc]

    for (int p = 0; p < numProc; p++) {
      buffersLow[p] = DoubleBuf.buffer(energiesLowPJ[p])
      buffersAt[p] = DoubleBuf.buffer(energiesAtPJ[p])
      buffersHigh[p] = DoubleBuf.buffer(energiesHighPJ[p])
      buffersVolume[p] = DoubleBuf.buffer(volumePJ[p])
    }

    myBufferLow = buffersLow[rank]
    myBufferAt = buffersAt[rank]
    myBufferHigh = buffersHigh[rank]
    myBufferVolume = buffersVolume[rank]

    double[] currentLambdas
    double[][] energy

    int nCurrLambdas
    for (int w = 0; w < nWindows; w++) {
      if (w == 0) {
        currentLambdas = new double[2]
        currentLambdas[0] = lambdaValues[w]
        currentLambdas[1] = lambdaValues[w + 1]
      } else if (w == nWindows - 1) {
        currentLambdas = new double[2]
        currentLambdas[0] = lambdaValues[w - 1]
        currentLambdas[1] = lambdaValues[w]
      } else {
        currentLambdas = new double[3]
        currentLambdas[0] = lambdaValues[w - 1]
        currentLambdas[1] = lambdaValues[w]
        currentLambdas[2] = lambdaValues[w + 1]
      }
      nCurrLambdas = currentLambdas.length
      energy = new double[nCurrLambdas][]

      if (useTinkerBAR) {
        File barFile = new File(fullFilePaths[w][0])
        barOpeners[w] = new BARFilter(barFile, startingSnapshot, endingSnapshot)
        if (w != nWindows - 1) {
          barOpeners[w].readFile()
        }
        int windowRank = w % numProc;
        if (windowRank == rank) {
          int workIndex = (int) (w / numProc);
          if (w == 0) {
            energiesAtPJ[rank][workIndex] = barOpeners[w].getE1l1()
            energiesHighPJ[rank][workIndex] = barOpeners[w].getE1l2()
          } else if (w == nWindows - 1) {
            energiesLowPJ[rank][workIndex] = barOpeners[w - 1].getE2l1()
            energiesAtPJ[rank][workIndex] = barOpeners[w - 1].getE2l2()
          } else if (w > 0 && w < nWindows - 1) {
            energiesLowPJ[rank][workIndex] = barOpeners[w - 1].getE2l1()
            energiesAtPJ[rank][workIndex] = barOpeners[w].getE1l1()
            energiesHighPJ[rank][workIndex] = barOpeners[w].getE1l2()
          }

          if (isPBC) {
            volumePJ[rank][workIndex] = barOpeners[w].getVolume1()
          }
        }
      } else {
        int windowRank = w % numProc;
        if (windowRank == rank) {
          int workIndex = (int) (w / numProc)
          volumePJ[rank][workIndex] = getEnergyForLambdas(molecularAssemblies, currentLambdas, fullFilePaths[w], energy, isPBC, nSymm)
          if (w == 0) {
            energiesAtPJ[rank][workIndex] = energy[0]
            energiesHighPJ[rank][workIndex] = energy[1]
          } else if (w == nWindows - 1) {
            energiesLowPJ[rank][workIndex] = energy[0]
            energiesAtPJ[rank][workIndex] = energy[1]
          } else if (w > 0 && w < nWindows - 1) {
            energiesLowPJ[rank][workIndex] = energy[0]
            energiesAtPJ[rank][workIndex] = energy[1]
            energiesHighPJ[rank][workIndex] = energy[2]
          }
        }
      }
    }
    // Gather all values from processes and place in object with desired dimensions.
    gatherAllValues()

    // Create file objects to write out TINKER style bar files.
    String tinkerFilePath = ""
    if (tinkerBAR) {
      String tinkerDirectoryPath = directoryPath + File.separator + "barFiles"
      File directory = new File(tinkerDirectoryPath)
      tinkerFilePath = tinkerDirectoryPath + File.separator
      directory.mkdir()
    }

    File xyzFile = new File(filenames.get(0))
    double[] energyMean = new double[nWindows]
    double[] energySD = new double[nWindows]
    double[] energyVar = new double[nWindows]
    // Intensive calculations are done. Utilizing node 0 only for remaining calculations/output.
    if (!useMPI || rank == 0) {
      for (int w = 0; w < nWindows + 1; w++) {
        if (w < nWindows) {
          if (tinkerBAR) {
            if (w == 0) {
              barWriters[w] = new BARFilter(xyzFile, energiesAt[w], energiesHigh[w], energiesLow[w + 1],
                  energiesAt[w + 1], volume[w], volume[w + 1], temperature)
            } else if (w != nWindows - 1) {
              barWriters[w] = new BARFilter(xyzFile, energiesAt[w], energiesHigh[w], energiesLow[w + 1],
                  energiesAt[w + 1], volume[w], volume[w + 1], temperature)
            }
            if (w != nWindows - 1) {
              String barFileName = tinkerFilePath + "energy_" + w.toString() + ".bar"
              barWriters[w].writeFile(barFileName, isPBC)
            }
          }

          BootStrapStatistics energyStats = new BootStrapStatistics(energiesAt[w])
          energyMean[w] = energyStats.mean
          energySD[w] = energyStats.sd
          energyVar[w] = energyStats.var
        }
      }

      // Finish writing BAR files before evaluating windows in case of error evaluating a window.
      for (int w = 0; w < nWindows + 1; w++) {
        if (w == nWindows) {
          logger.info("\n\n Evaluating Overall:")
        } else {
          logger.info(format("\n\n Evaluating Window %d:", w))
        }

        if (w == 0) {
          currentLambdas = new double[2]
          currentLambdas[0] = lambdaValues[w]
          currentLambdas[1] = lambdaValues[w + 1]
        } else if (w == nWindows - 1) {
          currentLambdas = new double[2]
          currentLambdas[0] = lambdaValues[w - 1]
          currentLambdas[1] = lambdaValues[w]
        } else if (w == nWindows) {
          currentLambdas = lambdaValues
        } else {
          currentLambdas = new double[3]
          currentLambdas[0] = lambdaValues[w - 1]
          currentLambdas[1] = lambdaValues[w]
          currentLambdas[2] = lambdaValues[w + 1]
        }

        nCurrLambdas = currentLambdas.length
        double[][] energyWindowLow = new double[nCurrLambdas][]
        double[][] energyWindowAt = new double[nCurrLambdas][]
        double[][] energyWindowHigh = new double[nCurrLambdas][]

        if (w == 0) {
          energyWindowLow[0] = energiesLow[w]
          energyWindowLow[1] = energiesLow[w + 1]

          energyWindowAt[0] = energiesAt[w]
          energyWindowAt[1] = energiesAt[w + 1]

          energyWindowHigh[0] = energiesHigh[w]
          energyWindowHigh[1] = energiesHigh[w + 1]
        } else if (w == nWindows - 1) {
          energyWindowLow[0] = energiesLow[w - 1]
          energyWindowLow[1] = energiesLow[w]

          energyWindowAt[0] = energiesAt[w - 1]
          energyWindowAt[1] = energiesAt[w]

          energyWindowHigh[0] = energiesHigh[w - 1]
          energyWindowHigh[1] = energiesHigh[w]
        } else if (w == nWindows) {
          energyWindowLow = energiesLow
          energyWindowAt = energiesAt
          energyWindowHigh = energiesHigh
        } else {
          energyWindowLow[0] = energiesLow[w - 1]
          energyWindowLow[1] = energiesLow[w]
          energyWindowLow[2] = energiesLow[w + 1]

          energyWindowAt[0] = energiesAt[w - 1]
          energyWindowAt[1] = energiesAt[w]
          energyWindowAt[2] = energiesAt[w + 1]

          energyWindowHigh[0] = energiesHigh[w - 1]
          energyWindowHigh[1] = energiesHigh[w]
          energyWindowHigh[2] = energiesHigh[w + 1]
        }

        SequentialEstimator bar = new BennettAcceptanceRatio(currentLambdas, energyWindowLow,
            energyWindowAt, energyWindowHigh, new double[]{temperature}, eps, nIterations)
        SequentialEstimator forwards = bar.getInitialForwardsGuess()
        SequentialEstimator backwards = bar.getInitialBackwardsGuess()

        EstimateBootstrapper barBS = new EstimateBootstrapper(bar)
        EstimateBootstrapper forBS = new EstimateBootstrapper(forwards)
        EstimateBootstrapper backBS = new EstimateBootstrapper(backwards)

        int volumeLength = volume.length
        long bootstrap = min(MAX_BOOTSTRAP_TRIALS, min(volumeLength, volumeLength))
        if (w == nWindows) {
          logger.info("\n Free Energy Difference:\n")
        } else {
          logger.info(format("\n Free Energy Difference for Window %d\n", w))
        }

        long time = -System.nanoTime()
        forBS.bootstrap(bootstrap)
        time += System.nanoTime()
        logger.fine(format(" Forward FEP Bootstrap Complete:      %7.4f sec", time * NS2SEC))
        forwardFEP = forBS.getTotalFE()
        forwardEnthalpy = forBS.getTotalEnthalpy()
        double varForeFE = forBS.getTotalUncertainty()
        double varEnthalpyFore = forBS.getTotalEnthalpyUncertainty()
        logger.info(format(" Free energy via Forwards FEP:   %12.4f +/- %6.4f kcal/mol.", forwardFEP, varForeFE))

        time = -System.nanoTime()
        backBS.bootstrap(bootstrap)
        time += System.nanoTime()
        logger.fine(format(" Backward FEP Bootstrap Complete:     %7.4f sec", time * NS2SEC))

        backwardFEP = backBS.getTotalFE()
        backwardEnthalpy = backBS.getTotalEnthalpy()
        double varBackFE = backBS.getTotalUncertainty()
        double varEnthalpyBack = backBS.getTotalEnthalpyUncertainty()
        logger.info(format(" Free energy via Backwards FEP:  %12.4f +/- %6.4f kcal/mol.", backwardFEP, varBackFE))
        barEnergy = bar.getFreeEnergy()

        logger.info(format(" Free energy via BAR Iteration:  %12.4f +/- %6.4f kcal/mol.", barEnergy, bar.getUncertainty()))
        time = -System.nanoTime()
        barBS.bootstrap(bootstrap)
        time += System.nanoTime()
        logger.fine(format(" BAR Bootstrap Complete:              %7.4f sec", time * NS2SEC))

        barEnergyBS = barBS.getTotalFE()
        double varBARFE = barBS.getTotalUncertainty()
        barEnthalpy = barBS.getTotalEnthalpy()
        double varEnthalpy = barBS.getTotalEnthalpyUncertainty()
        logger.info(format(" Free energy via BAR Bootstrap:  %12.4f +/- %6.4f kcal/mol.", barEnergyBS, varBARFE))

        if (w == nWindows) {
          logger.info("\n Free Energy for each Window (Iteration, Bootstrap):\n")
          double[] barIterationFE = bar.getBinEnergies()
          double[] barUncertaintyFE = bar.getBinUncertainties()
          double[] barBSFE = barBS.getFE()
          double[] barBSUncertaintyFE = barBS.getUncertainty()
          for (int n = 0; n < nWindows - 1; n++) {
            logger.info(format("  Window %2d: %12.4f +/- %6.4f  %12.4f +/- %6.4f", n, barIterationFE[n], barUncertaintyFE[n], barBSFE[n], barBSUncertaintyFE[n]))
          }

          logger.info("\n Enthalpy from Potential Energy Averages:\n")
          for (int n = 0; n < nWindows; n++) {
            logger.info(format(" Average Energy for State %d:       %12.4f +/- %6.4f kcal/mol.", n, energyMean[n], energySD[n]))
          }
          double enthalpyDiff = energyMean[nWindows - 1] - energyMean[0]
          double enthalpyDiffSD = Math.sqrt(energyVar[nWindows - 1] + energyVar[0])
          logger.info(format(" Enthalpy via Direct Estimate:     %12.4f +/- %6.4f kcal/mol.", enthalpyDiff, enthalpyDiffSD))
          logger.info("\n Enthalpy and Entropy:\n")
        } else {
          logger.info(format("\n Enthalpy and Entropy for Window %d\n", w))
        }

        forwardEntropy = (forwardEnthalpy - forwardFEP) / temperature
        backwardEntropy = (backwardEnthalpy - backwardFEP) / temperature

        logger.info(format(" Enthalpy via Forward FEP:       %12.4f +/- %6.4f kcal/mol.", forwardEnthalpy, varEnthalpyFore))
        logger.info(format(" Entropy via Forward FEP:        %12.4f kcal/mol/K.", forwardEntropy))
        logger.info(format(" Forward FEP -T*ds Value:        %12.4f kcal/mol.", -(forwardEntropy * temperature)))

        logger.info(format("\n Enthalpy via Backward FEP:      %12.4f +/- %6.4f kcal/mol.", backwardEnthalpy, varEnthalpyBack))
        logger.info(format(" Entropy via Backward FEP:       %12.4f kcal/mol/K.", backwardEntropy))
        logger.info(format(" Backward FEP -T*ds Value:       %12.4f kcal/mol.", -(backwardEntropy * temperature)))

        double tsBar = barEnthalpy - barEnergyBS
        double sBAR = tsBar / (temperature)
        logger.info(format("\n Enthalpy via BAR:               %12.4f +/- %6.4f kcal/mol.", barEnthalpy, varEnthalpy))
        logger.info(format(" Entropy via BAR:                %12.4f kcal/mol/K.", sBAR))
        logger.info(format(" BAR Estimate of -T*ds:          %12.4f kcal/mol.", -(tsBar)))
      }
    }

    return this

  }

  /**
   * This method calls <code>world.gather</code> to collect numProc values.
   */
  private void gatherAllValues() {
    if (useMPI) {
      try {
        world.gather(0, myBufferLow, buffersLow)
        world.gather(0, myBufferAt, buffersAt)
        world.gather(0, myBufferHigh, buffersHigh)
        world.gather(0, myBufferVolume, buffersVolume)
        if (rank == 0) {
          for (int workItem = 0; workItem < numWorkItems; workItem++) {
            for (int proc = 0; proc < numProc; proc++) {
              final int index = numProc * workItem + proc
              // Do not include padded results.
              if (index < nWindows) {
                energiesLow[index] = energiesLowPJ[proc][workItem]
                energiesAt[index] = energiesAtPJ[proc][workItem];
                energiesHigh[index] = energiesHighPJ[proc][workItem];
                volume[index] = volumePJ[proc][workItem];
              }
            }
          }
        } else {
          for (int workItem = 0; workItem < numWorkItems; workItem++) {
            final int index = numProc * workItem + rank;
            // Do not include padded results.
            if (index < nWindows) {
              energiesLow[index] = energiesLowPJ[rank][workItem];
              energiesAt[index] = energiesAtPJ[rank][workItem];
              energiesHigh[index] = energiesHighPJ[rank][workItem];
              volume[index] = volumePJ[rank][workItem];
            }
          }
        }
      } catch (Exception ex) {
        logger.severe(" Exception collecting distance values." + ex + Utilities.stackTraceToString(ex));
      }
    } else {
      for (int i = 0; i < nWindows; i++) {
        energiesLow[i] = energiesLowPJ[rank][i];
        energiesAt[i] = energiesAtPJ[rank][i];
        energiesHigh[i] = energiesHighPJ[rank][i];
        volume[i] = volumePJ[rank][i];
      }
    }
  }

  private double[] getEnergyForLambdas(MolecularAssembly[] topologies, double[] lambdaValues,
                                       String[] arcFileName, double[][] energy, boolean isPBC, int nSymm) {
    for (int j = 0; j < numTopologies; j++) {
      File archiveFile = new File(arcFileName[j])
      openers[j].setFile(archiveFile)
      topologies[j].setFile(archiveFile)
      StringBuilder sb = new StringBuilder(format("\n Evaluating energies for %s\n ", arcFileName[j]))
      logger.info(sb as String)
    }
    int nSnapshots = openers[0].countNumModels()

    double[] x = new double[potential.getNumberOfVariables()]
    double[] vol = new double[nSnapshots]
    int nLambdas = lambdaValues.length
    for (int k = 0; k < nLambdas; k++) {
      energy[k] = new double[nSnapshots]
    }

    LambdaInterface linter1 = (LambdaInterface) potential

    int endWindow = nWindows - 1
    String endWindows = endWindow + File.separator

    if (arcFileName[0].contains(endWindows)) {
      logger.info(format(" %s     %s   %s     %s   %s ", "Snapshot", "Lambda Low",
          "Energy Low", "Lambda At", "Energy At"))
    } else if (arcFileName[0].contains("0/")) {
      logger.info(format(" %s     %s   %s     %s   %s ", "Snapshot", "Lambda At",
          "Energy At", "Lambda High", "Energy High"))
    } else {
      logger.info(format(" %s     %s   %s     %s   %s     %s   %s ", "Snapshot", "Lambda Low",
          "Energy Low", "Lambda At", "Energy At", "Lambda High", "Energy High"))
    }

    for (int i = 0; i < nSnapshots; i++) {
      boolean resetPosition = (i == 0)
      int nOpeners = openers.length
      for (int n = 0; n < nOpeners; n++) {
        openers[n].readNext(resetPosition, false)
      }

      x = potential.getCoordinates(x)
      nLambdas = lambdaValues.length
      for (int k = 0; k < nLambdas; k++) {
        double lambda = lambdaValues[k]
        linter1.setLambda(lambda)
        // Consider falling back to DIRECT if SCF.
        energy[k][i] = potential.energy(x, false)
      }

      if (nLambdas == 2) {
        logger.info(format(" %8d     %6.3f   %14.4f     %6.3f   %14.4f ", i + 1, lambdaValues[0],
            energy[0][i], lambdaValues[1], energy[1][i]))
      } else {
        logger.info(format(" %8d     %6.3f   %14.4f     %6.3f   %14.4f     %6.3f   %14.4f ", i + 1,
            lambdaValues[0],
            energy[0][i], lambdaValues[1], energy[1][i], lambdaValues[2], energy[2][i]))
      }

      if (isPBC) {
        Crystal unitCell = potential.getCrystal().getUnitCell()
        vol[i] = unitCell.volume / nSymm
        logger.info(format(" %8d %14.4f",
            i + 1, vol[i]))
      }
    }

    return vol
  }

/**
 * {@inheritDoc}
 */
  @Override
  List<Potential> getPotentials() {
    List<Potential> potentials
    if (potential == null) {
      potentials = Collections.emptyList()
    } else {
      potentials = new ArrayList<>()
      if (potential != null) {
        potentials.add(potential)
      }
    }
    return potentials
  }


  double getBarEnergy() {
    return barEnergy
  }

  double getBarEnergyBS() {
    return barEnergyBS
  }

  double getFepFor() {
    return forwardFEP
  }

  double getFepBack() {
    return backwardFEP
  }

  double gethFor() {
    return forwardEnthalpy
  }

  double gethBack() {
    return backwardEnthalpy
  }

  double gethBAR() {
    return barEnthalpy
  }

  double getsFor() {
    return forwardEntropy
  }

  double getsBack() {
    return backwardEntropy
  }

  double getsBAR() {
    return barEntropy
  }

}<|MERGE_RESOLUTION|>--- conflicted
+++ resolved
@@ -104,15 +104,9 @@
       description = "Write out a Tinker BAR file.")
   private boolean tinkerBAR = false
 
-<<<<<<< HEAD
-  @Option(names = ["--td", "--tinkerDir"], paramLabel = "",
-          description = "Use this tinker file path instead of hard coded one.")
-  private String tinkerDir = null
-=======
   @Option(names = ["--bf", "--singleBarFile"], paramLabel = "",
           description = "Path to a single tinker bar file to evaluate.")
   private String barFilePath = null
->>>>>>> ff46e30a
 
   @Option(names = ["--nw", "--nWindows"], paramLabel = "-1",
       description = "If set, auto-determine lambda values and subdirectories (overrides other flags).")
@@ -521,15 +515,9 @@
         } else {
           archiveName = FilenameUtils.getBaseName(files[j]) + ".arc"
         }
-<<<<<<< HEAD
-        if (useTinkerBAR && i != nWindows - 1 && tinkerDir != null) {
-          // Specified path to Tinker BAR file.
-          fullFilePaths[i][j] = directoryPath + tinkerDir
-=======
         if (useTinkerBAR && i != nWindows - 1 && barFilePath != null) {
           // Specified path to Tinker BAR file.
           fullFilePaths[i][j] = directoryPath + barFilePath
->>>>>>> ff46e30a
         } else if (useTinkerBAR && i != nWindows - 1) {
           // Path to Tinker BAR files.
           fullFilePaths[i][j] = directoryPath + "barFiles" + File.separator + "energy_" + i + ".bar"
