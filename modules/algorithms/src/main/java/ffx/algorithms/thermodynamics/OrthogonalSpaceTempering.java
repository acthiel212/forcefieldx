--- conflicted
+++ resolved
@@ -39,7 +39,6 @@
 
 import static ffx.numerics.integrate.Integrate1DNumeric.IntegrationType.SIMPSONS;
 import static ffx.utilities.Constants.R;
-import static ffx.utilities.FileUtils.relativePathTo;
 import static java.lang.String.format;
 import static java.lang.System.arraycopy;
 import static java.util.Arrays.fill;
@@ -60,7 +59,6 @@
 import ffx.crystal.Crystal;
 import ffx.crystal.CrystalPotential;
 import ffx.numerics.Potential;
-import ffx.numerics.spline.UniformBSpline;
 import ffx.numerics.integrate.DataSet;
 import ffx.numerics.integrate.DoublesDataSet;
 import ffx.numerics.integrate.Integrate1DNumeric;
@@ -73,11 +71,8 @@
 import ffx.potential.parsers.XYZFilter;
 import ffx.potential.utils.EnergyException;
 import ffx.utilities.Constants;
-<<<<<<< HEAD
-=======
 import ffx.utilities.FileUtils;
 
->>>>>>> f9ad1c9a
 import java.io.BufferedWriter;
 import java.io.File;
 import java.io.FileNotFoundException;
@@ -108,277 +103,1531 @@
  */
 public class OrthogonalSpaceTempering implements CrystalPotential, LambdaInterface {
 
-    private static final Logger logger = Logger.getLogger(OrthogonalSpaceTempering.class.getName());
-    /**
-     * The potential energy of the system.
-     */
-    protected final CrystalPotential potential;
-    /**
-     * Reference to the Barostat in use; if present this must be turned off during optimization.
-     */
-    protected final Barostat barostat;
-    /**
-     * The AlgorithmListener is called each time a count is added.
-     */
-    protected final AlgorithmListener algorithmListener;
-    /**
-     * Print detailed energy information.
-     */
-    protected final boolean print = false;
-    /**
-     * Number of variables.
-     */
-    protected final int nVariables;
-    /**
-     * A potential energy that implements the LambdaInterface.
-     */
-    private final LambdaInterface lambdaInterface;
-    /**
-     * List of additional Histograms this OST can switch to.
-     */
-    private final List<Histogram> allHistograms = new ArrayList<>();
-    /**
-     * Parameters to control saving local optimizations.
-     */
-    private final OptimizationParameters optimizationParameters;
-    /**
-     * Each walker has a unique lambda restart file.
-     */
-    private final File lambdaFile;
-    /**
-     * Write out structures only for lambda values greater than or equal to this threshold.
-     */
-    private final double lambdaWriteOut;
-    /**
-     * Properties.
-     */
-    private final CompositeConfiguration properties;
-    /**
-     * Temperature in Kelvins.
-     */
-    private final double temperature;
-    /**
-     * Timestep.
-     */
-    private final double dt;
-    /**
-     * Whether to use asynchronous communications.
-     */
-    private final boolean asynchronous;
-    /**
-     * The MolecularAssembly being simulated.
-     */
-    protected MolecularAssembly molecularAssembly;
-    /**
-     * State variable lambda ranges from 0.0 .. 1.0.
-     */
-    protected double lambda;
-    /**
-     * Are FAST varying energy terms being computed, SLOW varying energy terms, or BOTH. OST is not
-     * active when only FAST varying energy terms are being propagated.
-     */
-    protected Potential.STATE state = Potential.STATE.BOTH;
-    /**
-     * Force Field Potential Energy (i.e. with no bias terms added).
-     */
-    protected double forceFieldEnergy;
-    /**
-     * Interval between writing an OST restart file in steps.
-     *
-     * <p>The default saveFrequency = 1000.
-     */
-    int saveFrequency;
-    /**
-     * Number of times the OST biasing potential has been evaluated with the "propagateLambda" flag
-     * true.
-     */
-    long energyCount;
-    /**
-     * Contains counts for the OST bias.
-     */
-    private Histogram histogram;
-    /**
-     * Index of the current Histogram.
-     */
-    private int histogramIndex;
-    /**
-     * Flag to indicate that the Lambda particle should be propagated.
-     */
-    private boolean propagateLambda = true;
-    /**
-     * Interval between printing information on the lambda particle in steps.
-     *
-     * <p>The default printFrequency = 100.
-     */
-    private int printFrequency;
-    /**
-     * Mixed second partial derivative with respect to coordinates and lambda.
-     */
-    private final double[] dUdXdL;
-    /**
-     * Partial derivative of the force field energy with respect to lambda.
-     */
-    private double dForceFieldEnergydL;
-    /**
-     * Magnitude of the 2D orthogonal space bias G(L,dE/dL).
-     */
-    private double gLdEdL = 0.0;
-    /**
-     * OST Bias energy.
-     */
-    private double biasEnergy;
-    /**
-     * Total system energy.
-     */
-    private double totalEnergy;
-    /**
-<<<<<<< HEAD
+  private static final Logger logger = Logger.getLogger(OrthogonalSpaceTempering.class.getName());
+  /**
+   * The potential energy of the system.
+   */
+  protected final CrystalPotential potential;
+  /**
+   * Reference to the Barostat in use; if present this must be turned off during optimization.
+   */
+  protected final Barostat barostat;
+  /**
+   * The AlgorithmListener is called each time a count is added.
+   */
+  protected final AlgorithmListener algorithmListener;
+  /**
+   * Print detailed energy information.
+   */
+  protected final boolean print = false;
+  /**
+   * Number of variables.
+   */
+  protected final int nVariables;
+  /**
+   * A potential energy that implements the LambdaInterface.
+   */
+  private final LambdaInterface lambdaInterface;
+  /**
+   * List of additional Histograms this OST can switch to.
+   */
+  private final List<Histogram> allHistograms = new ArrayList<>();
+  /**
+   * Parameters to control saving local optimizations.
+   */
+  private final OptimizationParameters optimizationParameters;
+  /**
+   * Each walker has a unique lambda restart file.
+   */
+  private final File lambdaFile;
+  /**
+   * Write out structures only for lambda values greater than or equal to this threshold.
+   */
+  private final double lambdaWriteOut;
+  /**
+   * Properties.
+   */
+  private final CompositeConfiguration properties;
+  /**
+   * Temperature in Kelvins.
+   */
+  private final double temperature;
+  /**
+   * Timestep.
+   */
+  private final double dt;
+  /**
+   * Whether to use asynchronous communications.
+   */
+  private final boolean asynchronous;
+  /**
+   * The MolecularAssembly being simulated.
+   */
+  protected MolecularAssembly molecularAssembly;
+  /**
+   * State variable lambda ranges from 0.0 .. 1.0.
+   */
+  protected double lambda;
+  /**
+   * Are FAST varying energy terms being computed, SLOW varying energy terms, or BOTH. OST is not
+   * active when only FAST varying energy terms are being propagated.
+   */
+  protected Potential.STATE state = Potential.STATE.BOTH;
+  /**
+   * Force Field Potential Energy (i.e. with no bias terms added).
+   */
+  protected double forceFieldEnergy;
+  /**
+   * Interval between writing an OST restart file in steps.
+   *
+   * <p>The default saveFrequency = 1000.
+   */
+  int saveFrequency;
+  /**
+   * Number of times the OST biasing potential has been evaluated with the "propagateLambda" flag
+   * true.
+   */
+  long energyCount;
+  /**
+   * Contains counts for the OST bias.
+   */
+  private Histogram histogram;
+  /**
+   * Index of the current Histogram.
+   */
+  private int histogramIndex;
+  /**
+   * Flag to indicate that the Lambda particle should be propagated.
+   */
+  private boolean propagateLambda = true;
+  /**
+   * Interval between printing information on the lambda particle in steps.
+   *
+   * <p>The default printFrequency = 100.
+   */
+  private int printFrequency;
+  /**
+   * Mixed second partial derivative with respect to coordinates and lambda.
+   */
+  private final double[] dUdXdL;
+  /**
+   * Partial derivative of the force field energy with respect to lambda.
+   */
+  private double dForceFieldEnergydL;
+  /**
+   * Magnitude of the 2D orthogonal space bias G(L,dE/dL).
+   */
+  private double gLdEdL = 0.0;
+  /**
+   * OST Bias energy.
+   */
+  private double biasEnergy;
+  /**
+   * Total system energy.
+   */
+  private double totalEnergy;
+  /**
+   * Total partial derivative of the potential (U) being sampled with respect to lambda.
+   */
+  private double dUdLambda;
+  /**
+   * Second partial derivative of the potential being sampled with respect to lambda.
+   */
+  private double d2UdL2;
+  /**
+   * Save the previous free energy, in order to limit logging to time points where the free energy
+   * has changed.
+   */
+  private double previousFreeEnergy = Double.MAX_VALUE;
+  /**
+   * If true, values of (lambda, dU/dL) that have not been observed are rejected.
+   */
+  private boolean hardWallConstraint = false;
+  /**
+   * If a 2D bias is in use (i.e. lambda-bias-cutoff > 0), do not normalize bias height.
+   */
+  private static final double TWO_D_NORMALIZATION = 1.0;
+  /**
+   * If a 1D bias is in use (i.e. lambda-bias-cutoff == 0), normalize bias height to deposit the same
+   * volume of bias.
+   */
+  private static final double ONE_D_NORMALIZATION = Math.sqrt(2.0 * Math.PI);
+
+  /**
+   * OST Constructor.
+   *
+   * @param lambdaInterface   defines Lambda and dU/dL.
+   * @param potential         defines the Potential energy.
+   * @param lambdaFile        contains the current Lambda particle position and velocity.
+   * @param histoSettings     contains histogram-centric options.
+   * @param properties        defines System properties.
+   * @param temperature       the simulation temperature.
+   * @param dt                the time step in femtoseconds.
+   * @param printInterval     number of steps between logging updates.
+   * @param saveInterval      number of steps between restart file updates.
+   * @param asynchronous      set to true if walkers run asynchronously.
+   * @param resetNumSteps     whether to reset energy counts to 0
+   * @param algorithmListener the AlgorithmListener to be notified of progress.
+   */
+  public OrthogonalSpaceTempering(
+      LambdaInterface lambdaInterface,
+      CrystalPotential potential,
+      File lambdaFile,
+      HistogramSettings histoSettings,
+      CompositeConfiguration properties,
+      double temperature,
+      double dt,
+      double printInterval,
+      double saveInterval,
+      boolean asynchronous,
+      boolean resetNumSteps,
+      AlgorithmListener algorithmListener) {
+    this(
+        lambdaInterface,
+        potential,
+        lambdaFile,
+        histoSettings,
+        properties,
+        temperature,
+        dt,
+        printInterval,
+        saveInterval,
+        asynchronous,
+        resetNumSteps,
+        algorithmListener,
+        0.0);
+  }
+
+  /**
+   * OST Constructor.
+   *
+   * @param lambdaInterface   defines Lambda and dU/dL.
+   * @param potential         defines the Potential energy.
+   * @param lambdaFile        contains the current Lambda particle position and velocity.
+   * @param histoSettings     contains histogram-centric options.
+   * @param properties        defines System properties.
+   * @param temperature       the simulation temperature.
+   * @param dt                the time step in femtoseconds.
+   * @param printInterval     number of steps between logging updates.
+   * @param saveInterval      number of steps between restart file updates.
+   * @param asynchronous      set to true if walkers run asynchronously.
+   * @param resetNumSteps     whether to reset energy counts to 0
+   * @param algorithmListener the AlgorithmListener to be notified of progress.
+   * @param lambdaWriteOut    Minimum lambda value to print out snapshots.
+   */
+  public OrthogonalSpaceTempering(
+      LambdaInterface lambdaInterface,
+      CrystalPotential potential,
+      File lambdaFile,
+      HistogramSettings histoSettings,
+      CompositeConfiguration properties,
+      double temperature,
+      double dt,
+      double printInterval,
+      double saveInterval,
+      boolean asynchronous,
+      boolean resetNumSteps,
+      AlgorithmListener algorithmListener,
+      double lambdaWriteOut) {
+    this.lambdaInterface = lambdaInterface;
+    this.potential = potential;
+    this.lambdaFile = lambdaFile;
+    this.algorithmListener = algorithmListener;
+    nVariables = potential.getNumberOfVariables();
+
+    if (potential instanceof Barostat) {
+      barostat = (Barostat) potential;
+    } else {
+      barostat = null;
+    }
+
+    this.lambdaWriteOut = lambdaWriteOut;
+
+    // Convert the time step to picoseconds.
+    dt *= Constants.FSEC_TO_PSEC;
+
+    // Convert the print interval to a print frequency.
+    printFrequency = 100;
+    if (printInterval >= dt) {
+      printFrequency = (int) (printInterval / dt);
+    }
+
+    // Convert the save interval to a save frequency.
+    saveFrequency = 1000;
+    if (saveInterval >= dt) {
+      saveFrequency = (int) (saveInterval / dt);
+    }
+
+    energyCount = -1;
+    dUdXdL = new double[nVariables];
+
+    // Init the Histogram and read a restart file if it exists.
+    this.properties = properties;
+    this.temperature = temperature;
+    this.dt = dt;
+    this.asynchronous = asynchronous;
+    histoSettings.temperature = temperature;
+    histoSettings.dt = dt;
+    histoSettings.asynchronous = asynchronous;
+    histogram = new Histogram(properties, histoSettings);
+    histogramIndex = 0;
+    allHistograms.add(histogram);
+
+    // Load the OST lambda restart file if it exists.
+    if (lambdaFile != null && lambdaFile.exists()) {
+      try {
+        LambdaReader lambdaReader = new LambdaReader(new FileReader(lambdaFile));
+        lambdaReader.readLambdaFile(resetNumSteps);
+        lambdaReader.setVariables(this);
+        lambdaReader.close();
+        logger.info(format("\n Continuing OST lambda from %s.", histogram.lambdaFileName));
+      } catch (FileNotFoundException ex) {
+        logger.info(" Lambda restart file could not be found and will be ignored.");
+      } catch (IOException ioe) {
+        logger.warning(" Could not close lambda restart file reader!");
+      }
+    }
+
+    // Configure optimization parameters.
+    optimizationParameters = new OptimizationParameters(properties);
+
+    // Log parameters.
+    logger.info("\n Orthogonal Space Random Walk Parameters");
+    logger.info(format("  Gaussian Bias Magnitude:        %6.4f (kcal/mol)", histogram.biasMag));
+    logger.info(format("  Gaussian dU/dL Bias Cutoff:     %6d bins", histogram.biasCutoff));
+    logger.info(format("  Gaussian Lambda Bias Cutoff:    %6d bins", histogram.lambdaBiasCutoff));
+    logger.info(format("  Print Interval:                 %6.3f psec", printInterval));
+    logger.info(format("  Save Interval:                  %6.3f psec", saveInterval));
+  }
+
+  /**
+   * Add an alternate Histogram this OST can use.
+   *
+   * @param settings Settings to use for the new Histogram.
+   */
+  public void addHistogram(HistogramSettings settings) {
+    Histogram newHisto = new Histogram(properties, settings);
+    settings.temperature = temperature;
+    settings.dt = dt;
+    settings.asynchronous = asynchronous;
+    allHistograms.add(newHisto);
+  }
+
+  /**
+   * {@inheritDoc}
+   */
+  @Override
+  public boolean dEdLZeroAtEnds() {
+    return false;
+  }
+
+  /**
+   * {@inheritDoc}
+   */
+  @Override
+  public boolean destroy() {
+    // Shut down the CountReceiveThread.
+    histogram.destroy();
+    return potential.destroy();
+  }
+
+  /**
+   * Compute the force field + bias energy.
+   */
+  public double energy(double[] x) {
+
+    forceFieldEnergy = potential.energy(x);
+
+    // OST is propagated with the slowly varying terms.
+    if (state == Potential.STATE.FAST) {
+      return forceFieldEnergy;
+    }
+
+    dForceFieldEnergydL = lambdaInterface.getdEdL();
+    d2UdL2 = lambdaInterface.getd2EdL2();
+    int lambdaBin = histogram.indexForLambda(lambda);
+    dUdLambda = dForceFieldEnergydL;
+    gLdEdL = 0.0;
+    double bias1D;
+
+    if (histogram.metaDynamics) {
+      bias1D = histogram.energyAndGradientMeta(lambda, true);
+    } else {
+      // Calculate recursion kernel G(L, F_L) and its derivatives with respect to L and F_L.
+      if (histogram.biasMag > 0.0) {
+        double[] chainRule = new double[2];
+        gLdEdL = histogram.energyAndGradient2D(lambda, dUdLambda, chainRule, histogram.biasMag);
+        double dGdLambda = chainRule[0];
+        double dGdFLambda = chainRule[1];
+        dUdLambda += dGdLambda + dGdFLambda * d2UdL2;
+      }
+
+      // Compute the energy and gradient for the recursion worker at F(L) using interpolation.
+      bias1D = histogram.energyAndGradient1D(lambda, true);
+    }
+
+    // The total bias energy is the sum of the 1D and 2D terms.
+    biasEnergy = bias1D + gLdEdL;
+
+    if (print) {
+      logger.info(format(" Bias Energy        %16.8f", biasEnergy));
+      logger.info(
+          format(" %s %16.8f  (Kcal/mole)", "OST Potential    ", forceFieldEnergy + biasEnergy));
+    }
+
+    if (propagateLambda) {
+      energyCount++;
+
+      // Log the current Lambda state.
+      if (energyCount % printFrequency == 0) {
+        double dBdL = dUdLambda - dForceFieldEnergydL;
+        if (histogram.lambdaBins < 1000) {
+          logger.info(
+              format(
+                  " L=%6.4f (%3d) F_LU=%10.4f F_LB=%10.4f F_L=%10.4f V_L=%10.4f",
+                  lambda,
+                  lambdaBin,
+                  dForceFieldEnergydL,
+                  dBdL,
+                  dUdLambda,
+                  histogram.halfThetaVelocity));
+        } else {
+          logger.info(
+              format(
+                  " L=%6.4f (%4d) F_LU=%10.4f F_LB=%10.4f F_L=%10.4f V_L=%10.4f",
+                  lambda,
+                  lambdaBin,
+                  dForceFieldEnergydL,
+                  dBdL,
+                  dUdLambda,
+                  histogram.halfThetaVelocity));
+        }
+      }
+
+      // Metadynamics grid counts (every 'countInterval' steps).
+      if (energyCount % histogram.countInterval == 0) {
+        histogram.addBias(dForceFieldEnergydL, x, null);
+      }
+
+      histogram.langevin();
+    }
+
+    totalEnergy = forceFieldEnergy + biasEnergy;
+
+    return totalEnergy;
+  }
+
+  /**
+   * {@inheritDoc}
+   */
+  @Override
+  public double energyAndGradient(double[] x, double[] gradient) {
+
+    forceFieldEnergy = potential.energyAndGradient(x, gradient);
+
+    // OST is propagated with the slowly varying terms.
+    if (state == STATE.FAST) {
+      return forceFieldEnergy;
+    }
+
+    dForceFieldEnergydL = lambdaInterface.getdEdL();
+    dUdLambda = dForceFieldEnergydL;
+    d2UdL2 = lambdaInterface.getd2EdL2();
+    gLdEdL = 0.0;
+    double bias1D;
+
+    if (histogram.metaDynamics) {
+      bias1D = histogram.energyAndGradientMeta(lambda, true);
+    } else {
+      if (histogram.biasMag > 0) {
+        double[] chainRule = new double[2];
+        gLdEdL = histogram.energyAndGradient2D(lambda, dUdLambda, chainRule, histogram.biasMag);
+        double dGdLambda = chainRule[0];
+        double dGdFLambda = chainRule[1];
+
+        // Lambda gradient due to recursion kernel G(L, F_L).
+        dUdLambda += dGdLambda + dGdFLambda * d2UdL2;
+
+        // Cartesian coordinate gradient due to recursion kernel G(L, F_L).
+        fill(dUdXdL, 0.0);
+        lambdaInterface.getdEdXdL(dUdXdL);
+        for (int i = 0; i < nVariables; i++) {
+          gradient[i] += dGdFLambda * dUdXdL[i];
+        }
+      }
+
+      // Compute the energy and gradient for the recursion worker at F(L) using interpolation.
+      bias1D = histogram.energyAndGradient1D(lambda, true);
+    }
+
+    // The total bias is the sum of 1D and 2D terms.
+    biasEnergy = bias1D + gLdEdL;
+
+    if (print) {
+      logger.info(format(" %s %16.8f", "Bias Energy       ", biasEnergy));
+      logger.info(
+          format(
+              " %s %16.8f  %s", "OST Potential    ", forceFieldEnergy + biasEnergy, "(Kcal/mole)"));
+    }
+
+    if (propagateLambda) {
+      energyCount++;
+
+      // Log the current Lambda state.
+      if (energyCount % printFrequency == 0) {
+        double dBdL = dUdLambda - dForceFieldEnergydL;
+        int lambdaBin = histogram.indexForLambda(lambda);
+        if (histogram.lambdaBins < 1000) {
+          logger.info(
+              format(
+                  " L=%6.4f (%3d) F_LU=%10.4f F_LB=%10.4f F_L=%10.4f V_L=%10.4f",
+                  lambda,
+                  lambdaBin,
+                  dForceFieldEnergydL,
+                  dBdL,
+                  dUdLambda,
+                  histogram.halfThetaVelocity));
+        } else {
+          logger.info(
+              format(
+                  " L=%6.4f (%4d) F_LU=%10.4f F_LB=%10.4f F_L=%10.4f V_L=%10.4f",
+                  lambda,
+                  lambdaBin,
+                  dForceFieldEnergydL,
+                  dBdL,
+                  dUdLambda,
+                  histogram.halfThetaVelocity));
+        }
+      }
+
+      // Metadynamics grid counts (every 'countInterval' steps).
+      if (energyCount % histogram.countInterval == 0) {
+        histogram.addBias(dForceFieldEnergydL, x, gradient);
+      }
+
+      histogram.langevin();
+    }
+
+    totalEnergy = forceFieldEnergy + biasEnergy;
+
+    return totalEnergy;
+  }
+
+  /**
+   * {@inheritDoc}
+   */
+  @Override
+  public double[] getAcceleration(double[] acceleration) {
+    return potential.getAcceleration(acceleration);
+  }
+
+  public Histogram[] getAllHistograms() {
+    int nHisto = allHistograms.size();
+    Histogram[] ret = new Histogram[nHisto];
+    ret = allHistograms.toArray(ret);
+    return ret;
+  }
+
+  /**
+   * {@inheritDoc}
+   */
+  @Override
+  public double[] getCoordinates(double[] doubles) {
+    return potential.getCoordinates(doubles);
+  }
+
+  /**
+   * {@inheritDoc}
+   */
+  @Override
+  public Crystal getCrystal() {
+    return potential.getCrystal();
+  }
+
+  /**
+   * {@inheritDoc}
+   */
+  @Override
+  public void setCrystal(Crystal crystal) {
+    potential.setCrystal(crystal);
+  }
+
+  /**
+   * Returns the number of energy evaluations performed by this OST, including those picked up in the
+   * lambda file.
+   *
+   * @return Number of energy steps taken by this walker.
+   */
+  public long getEnergyCount() {
+    return energyCount;
+  }
+
+  /**
+   * Set the number of counts.
+   *
+   * @param counts Number of counts.
+   */
+  public void setEnergyCount(long counts) {
+    this.energyCount = counts;
+  }
+
+  /**
+   * {@inheritDoc}
+   */
+  @Override
+  public Potential.STATE getEnergyTermState() {
+    return state;
+  }
+
+  /**
+   * {@inheritDoc}
+   */
+  @Override
+  public void setEnergyTermState(Potential.STATE state) {
+    this.state = state;
+    potential.setEnergyTermState(state);
+  }
+
+  /**
+   * Getter for the field <code>forceFieldEnergy</code>.
+   *
+   * @return a double.
+   */
+  public double getForceFieldEnergy() {
+    return forceFieldEnergy;
+  }
+
+  /**
+   * Return the current 2D Histogram of counts.
+   *
+   * @return the Histogram.
+   */
+  public Histogram getHistogram() {
+    return histogram;
+  }
+
+  /**
+   * Getter for the field <code>lambda</code>.
+   *
+   * @return a double.
+   */
+  public double getLambda() {
+    return lambda;
+  }
+
+  /**
+   * Setter for the field <code>lambda</code>.
+   *
+   * @param lambda a double.
+   */
+  public void setLambda(double lambda) {
+    if (histogram != null) {
+      lambda = histogram.mapLambda(lambda);
+    } else {
+      logger.warning(" OrthogonalSpaceTempering.setLambda was called before histogram constructed!");
+      logger.info(Utilities.stackTraceToString(new RuntimeException()));
+    }
+    lambdaInterface.setLambda(lambda);
+    this.lambda = lambda;
+    histogram.theta = asin(sqrt(lambda));
+  }
+
+  /**
+   * Getter for the field <code>lambdaInterface</code>.
+   *
+   * @return a {@link ffx.potential.bonded.LambdaInterface} object.
+   */
+  public LambdaInterface getLambdaInterface() {
+    return lambdaInterface;
+  }
+
+  /**
+   * {@inheritDoc}
+   */
+  @Override
+  public double[] getMass() {
+    return potential.getMass();
+  }
+
+  /**
+   * {@inheritDoc}
+   */
+  @Override
+  public int getNumberOfVariables() {
+    return potential.getNumberOfVariables();
+  }
+
+  /**
+   * Return the OST optimization information.
+   *
+   * @return The OST optimization parameters.
+   */
+  public OptimizationParameters getOptimizationParameters() {
+    return optimizationParameters;
+  }
+
+  /**
+   * getPotentialEnergy.
+   *
+   * @return a {@link ffx.numerics.Potential} object.
+   */
+  public Potential getPotentialEnergy() {
+    return potential;
+  }
+
+  /**
+   * {@inheritDoc}
+   */
+  @Override
+  public double[] getPreviousAcceleration(double[] previousAcceleration) {
+    return potential.getPreviousAcceleration(previousAcceleration);
+  }
+
+  /**
+   * {@inheritDoc}
+   */
+  @Override
+  public double[] getScaling() {
+    return potential.getScaling();
+  }
+
+  /**
+   * {@inheritDoc}
+   */
+  @Override
+  public void setScaling(double[] scaling) {
+    potential.setScaling(scaling);
+  }
+
+  /**
+   * {@inheritDoc}
+   */
+  @Override
+  public double getTotalEnergy() {
+    return totalEnergy;
+  }
+
+  /**
+   * getTotaldEdLambda.
+   *
+   * @return a double.
+   */
+  public double getTotaldEdLambda() {
+    return dUdLambda;
+  }
+
+  /**
+   * {@inheritDoc}
+   *
+   * <p>Return a reference to each variables type.
+   */
+  @Override
+  public Potential.VARIABLE_TYPE[] getVariableTypes() {
+    return potential.getVariableTypes();
+  }
+
+  /**
+   * {@inheritDoc}
+   */
+  @Override
+  public double[] getVelocity(double[] velocity) {
+    return potential.getVelocity(velocity);
+  }
+
+  /**
+   * {@inheritDoc}
+   */
+  @Override
+  public double getd2EdL2() {
+    throw new UnsupportedOperationException(
+        " Second derivatives of the bias are not implemented, as they require third derivatives of the potential.");
+  }
+
+  /**
+   * {@inheritDoc}
+   */
+  @Override
+  public double getdEdL() {
+    return getTotaldEdLambda();
+  }
+
+  /**
+   * {@inheritDoc}
+   */
+  @Override
+  public void getdEdXdL(double[] gradient) {
+    throw new UnsupportedOperationException(
+        " Second derivatives of the bias are not implemented, as they require third derivatives of the potential.");
+  }
+
+  // TODO: Delete method when debugging of RepexOST is done.
+  public void logOutputFiles(int index) {
+    logger.info(
+        format(
+            " OST: Lambda file %s, histogram %s",
+            histogram.lambdaFileName, allHistograms.get(index).histogramFileName));
+  }
+
+  /**
+   * {@inheritDoc}
+   */
+  @Override
+  public void setAcceleration(double[] acceleration) {
+    potential.setAcceleration(acceleration);
+  }
+
+  /**
+   * If this flag is true, (lambda, dU/dL) Monte Carlo samples that have no weight in the Histogram
+   * are rejected.
+   *
+   * @param hardWallConstraint If true, MC samples outside the current range are rejected.
+   */
+  public void setHardWallConstraint(boolean hardWallConstraint) {
+    this.hardWallConstraint = hardWallConstraint;
+  }
+
+  public void setMolecularAssembly(MolecularAssembly molecularAssembly) {
+    this.molecularAssembly = molecularAssembly;
+  }
+
+  /**
+   * {@inheritDoc}
+   */
+  @Override
+  public void setPreviousAcceleration(double[] previousAcceleration) {
+    potential.setPreviousAcceleration(previousAcceleration);
+  }
+
+  /**
+   * Indicate if the Lambda extended system particle should be propagated using Langevin dynamics.
+   *
+   * @param propagateLambda If true, Lambda will be propagated using Langevin dynamics.
+   */
+  public void setPropagateLambda(boolean propagateLambda) {
+    this.propagateLambda = propagateLambda;
+  }
+
+  /**
+   * {@inheritDoc}
+   */
+  @Override
+  public void setVelocity(double[] velocity) {
+    potential.setVelocity(velocity);
+  }
+
+  /**
+   * Switch to an alternate Histogram.
+   *
+   * @param index Index of the Histogram to use.
+   */
+  public void switchHistogram(int index) {
+    histogramIndex = index;
+    histogram = allHistograms.get(histogramIndex);
+    logger.info(" OST switching to histogram " + histogramIndex);
+  }
+
+  @Override
+  public void writeAdditionalRestartInfo(boolean recursive) {
+    writeRestart();
+    if (recursive) {
+      potential.writeAdditionalRestartInfo(true);
+    }
+  }
+
+  /**
+   * Write histogram and lambda restart files.
+   */
+  private void writeRestart() {
+    if (algorithmListener != null) {
+      algorithmListener.algorithmUpdate(molecularAssembly);
+    }
+
+    // Only the rank 0 process writes a histogram restart file.
+    histogram.writeRestart();
+
+    // All ranks write a lambda restart file.
+    try {
+      LambdaWriter lambdaWriter =
+          new LambdaWriter(this, new BufferedWriter(new FileWriter(lambdaFile)));
+      lambdaWriter.writeLambdaFile();
+      lambdaWriter.flush();
+      lambdaWriter.close();
+      logger.info(format(" Wrote lambda restart file to %s.", histogram.lambdaFileName));
+    } catch (IOException ex) {
+      String message = format(" Exception writing lambda restart file %s.", lambdaFile);
+      logger.log(Level.INFO, Utilities.stackTraceToString(ex));
+      logger.log(Level.SEVERE, message, ex);
+    }
+  }
+
+  double getLambdaWriteOut() {
+    return lambdaWriteOut;
+  }
+
+  /**
+   * getForceFielddEdL.
+   *
+   * @return a double.
+   */
+  double getForceFielddEdL() {
+    return dForceFieldEnergydL;
+  }
+
+  /**
+   * Getter for the field <code>biasEnergy</code>.
+   *
+   * @return a double.
+   */
+  double getBiasEnergy() {
+    return biasEnergy;
+  }
+
+  /**
+   * If the dUdLHardWall flag is set to true, this method will return false if the (lambda, dU/dL)
+   * sample is has not been seen.
+   *
+   * @param lambda The proposed lambda value.
+   * @param dUdL   The proposed dU/dL value.
+   * @return Returns false only if the dUdLHardWall flag is true, and the (lambda, dU/dL) sample has
+   * not been seen.
+   */
+  boolean insideHardWallConstraint(double lambda, double dUdL) {
+    if (hardWallConstraint) {
+      double weight = histogram.getRecursionKernelValue(lambda, dUdL);
+      return weight > 0.0;
+    }
+    return true;
+  }
+
+  /**
+   * Parameters for running local optimizations during OST sampling.
+   */
+  public class OptimizationParameters {
+
+    /**
+     * Flag to turn on OST optimization.
+     *
+     * <p>The default doOptimization = false.
+     */
+    private boolean doOptimization = false;
+    /**
+     * Reset unit cell parameters, molecular orientation and translation.
+     */
+    private final boolean doUnitCellReset;
+    /**
+     * OST optimization only runs if Lambda is greater than the lambdaCutoff.
+     *
+     * <p>The default lambdaCutoff = 0.8.
+     */
+    private final double lambdaCutoff;
+    /**
+     * The lowest energy found via optimizations.
+     *
+     * <p>The optimumEnergy is initially set to Double.MAX_VALUE.
+     */
+    private double optimumEnergy = Double.MAX_VALUE;
+    /**
+     * The OST optimization frequency
+     *
+     * <p>The default is once every 10,000 steps.
+     */
+    private final int frequency;
+    /**
+     * The OST optimization convergence criteria.
+     *
+     * <p>The default eps = 0.1.
+     */
+    private final double eps;
+    /**
+     * The OST tolerance when checking for equal energy after coordinate reversion.
+     *
+     * <p>The default is 1.0e-8 kcal/mol.
+     */
+    private final double tolerance;
+    /**
+     * The OST optimization energy window.
+     *
+     * <p>The default is 4.0 kcal/mol, which is convenient for small organic crystals.
+     */
+    private final double energyWindow;
+    /**
+     * Holds the lowest potential energy coordinates.
+     */
+    private double[] optimumCoords;
+    /**
+     * File instance used for saving optimized structures.
+     */
+    private File optimizationFile;
+    /**
+     * SystemFilter used to save optimized structures.
+     */
+    private SystemFilter optimizationFilter;
+
+    /**
+     * Empty constructor.
+     */
+    OptimizationParameters(CompositeConfiguration properties) {
+      energyWindow = properties.getDouble("ost-opt-energy-window", 10.0);
+      eps = properties.getDouble("ost-opt-eps", 0.1);
+      tolerance = properties.getDouble("ost-opt-tolerance", 1.0e-8);
+      frequency = properties.getInt("ost-opt-frequency", 10000);
+      lambdaCutoff = properties.getDouble("ost-opt-lambda-cutoff", 0.8);
+      doUnitCellReset = properties.getBoolean("ost-opt-unitcell-reset", false);
+
+      logger.info("\n Optimization Parameters");
+      logger.info(format("  Energy Window:                  %6.4f (kcal/mol)", energyWindow));
+      logger.info(format("  EPS:                            %6.5f ", eps));
+      logger.info(format("  Tolerance:                      %6.4f (kcal/mol)", tolerance));
+      logger.info(format("  Frequency:                      %6d (steps)", frequency));
+      logger.info(format("  Lambda Cutoff:                  %6.4f ", lambdaCutoff));
+      logger.info(format("  Unit Cell Reset:                %B ", doUnitCellReset));
+    }
+
+    /**
+     * getOptimumCoordinates.
+     *
+     * @return an array of {@link double} objects.
+     */
+    public double[] getOptimumCoordinates() {
+      if (optimumEnergy < Double.MAX_VALUE) {
+        return optimumCoords;
+      } else {
+        logger.info(
+            "Lambda optimization cutoff was not reached. Try increasing the number of timesteps.");
+        return null;
+      }
+    }
+
+    /**
+     * getOptimumEnergy.
+     *
+     * @return a double.
+     */
+    public double getOptimumEnergy() {
+      if (optimumEnergy == Double.MAX_VALUE) {
+        logger.info(
+            "Lambda optimization cutoff was not reached. Try increasing the number of timesteps.");
+      }
+      return optimumEnergy;
+    }
+
+    /**
+     * Run a local optimization.
+     *
+     * @param e        Current energy.
+     * @param x        Current atomic coordinates.
+     * @param gradient Work array for collecting the gradient.
+     */
+    public void optimize(double e, double[] x, double[] gradient) {
+
+      // Return if the optimization flag is not set, or if lambda is not beyond the cutoff.
+      if (doOptimization && lambda > lambdaCutoff && energyCount % frequency == 0) {
+        if (gradient == null) {
+          gradient = new double[x.length];
+        }
+      } else {
+        return;
+      }
+
+      logger.info(format("\n OST Minimization (Step %d)", energyCount));
+
+      // Set the underlying Potential's Lambda value to 1.0.
+      lambdaInterface.setLambda(1.0);
+
+      // Use all energy terms.
+      potential.setEnergyTermState(Potential.STATE.BOTH);
+
+      // Turn off the Barostat.
+      boolean origBaroActive = true;
+      if (barostat != null) {
+        origBaroActive = barostat.isActive();
+        barostat.setActive(false);
+      }
+
+      // Optimize the system.
+      try {
+        double startingEnergy = potential.energy(x);
+        Minimize minimize = new Minimize(molecularAssembly, potential, algorithmListener);
+        minimize.minimize(eps);
+        // Collect the minimum energy.
+        double minEnergy = potential.getTotalEnergy();
+        // Check for a new minimum within an energy window of the lowest energy structure found.
+        if (minEnergy < optimumEnergy + energyWindow) {
+          if (minEnergy < optimumEnergy) {
+            optimumEnergy = minEnergy;
+          }
+          int n = potential.getNumberOfVariables();
+          optimumCoords = new double[n];
+          optimumCoords = potential.getCoordinates(optimumCoords);
+          double mass = molecularAssembly.getMass();
+          Crystal crystal = molecularAssembly.getCrystal();
+          double density = crystal.getDensity(mass);
+          optimizationFilter.writeFile(optimizationFile, false);
+          Crystal uc = crystal.getUnitCell();
+          logger.info(
+              format(
+                  " Minimum: %12.6f %s (%12.6f g/cc) optimized from %12.6f at step %d.",
+                  minEnergy, uc.toShortString(), density, startingEnergy, energyCount));
+        }
+      } catch (EnergyException ex) {
+        String message = ex.getMessage();
+        logger.info(
+            format(
+                " Energy exception minimizing coordinates at lambda=%8.6f\n %s.", lambda, message));
+        logger.info(" Sampling will continue.");
+      }
+
+      // Set the underlying Potential's Lambda value back to current lambda value.
+      lambdaInterface.setLambda(lambda);
+
+      // Reset the Potential State
+      potential.setEnergyTermState(state);
+
+      // Reset the Barostat
+      if (barostat != null) {
+        barostat.setActive(origBaroActive);
+      }
+
+      if (doUnitCellReset) {
+        logger.info("\n Resetting Unit Cell");
+        double mass = molecularAssembly.getMass();
+        double density = molecularAssembly.getCrystal().getDensity(mass);
+        molecularAssembly.applyRandomDensity(density);
+        molecularAssembly.applyRandomSymOp(0.0);
+        lambda = 0.0;
+        lambdaInterface.setLambda(lambda);
+      } else {
+        // Revert to the coordinates and gradient prior to optimization.
+        double eCheck = potential.energyAndGradient(x, gradient);
+
+        if (abs(eCheck - e) > tolerance) {
+          logger.warning(
+              format(" Optimization could not revert coordinates %16.8f vs. %16.8f.", e, eCheck));
+        }
+      }
+    }
+
+    /**
+     * setOptimization.
+     *
+     * @param doOptimization    a boolean.
+     * @param molecularAssembly a {@link ffx.potential.MolecularAssembly} object.
+     */
+    public void setOptimization(boolean doOptimization, MolecularAssembly molecularAssembly) {
+      this.doOptimization = doOptimization;
+      OrthogonalSpaceTempering.this.molecularAssembly = molecularAssembly;
+      File file = molecularAssembly.getFile();
+
+      String fileName = FilenameUtils.removeExtension(file.getAbsolutePath());
+      String ext = FilenameUtils.getExtension(file.getAbsolutePath());
+      if (optimizationFilter == null) {
+        if (ext.toUpperCase().contains("XYZ")) {
+          optimizationFile = new File(fileName + "_opt.xyz");
+          optimizationFilter = new XYZFilter(optimizationFile, molecularAssembly, null, null);
+        } else {
+          optimizationFile = new File(fileName + "_opt.pdb");
+          optimizationFilter = new PDBFilter(optimizationFile, molecularAssembly, null, null);
+        }
+      }
+    }
+  }
+
+  /**
+   * Store and operate on a 2D Histogram of (Lambda, dU/dL) observations to produce an OST bias.
+   *
+   * @author Michael J. Schnieders
+   * @since 1.0
+   */
+  public class Histogram {
+
+    /**
+     * If "realBiasMagnitude" is 0, temporarily set biasMag to this value to calculate the the
+     * ensemble average dU/dL.
+     *
+     * <p>Any value that does not overflow/underflow double precision summations of the count matrix
+     * will give identical results. For example, values of 1.0e-20, 1.0 and 1.0e20 were tested and
+     * found to give identical results.
+     *
+     * <p>Thus, a value of 1.0 is good choice.
+     */
+    private static final double PSEUDO_BIAS_MAGNITUDE = 1.0;
+    /**
+     * Temperature in Kelvin.
+     *
+     * <p>The default is 298.15.
+     */
+    protected final double temperature;
+    /**
+     * Time step in picoseconds.
+     */
+    protected final double dt;
+    /**
+     * Parallel Java world communicator.
+     */
+    protected final Comm world;
+    /**
+     * Rank of this process.
+     */
+    protected final int rank;
+    /**
+     * If true, use discrete lambda values instead of continuous lambda values.
+     */
+    final boolean discreteLambda;
+    /**
+     * For continuous lambda: The first Lambda bin is centered on 0.0 (-0.005 .. 0.005). The final
+     * Lambda bin is centered on 1.0 ( 0.995 .. 1.005).
+     *
+     * <p>With this scheme, the maximum of biasing Gaussians is at the edges.
+     *
+     * <p>For discrete lambda: The first value of lambda is 0.0 and last value is 1.0.
+     *
+     * <p>The default lambdaBins = 201.
+     */
+    final int lambdaBins;
+    /**
+     * Width of a lambda bin, or the distance between discrete lambda values.
+     *
+     * <p>The default dL = (1.0 / (lambdaBins - 1).
+     */
+    final double lambdaBinWidth;
+    /**
+     * Half the width of a lambda bin, or zero for discrete lambda values.
+     */
+    final double lambdaBinWidth_2;
+    /**
+     * The variance for the Gaussian bias in the lambda dimension. lambdaVariance = 2.0 * dL * 2.0 *
+     * dL;
+     */
+    final double lambdaVariance;
+    /**
+     * The minimum value of the first lambda bin.
+     *
+     * <p>minLambda = -dL_2 for continuous lambda.
+     *
+     * <p>minLambda = 0 for discrete lambda.
+     */
+    private final double minLambda;
+    /**
+     * It is useful to have an odd number of bins, so that there is a bin from FL=-dFL/2 to dFL/2 so
+     * that as FL approaches zero its contribution to thermodynamic integration goes to zero.
+     *
+     * <p>Otherwise a contribution of zero from a L bin can only result from equal sampling of the
+     * ranges -dFL to 0 and 0 to dFL.
+     *
+     * <p>The default FLambdaBins = 401.
+     */
+    int dUdLBins;
+    /**
+     * The minimum value of the first dU/dL bin.
+     * <p>
+     * Initially this is set to: mindUdL = -(dUdLBinWidth * dUdLBins) / 2.0.
+     * <p>
+     * However, mindUdL may be updated as the count matrix is dynamically resized.
+     */
+    double mindUdL;
+    /**
+     * The maximum value of the last dUdL bin.
+     * <p>
+     * maxdUdL = mindUdL + dUdLBins * dUdLBinWidth.
+     */
+    private double maxdUdL;
+    /**
+     * The width of the FLambda bin.
+     *
+     * <p>The default dFL = 2.0 (kcal/mol).
+     */
+    final double dUdLBinWidth;
+    /**
+     * Half the width of the F_lambda bin.
+     */
+    final double dUdLBinWidth_2;
+    /**
+     * The variance for the Gaussian bias in the dU/dL dimension. lambdaVariance = 2.0 * dFL * 2.0 *
+     * dFL;
+     */
+    final double dUdLVariance;
+    /**
+     * When evaluating the biasing potential, contributions from a Gaussian centered on a bin more
+     * than "biasCutoff" away will be neglected.
+     *
+     * <p>The default biasCutoff = 5.
+     */
+    final int biasCutoff;
+    /**
+     * When evaluating the biasing potential, contributions from a Gaussian centered on a bin more
+     * than "biasCutoff" away will be neglected.
+     *
+     * <p>The continuous lambda simulations, the default lambdaBiasCutoff = biasCutoff.
+     * <p>For discrete lambda simulations, the default lambdaBiasCutoff = 0.
+     */
+    final int lambdaBiasCutoff;
+    /**
+     * 1D PMF with respect to lambda F(L).
+     */
+    final double[] ensembleAveragedUdL;
+    /**
+     * Reasonable thetaFriction is ~60 per picosecond (1.0e-12).
+     */
+    final double thetaFriction;
+    /**
+     * Reasonable thetaMass is ~100 a.m.u. (100 a.m.u is 1.6605e-22 grams).
+     */
+    final double thetaMass;
+    /**
+     * Interval between adding a count to the Recursion kernel in MD steps.
+     *
+     * <p>The default countInterval = 10.
+     */
+    final int countInterval;
+    /**
+     * Each walker reads the same histogram restart file. Only the walker of rank 0 writes the
+     * histogram restart file.
+     */
+    private final File histogramFile;
+    /**
+     * The Dama et al. transition-tempering rate parameter. A reasonable value is about 2 to 8 kT,
+     * with larger values being resulting in slower decay.
+     *
+     * <p>The default temperingFactor = 2.0.
+     */
+    private final double temperingFactor;
+    /**
+     * This deltaT is used to determine the tempering weight as described below for the
+     * temperingWeight variable.
+     *
+     * <p>deltaT = temperingFactor * kB * T.
+     */
+    private final double deltaT;
+    /**
+     * An offset applied before calculating tempering weight.
+     *
+     * <p>First, for every Lambda, we calculate the maximum bias at that lambda by searching all
+     * populated dU/dL bins: maxdUdL(L) = max[ G(L,F_L) ] where the max operator searches over all
+     * F_L bins.
+     *
+     * <p>Then, the minimum bias coverage is determined by searching the maxdUdL(L) array over
+     * Lambda. minBias = min[ maxdUdL(L) ] where the min operator searches all entries in the array.
+     *
+     * <p>Then the temperOffset is applied to the minBias:
+     *
+     * <p>biasHeight = max[minBias - temperOffset, 0]
+     *
+     * <p>The default temperOffset = 1.0 kcal/mol.
+     */
+    private final double temperOffset;
+    /**
      * Interval between how often the 1D histogram is printed to screen versus silently updated in
      * background.
      *
      * <p>The fLambdaPrintInterval is 25.
      */
     private final int histogramPrintInterval;
-    /** The integration algorithm used for thermodynamic integration. */
+    /**
+     * The integration algorithm used for thermodynamic integration.
+     */
     private final IntegrationType integrationType;
     /**
      * Random force conversion to kcal/mol/A; Units: Sqrt (4.184 Joule per calorie) / (nanometers per
      * meter)
      */
     private final double randomConvert = sqrt(4.184) / 10e9;
-    /** randomConvert squared. Units: Joule per calorie / (nanometer per meter)^2 */
+    /**
+     * randomConvert squared. Units: Joule per calorie / (nanometer per meter)^2
+     */
     private final double randomConvert2 = randomConvert * randomConvert;
-    /** Random variable for stochastic lambda particle generation. */
+    /**
+     * Random variable for stochastic lambda particle generation.
+     */
     private final Random stochasticRandom;
-    /** Once the lambda reset value is reached, OST statistics are reset. */
+    /**
+     * Once the lambda reset value is reached, OST statistics are reset.
+     */
     private final double lambdaResetValue;
     private final boolean writeIndependent;
-    /**
-     * Use a Metadynamics potential instead of OST.
-     */
     private final boolean metaDynamics;
     private final boolean independentWalkers;
     /**
      * Flag to indicate if OST should send and receive counts between processes synchronously or
      * asynchronously. The latter can be faster by ~40% because simulation with Lambda &gt; 0.75 must
      * compute two condensed phase self-consistent fields to interpolate polarization.
-=======
-     * Total partial derivative of the potential (U) being sampled with respect to lambda.
->>>>>>> f9ad1c9a
-     */
-    private double dUdLambda;
-    /**
-     * Second partial derivative of the potential being sampled with respect to lambda.
-     */
-    private double d2UdL2;
-    /**
-     * Save the previous free energy, in order to limit logging to time points where the free energy
-     * has changed.
-     */
-    private double previousFreeEnergy = Double.MAX_VALUE;
-    /**
-     * If true, values of (lambda, dU/dL) that have not been observed are rejected.
-     */
-    private boolean hardWallConstraint = false;
-    /**
-     * If a 2D bias is in use (i.e. lambda-bias-cutoff > 0), do not normalize bias height.
-     */
-    private static final double TWO_D_NORMALIZATION = 1.0;
-    /**
-     * If a 1D bias is in use (i.e. lambda-bias-cutoff == 0), normalize bias height to deposit the same
-     * volume of bias.
-     */
-    private static final double ONE_D_NORMALIZATION = Math.sqrt(2.0 * Math.PI);
-
-    /**
-     * OST Constructor.
-     *
-     * @param lambdaInterface   defines Lambda and dU/dL.
-     * @param potential         defines the Potential energy.
-     * @param lambdaFile        contains the current Lambda particle position and velocity.
-     * @param histoSettings     contains histogram-centric options.
-     * @param properties        defines System properties.
-     * @param temperature       the simulation temperature.
-     * @param dt                the time step in femtoseconds.
-     * @param printInterval     number of steps between logging updates.
-     * @param saveInterval      number of steps between restart file updates.
-     * @param asynchronous      set to true if walkers run asynchronously.
-     * @param resetNumSteps     whether to reset energy counts to 0
-     * @param algorithmListener the AlgorithmListener to be notified of progress.
-     */
-    public OrthogonalSpaceTempering(
-            LambdaInterface lambdaInterface,
-            CrystalPotential potential,
-            File lambdaFile,
-            HistogramSettings histoSettings,
-            CompositeConfiguration properties,
-            double temperature,
-            double dt,
-            double printInterval,
-            double saveInterval,
-            boolean asynchronous,
-            boolean resetNumSteps,
-            AlgorithmListener algorithmListener) {
-        this(
-                lambdaInterface,
-                potential,
-                lambdaFile,
-                histoSettings,
-                properties,
-                temperature,
-                dt,
-                printInterval,
-                saveInterval,
-                asynchronous,
-                resetNumSteps,
-                algorithmListener,
-                0.0);
-    }
-
-    /**
-     * OST Constructor.
-     *
-     * @param lambdaInterface   defines Lambda and dU/dL.
-     * @param potential         defines the Potential energy.
-     * @param lambdaFile        contains the current Lambda particle position and velocity.
-     * @param histoSettings     contains histogram-centric options.
-     * @param properties        defines System properties.
-     * @param temperature       the simulation temperature.
-     * @param dt                the time step in femtoseconds.
-     * @param printInterval     number of steps between logging updates.
-     * @param saveInterval      number of steps between restart file updates.
-     * @param asynchronous      set to true if walkers run asynchronously.
-     * @param resetNumSteps     whether to reset energy counts to 0
-     * @param algorithmListener the AlgorithmListener to be notified of progress.
-     * @param lambdaWriteOut    Minimum lambda value to print out snapshots.
-     */
-    public OrthogonalSpaceTempering(
-            LambdaInterface lambdaInterface,
-            CrystalPotential potential,
-            File lambdaFile,
-            HistogramSettings histoSettings,
-            CompositeConfiguration properties,
-            double temperature,
-            double dt,
-            double printInterval,
-            double saveInterval,
-            boolean asynchronous,
-            boolean resetNumSteps,
-            AlgorithmListener algorithmListener,
-            double lambdaWriteOut) {
-        this.lambdaInterface = lambdaInterface;
-        this.potential = potential;
-        this.lambdaFile = lambdaFile;
-        this.algorithmListener = algorithmListener;
-        nVariables = potential.getNumberOfVariables();
-
-        if (potential instanceof Barostat) {
-            barostat = (Barostat) potential;
-        } else {
-            barostat = null;
-        }
-
-<<<<<<< HEAD
+     */
+    private final boolean asynchronous;
+    /**
+     * Send OST counts asynchronously.
+     */
+    private final AsynchronousSend asynchronousSend;
+    /**
+     * Send OST counts synchronously.
+     */
+    private final SynchronousSend synchronousSend;
+    /**
+     * Relative path to the histogram restart file. Assumption: a Histogram object will never change
+     * its histogram or lambda files.
+     */
+    private final String histogramFileName;
+    /**
+     * Relative path to the lambda restart file. Assumption: a Histogram object will never change its
+     * histogram or lambda files.
+     */
+    private final String lambdaFileName;
+    /**
+     * Half the velocity of the theta particle. TODO: use the Stochastic integrator class.
+     */
+    double halfThetaVelocity = 0.0;
+    /**
+     * The recursion kernel stores the weight of each [lambda][Flambda] bin.
+     */
+    private double[][] recursionKernel;
+    /**
+     * Magnitude of each hill (not including tempering).
+     *
+     * <p>The default biasMag = 0.05 (kcal/mol).
+     */
+    private final double biasMag;
+    /**
+     * The Dama et al. transition-tempering weight.
+     *
+     * <p>The initial temperingWeight = 1.0, and more generally temperingWeight =
+     * exp(-biasHeight/deltaT)
+     */
+    private double temperingWeight = 1.0;
+    /**
+     * A count of FLambdaUpdates.
+     */
+    private int freeEnergyUpdates = 0;
+    /**
+     * If the recursion kernel becomes too large or too small for some combinations of (Lambda,
+     * dU/dL), then its statistical weight = exp(kernel * beta) cannot be represented by a double
+     * value.
+     */
+    private double[] kernelValues;
+    /**
+     * Number of times a Gaussian has been added.
+     */
+    private int biasCount = 0;
+    /**
+     * Map lambda to a periodic variable theta.
+     * <code>theta = asin(sqrt(lambda))</code>
+     * <code>lambda = sin^2 (theta).</code>
+     */
+    private double theta;
+    /**
+     * Flag set to false once OST statistics are reset at lambdaResetValue.
+     */
+    private boolean resetStatistics;
+    /**
+     * Most recent lambda values for each Walker.
+     */
+    private double lastReceivedLambda;
+    /**
+     * Most recent dU/dL value for each walker.
+     */
+    private double lastReceiveddUdL;
+    /**
+     * Either the discrete lambda values used, or null (continuous lambda).
+     */
+    private final double[] lambdaLadder;
+    private final boolean spreadBias;
+    //private final boolean spline;
+
+    /**
+     * Histogram constructor.
+     *
+     * @param properties a CompositeConfiguration used to configure the Histogram.
+     * @param settings   An object containing the values this Histogram will be set to.
+     */
+    Histogram(CompositeConfiguration properties, HistogramSettings settings) {
+      this.temperature = settings.temperature;
+      this.dt = settings.dt;
+      this.histogramFile = settings.getHistogramFile();
+      this.asynchronous = settings.asynchronous;
+
+      discreteLambda = settings.discreteLambda;
+      metaDynamics = settings.isMetaDynamics();
+      biasCutoff = settings.biasCutoff;
+      /*if (discreteLambda) {
+        lambdaBiasCutoff = 0;
+      } else {
+        lambdaBiasCutoff = biasCutoff;
+      }*/
+      lambdaBiasCutoff = settings.lambdaBiasCutoff;
+      double gaussNormalization;
+      if (lambdaBiasCutoff == 0 && !settings.histogramRead) {
+        gaussNormalization = ONE_D_NORMALIZATION;
+        logger.info(format(" Bias magnitude multiplied by a factor of %.4f " +
+                "sqrt(2*pi) to match 1D Gaussian volume to 2D Gaussian volume.",
+            gaussNormalization));
+      } else {
+        gaussNormalization = TWO_D_NORMALIZATION;
+      }
+      biasMag = settings.getBiasMag() * gaussNormalization;
+
+      dUdLBinWidth = settings.dFL;
+      temperingFactor = settings.temperingFactor;
+      temperOffset = settings.getTemperOffset();
+
+      deltaT = temperingFactor * R * temperature;
+
+      lambdaBinWidth = settings.getDL();
+      lambdaBins = 1 + (int) round(1.0 / lambdaBinWidth);
+      if (discreteLambda) {
+        lambdaLadder = new double[lambdaBins];
+        lambdaLadder[0] = 0.0;
+        lambdaLadder[lambdaBins - 1] = 1.0;
+        for (int i = 1; i < lambdaBins - 1; i++) {
+          lambdaLadder[i] = lambdaBinWidth * i;
+        }
+        lambdaBinWidth_2 = 0.0;
+        minLambda = 0.0;
+      } else {
+        lambdaLadder = null;
+        lambdaBinWidth_2 = lambdaBinWidth * 0.5;
+        minLambda = -lambdaBinWidth_2;
+      }
+
+      // The center of the central bin is at 0.
+      dUdLBins = 101;
+      mindUdL = -(dUdLBinWidth * dUdLBins) / 2.0;
+      dUdLBinWidth_2 = dUdLBinWidth / 2.0;
+      maxdUdL = mindUdL + (dUdLBins * dUdLBinWidth);
+      ensembleAveragedUdL = new double[lambdaBins];
+
+      lambdaVariance = 2.0 * lambdaBinWidth * 2.0 * lambdaBinWidth;
+      dUdLVariance = 2.0 * dUdLBinWidth * 2.0 * dUdLBinWidth;
+
+      writeIndependent = settings.writeIndependent();
+      independentWalkers = settings.independentWalkers();
+      assert !(independentWalkers && !writeIndependent);
+
+      lambdaResetValue = settings.getLambdaResetValue();
+      resetStatistics = settings.resetStatistics();
+      countInterval = settings.countInterval;
+      thetaFriction = settings.thetaFriction;
+      thetaMass = settings.thetaMass;
+      histogramPrintInterval = settings.fLambdaPrintInterval;
+
+      // Allocate space for the recursion kernel that stores weights.
+      recursionKernel = new double[lambdaBins][dUdLBins];
+      // Allocate space to regularize kernel values.
+      kernelValues = new double[dUdLBins];
+
+      // Random numbers for MD-OST.
+      stochasticRandom = new Random();
+
+      String propString = properties.getString("ost-integrationType", "SIMPSONS");
+      IntegrationType testType;
+      try {
+        testType = IntegrationType.valueOf(propString.toUpperCase());
+      } catch (Exception ex) {
+        logger.warning(
+            format(
+                " Invalid argument %s to ost-integrationType; resetting to SIMPSONS", propString));
+        testType = SIMPSONS;
+      }
+      integrationType = testType;
+
+      spreadBias = properties.getBoolean("ost-spread-bias", false);
+
       /*
        Set up the multi-walker communication variables for Parallel Java
        communication between nodes.
@@ -416,115 +1665,110 @@
       // Attempt to load a restart file if one exists.
       readRestart();
 
-      histogramFileName = relativePathTo(histogramFile).toString();
+      histogramFileName = FileUtils.relativePathTo(histogramFile).toString();
       if (lambdaFile != null) {
-        lambdaFileName = relativePathTo(lambdaFile).toString();
+        lambdaFileName = FileUtils.relativePathTo(lambdaFile).toString();
       } else {
         lambdaFileName = FilenameUtils.removeExtension(histogramFileName) + ".lam";
       }
-=======
-        this.lambdaWriteOut = lambdaWriteOut;
->>>>>>> f9ad1c9a
-
-        // Convert the time step to picoseconds.
-        dt *= Constants.FSEC_TO_PSEC;
-
-        // Convert the print interval to a print frequency.
-        printFrequency = 100;
-        if (printInterval >= dt) {
-            printFrequency = (int) (printInterval / dt);
-        }
-
-        // Convert the save interval to a save frequency.
-        saveFrequency = 1000;
-        if (saveInterval >= dt) {
-            saveFrequency = (int) (saveInterval / dt);
-        }
-
-        energyCount = -1;
-        dUdXdL = new double[nVariables];
-
-        // Init the Histogram and read a restart file if it exists.
-        this.properties = properties;
-        this.temperature = temperature;
-        this.dt = dt;
-        this.asynchronous = asynchronous;
-        histoSettings.temperature = temperature;
-        histoSettings.dt = dt;
-        histoSettings.asynchronous = asynchronous;
-        histogram = new Histogram(properties, histoSettings);
-        histogramIndex = 0;
-        allHistograms.add(histogram);
-
-        // Load the OST lambda restart file if it exists.
-        if (lambdaFile != null && lambdaFile.exists()) {
-            try {
-                LambdaReader lambdaReader = new LambdaReader(new FileReader(lambdaFile));
-                lambdaReader.readLambdaFile(resetNumSteps);
-                lambdaReader.setVariables(this);
-                lambdaReader.close();
-                logger.info(format("\n Continuing OST lambda from %s.", histogram.lambdaFileName));
-            } catch (FileNotFoundException ex) {
-                logger.info(" Lambda restart file could not be found and will be ignored.");
-            } catch (IOException ioe) {
-                logger.warning(" Could not close lambda restart file reader!");
-            }
-        }
-
-        // Configure optimization parameters.
-        optimizationParameters = new OptimizationParameters(properties);
-
-        // Log parameters.
-        logger.info("\n Orthogonal Space Random Walk Parameters");
-        logger.info(format("  Gaussian Bias Magnitude:        %6.4f (kcal/mol)", histogram.biasMag));
-        logger.info(format("  Gaussian dU/dL Bias Cutoff:     %6d bins", histogram.biasCutoff));
-        logger.info(format("  Gaussian Lambda Bias Cutoff:    %6d bins", histogram.lambdaBiasCutoff));
-        logger.info(format("  Print Interval:                 %6.3f psec", printInterval));
-        logger.info(format("  Save Interval:                  %6.3f psec", saveInterval));
-    }
-
-    /**
-     * Add an alternate Histogram this OST can use.
-     *
-     * @param settings Settings to use for the new Histogram.
-     */
-    public void addHistogram(HistogramSettings settings) {
-        Histogram newHisto = new Histogram(properties, settings);
-        settings.temperature = temperature;
-        settings.dt = dt;
-        settings.asynchronous = asynchronous;
-        allHistograms.add(newHisto);
-    }
-
-    /**
-     * {@inheritDoc}
-     */
-    @Override
-    public boolean dEdLZeroAtEnds() {
-        return false;
-    }
-
-    /**
-     * {@inheritDoc}
-     */
-    @Override
-    public boolean destroy() {
-        // Shut down the CountReceiveThread.
-        histogram.destroy();
-        return potential.destroy();
-    }
-
-    /**
-     * Compute the force field + bias energy.
-     */
-    public double energy(double[] x) {
-
-        forceFieldEnergy = potential.energy(x);
-
-<<<<<<< HEAD
+
+      logger.info("\n" + this);
+    }
+
+    public void disableResetStatistics() {
+      resetStatistics = false;
+    }
+
+    /**
+     * evaluate2DPMF.
+     *
+     * @return A StringBuffer with 2D Bias PMF.
+     */
+    public StringBuffer evaluate2DPMF() {
+      StringBuffer sb = new StringBuffer();
+      for (int dUdLBin = 0; dUdLBin < dUdLBins; dUdLBin++) {
+        double currentdUdL = dUdLforBin(dUdLBin);
+        sb.append(format(" %16.8f", currentdUdL));
+        for (int lambdaBin = 0; lambdaBin < lambdaBins; lambdaBin++) {
+          double bias = -evaluateKernel(lambdaBin, dUdLBin, biasMag);
+          sb.append(format(" %16.8f", bias));
+        }
+        sb.append("\n");
+      }
+      return sb;
+    }
+
+    /**
+     * evaluateTotalPMF.
+     *
+     * @return A StringBuffer the total 2D PMF.
+     */
+    public StringBuffer evaluateTotalPMF() {
+      StringBuffer sb = new StringBuffer();
+      for (int dUdLBin = 0; dUdLBin < dUdLBins; dUdLBin++) {
+        double currentdUdL = dUdLforBin(dUdLBin);
+        sb.append(format(" %16.8f", currentdUdL));
+        for (int lambdaBin = 0; lambdaBin < lambdaBins; lambdaBin++) {
+          setLambda(lambdaForIndex(lambdaBin));
+          double bias1D = -energyAndGradient1D(lambda, false);
+          double totalBias = bias1D - evaluateKernel(lambdaBin, dUdLBin, biasMag);
+          sb.append(format(" %16.8f", totalBias));
+        }
+        sb.append("\n");
+      }
+      return sb;
+    }
+
+    public double getBiasMagnitude() {
+      return biasMag;
+    }
+
+    /**
+     * For MPI parallel jobs, returns true if the walkers are independent (i.e. contribute to only
+     * their own histogram).
+     *
+     * @return True if the walkers are independent.
+     */
+    public boolean getIndependentWalkers() {
+      return independentWalkers;
+    }
+
+    public double getLambdaResetValue() {
+      return lambdaResetValue;
+    }
+
+    /**
+     * For MPI parallel jobs, return the rank of this process.
+     *
+     * @return The rank of this process.
+     */
+    public int getRank() {
+      return rank;
+    }
+
+    public boolean getResetStatistics() {
+      return resetStatistics;
+    }
+
+    /**
+     * Return the SynchronousSend associated with this Histogram, if any.
+     *
+     * @return The SynchronousSend, if any.
+     */
+    public Optional<SynchronousSend> getSynchronousSend() {
+      return Optional.ofNullable(synchronousSend);
+    }
+
+    public void setHalfThetaVelocity(double halfThetaV) {
+      halfThetaVelocity = halfThetaV;
+    }
+
+    public void setLastReceiveddUdL(double lastReceiveddUdL) {
+      this.lastReceiveddUdL = lastReceiveddUdL;
+    }
+
     public String toString() {
-      return " OST Histogram"
-          + format("\n  Gaussian bias magnitude: %6.3f (kcal/mol)", biasMag)
+      return " OST Histogram" + format("\n  Gaussian bias magnitude: %6.3f (kcal/mol)", biasMag)
           + format("\n  Tempering offset:        %6.3f (kcal/mol)", temperOffset)
           + format("\n  Tempering rate:          %6.3f", temperingFactor)
           + format("\n  Discrete lambda:         %6B", discreteLambda)
@@ -532,252 +1776,467 @@
           + format("\n  Lambda bin width:        %6.3f", lambdaBinWidth)
           + format("\n  Number of dU/dL bins:    %6d", dUdLBins)
           + format("\n  dU/dL bin width:         %6.3f (kcal/mol)", dUdLBinWidth)
-          + format("\n  Histogram restart:       %s", relativePathTo(histogramFile));
-    }
-=======
-        // OST is propagated with the slowly varying terms.
-        if (state == Potential.STATE.FAST) {
-            return forceFieldEnergy;
-        }
->>>>>>> f9ad1c9a
-
-        dForceFieldEnergydL = lambdaInterface.getdEdL();
-        d2UdL2 = lambdaInterface.getd2EdL2();
-        int lambdaBin = histogram.indexForLambda(lambda);
-        dUdLambda = dForceFieldEnergydL;
-        gLdEdL = 0.0;
-        double bias1D;
-
-        if (histogram.metaDynamics) {
-            bias1D = histogram.energyAndGradientMeta(lambda, true);
+          + format("\n  Histogram restart:       %s",
+          FileUtils.relativePathTo(histogramFile));
+    }
+
+    public synchronized double updateFreeEnergyEstimate(boolean print, boolean save) {
+      if (metaDynamics) {
+        return updateMetaDynamicsFreeEnergyEstimate(print, save);
+      } else {
+        return updateOSTFreeEnergyEstimate(print, save);
+      }
+    }
+
+    /**
+     * Update the free energy estimate for Meta Dynamics.
+     *
+     * @param print Whether to write the histogram to screen.
+     * @param save  Whether to write the histogram to disk.
+     * @return Free energy (via integration of ensemble-average dU/dL)
+     */
+    public synchronized double updateMetaDynamicsFreeEnergyEstimate(boolean print, boolean save) {
+
+      double freeEnergy = 0.0;
+      double freeEnergyOST = 0.0;
+
+      double minFL = Double.MAX_VALUE;
+
+      double[] metaFreeEnergy = new double[lambdaBins];
+
+      // Total histogram weight.
+      double totalWeight = 0;
+      StringBuilder stringBuilder = new StringBuilder();
+
+      // Loop over lambda bins, computing <dU/dL> for each bin.
+      for (int lambdaBin = 0; lambdaBin < lambdaBins; lambdaBin++) {
+        int firstdUdLBin = firstdUdLBin(lambdaBin);
+        int lastdUdLBin = lastdUdLBin(lambdaBin);
+        double lambdaCount = 0;
+        // The dUdL range sampled for lambda.
+        double mindUdLForLambda = 0.0;
+        double maxdUdLforLambda = 0.0;
+        double maxBias = 0;
+        if (firstdUdLBin == -1 || lastdUdLBin == -1) {
+          ensembleAveragedUdL[lambdaBin] = 0.0;
+          minFL = 0.0;
         } else {
-            // Calculate recursion kernel G(L, F_L) and its derivatives with respect to L and F_L.
-            if (histogram.biasMag > 0.0) {
-                double[] chainRule = new double[2];
-                gLdEdL = histogram.energyAndGradient2D(lambda, dUdLambda, chainRule, histogram.biasMag);
-                double dGdLambda = chainRule[0];
-                double dGdFLambda = chainRule[1];
-                dUdLambda += dGdLambda + dGdFLambda * d2UdL2;
+          double ensembleAverageFLambda = 0.0;
+          double partitionFunction = 0.0;
+
+          // Evaluate and regularize all kernel values for this value of lambda.
+          double offset = evaluateKernelforLambda(lambdaBin, firstdUdLBin, lastdUdLBin);
+
+          for (int dUdLBin = firstdUdLBin; dUdLBin <= lastdUdLBin; dUdLBin++) {
+            double kernel = kernelValues[dUdLBin];
+
+            if (kernel - offset > maxBias) {
+              maxBias = kernel - offset;
             }
 
-            // Compute the energy and gradient for the recursion worker at F(L) using interpolation.
-            bias1D = histogram.energyAndGradient1D(lambda, true);
-        }
-
-        // The total bias energy is the sum of the 1D and 2D terms.
-        biasEnergy = bias1D + gLdEdL;
-
-        if (print) {
-            logger.info(format(" Bias Energy        %16.8f", biasEnergy));
-            logger.info(
-                    format(" %s %16.8f  (Kcal/mole)", "OST Potential    ", forceFieldEnergy + biasEnergy));
-        }
-
-        if (propagateLambda) {
-            energyCount++;
-
-            // Log the current Lambda state.
-            if (energyCount % printFrequency == 0) {
-                double dBdL = dUdLambda - dForceFieldEnergydL;
-                if (histogram.lambdaBins < 1000) {
-                    logger.info(
-                            format(
-                                    " L=%6.4f (%3d) F_LU=%10.4f F_LB=%10.4f F_L=%10.4f V_L=%10.4f",
-                                    lambda,
-                                    lambdaBin,
-                                    dForceFieldEnergydL,
-                                    dBdL,
-                                    dUdLambda,
-                                    histogram.halfThetaVelocity));
-                } else {
-                    logger.info(
-                            format(
-                                    " L=%6.4f (%4d) F_LU=%10.4f F_LB=%10.4f F_L=%10.4f V_L=%10.4f",
-                                    lambda,
-                                    lambdaBin,
-                                    dForceFieldEnergydL,
-                                    dBdL,
-                                    dUdLambda,
-                                    histogram.halfThetaVelocity));
-                }
+            // The weight is just the kernel value for no 2D bias.
+            partitionFunction += kernel;
+
+            double currentdUdL = dUdLforBin(dUdLBin);
+            ensembleAverageFLambda += currentdUdL * kernel;
+            lambdaCount += getRecursionKernelValue(lambdaBin, dUdLBin);
+          }
+          if (minFL > maxBias) {
+            minFL = maxBias;
+          }
+          ensembleAveragedUdL[lambdaBin] =
+              (partitionFunction == 0) ? 0 : ensembleAverageFLambda / partitionFunction;
+          mindUdLForLambda = mindUdL + firstdUdLBin * dUdLBinWidth;
+          maxdUdLforLambda = mindUdL + (lastdUdLBin + 1) * dUdLBinWidth;
+        }
+
+        double deltaFreeEnergy = ensembleAveragedUdL[lambdaBin] * deltaForLambdaBin(lambdaBin);
+        freeEnergyOST += deltaFreeEnergy;
+        totalWeight += lambdaCount;
+
+        if (print || save) {
+          double llL = lambdaBin * lambdaBinWidth - lambdaBinWidth_2;
+          double ulL = llL + lambdaBinWidth;
+          if (llL < 0.0) {
+            llL = 0.0;
+          }
+          if (ulL > 1.0) {
+            ulL = 1.0;
+          }
+
+          double midLambda = llL;
+          if (!discreteLambda) {
+            midLambda = (llL + ulL) / 2.0;
+          }
+          double bias1D = energyAndGradient1D(midLambda, false);
+          metaFreeEnergy[lambdaBin] = energyAndGradientMeta(midLambda, false);
+          freeEnergy = -(metaFreeEnergy[lambdaBin] - metaFreeEnergy[0]);
+
+          stringBuilder.append(
+              format(
+                  " %6.2e %7.5f %7.1f %7.1f %9.2f %9.2f %9.2f %9.2f %9.2f\n",
+                  lambdaCount,
+                  midLambda,
+                  mindUdLForLambda,
+                  maxdUdLforLambda,
+                  ensembleAveragedUdL[lambdaBin],
+                  bias1D,
+                  freeEnergyOST,
+                  metaFreeEnergy[lambdaBin],
+                  freeEnergy));
+        }
+      }
+
+      double temperEnergy = (minFL > temperOffset) ? temperOffset - minFL : 0;
+      temperingWeight = exp(temperEnergy / deltaT);
+
+      if (print && abs(freeEnergy - previousFreeEnergy) > 0.001) {
+        logger.info(
+            "  Weight   Lambda      dU/dL Bins   <dU/dL>      g(L) dG_OST(L)  Meta(L) dG_Meta(L)");
+        logger.info(stringBuilder.toString());
+        logger.info(
+            format(
+                " The free energy is %12.4f kcal/mol (Total Weight: %6.2e, Tempering: %6.4f, Counts: %12d).",
+                freeEnergy, totalWeight, temperingWeight, biasCount));
+        logger.info(format(" Minimum Bias %8.3f", minFL));
+        previousFreeEnergy = freeEnergy;
+      } else if (!save && (print || biasCount % printFrequency == 0)) {
+        logger.info(
+            format(
+                " The free energy is %12.4f kcal/mol (Total Weight: %6.2e, Tempering: %6.4f, Counts: %12d).",
+                freeEnergy, totalWeight, temperingWeight, biasCount));
+      }
+
+      if (save) {
+        String modelFilename = molecularAssembly.getFile().getAbsolutePath();
+        File saveDir = new File(FilenameUtils.getFullPath(modelFilename));
+        String dirName = saveDir + File.separator;
+        String fileName = dirName + "histogram.txt";
+        try {
+          logger.info(" Writing " + fileName);
+          PrintWriter printWriter = new PrintWriter(fileName);
+          printWriter.write(stringBuilder.toString());
+          printWriter.close();
+        } catch (Exception e) {
+          logger.info(format(" Failed to write %s.", fileName));
+        }
+      }
+
+      return freeEnergy;
+    }
+
+    /**
+     * Eqs. 7 and 8 from the 2012 Crystal Thermodynamics paper.
+     *
+     * @param print Whether to write the histogram to screen.
+     * @param save  Whether to write the histogram to disk.
+     * @return Free energy (via integration of ensemble-average dU/dL)
+     */
+    public synchronized double updateOSTFreeEnergyEstimate(boolean print, boolean save) {
+      double freeEnergy = 0.0;
+      double minFL = Double.MAX_VALUE;
+
+      // If the bias magnitude is zero, computing <dU/dL> from
+      // counts will not be correct. Assign a temporary non-zero bias magnitude.
+      boolean biasMagZero = biasMag <= 0.0;
+
+      // Total histogram weight.
+      double totalWeight = 0;
+      double beta = 1.0 / (R * temperature);
+      StringBuilder stringBuilder = new StringBuilder();
+
+      // Loop over lambda bins, computing <dU/dL> for each bin.
+      for (int lambdaBin = 0; lambdaBin < lambdaBins; lambdaBin++) {
+        int firstdUdLBin = firstdUdLBin(lambdaBin);
+        int lastdUdLBin = lastdUdLBin(lambdaBin);
+        double lambdaCount = 0;
+        // The FL range sampled for lambda bin [iL*dL .. (iL+1)*dL]
+        double mindUdLforLambda = 0.0;
+        double maxdUdLforLambda = 0.0;
+        double maxBias = 0;
+        if (firstdUdLBin == -1 || lastdUdLBin == -1) {
+          ensembleAveragedUdL[lambdaBin] = 0.0;
+          minFL = 0.0;
+        } else {
+          double ensembleAverage = 0.0;
+          double partitionFunction = 0.0;
+
+          // Evaluate and regularize all kernel values for this value of lambda.
+          double offset = evaluateKernelforLambda(lambdaBin, firstdUdLBin, lastdUdLBin);
+
+          for (int dUdLBin = firstdUdLBin; dUdLBin <= lastdUdLBin; dUdLBin++) {
+            double kernel = kernelValues[dUdLBin];
+
+            if (kernel - offset > maxBias) {
+              maxBias = kernel - offset;
             }
 
-            // Metadynamics grid counts (every 'countInterval' steps).
-            if (energyCount % histogram.countInterval == 0) {
-                histogram.addBias(dForceFieldEnergydL, x, null);
+            double weight;
+            if (biasMagZero) {
+              // The weight is just the kernel value for no 2D bias.
+              weight = kernel;
+            } else {
+              // The Boltzmann weight based on temperature and the 2D bias height.
+              weight = exp(kernel * beta);
             }
-
-            histogram.langevin();
-        }
-
-        totalEnergy = forceFieldEnergy + biasEnergy;
-
-        return totalEnergy;
-    }
-
-    /**
-     * {@inheritDoc}
-     */
-    @Override
-    public double energyAndGradient(double[] x, double[] gradient) {
-
-        forceFieldEnergy = potential.energyAndGradient(x, gradient);
-
-        // OST is propagated with the slowly varying terms.
-        if (state == STATE.FAST) {
-            return forceFieldEnergy;
-        }
-
-        dForceFieldEnergydL = lambdaInterface.getdEdL();
-        dUdLambda = dForceFieldEnergydL;
-        d2UdL2 = lambdaInterface.getd2EdL2();
-        gLdEdL = 0.0;
-        double bias1D;
-
-        if (histogram.metaDynamics) {
-            bias1D = histogram.energyAndGradientMeta(lambda, true);
-        } else {
-            if (histogram.biasMag > 0) {
-                double[] chainRule = new double[2];
-                gLdEdL = histogram.energyAndGradient2D(lambda, dUdLambda, chainRule, histogram.biasMag);
-                double dGdLambda = chainRule[0];
-                double dGdFLambda = chainRule[1];
-
-                // Lambda gradient due to recursion kernel G(L, F_L).
-                dUdLambda += dGdLambda + dGdFLambda * d2UdL2;
-
-                // Cartesian coordinate gradient due to recursion kernel G(L, F_L).
-                fill(dUdXdL, 0.0);
-                lambdaInterface.getdEdXdL(dUdXdL);
-                for (int i = 0; i < nVariables; i++) {
-                    gradient[i] += dGdFLambda * dUdXdL[i];
-                }
-            }
-
-            // Compute the energy and gradient for the recursion worker at F(L) using interpolation.
-            bias1D = histogram.energyAndGradient1D(lambda, true);
-        }
-
-        // The total bias is the sum of 1D and 2D terms.
-        biasEnergy = bias1D + gLdEdL;
-
-        if (print) {
-            logger.info(format(" %s %16.8f", "Bias Energy       ", biasEnergy));
-            logger.info(
-                    format(
-                            " %s %16.8f  %s", "OST Potential    ", forceFieldEnergy + biasEnergy, "(Kcal/mole)"));
-        }
-
-        if (propagateLambda) {
-            energyCount++;
-
-            // Log the current Lambda state.
-            if (energyCount % printFrequency == 0) {
-                double dBdL = dUdLambda - dForceFieldEnergydL;
-                int lambdaBin = histogram.indexForLambda(lambda);
-                if (histogram.lambdaBins < 1000) {
-                    logger.info(
-                            format(
-                                    " L=%6.4f (%3d) F_LU=%10.4f F_LB=%10.4f F_L=%10.4f V_L=%10.4f",
-                                    lambda,
-                                    lambdaBin,
-                                    dForceFieldEnergydL,
-                                    dBdL,
-                                    dUdLambda,
-                                    histogram.halfThetaVelocity));
-                } else {
-                    logger.info(
-                            format(
-                                    " L=%6.4f (%4d) F_LU=%10.4f F_LB=%10.4f F_L=%10.4f V_L=%10.4f",
-                                    lambda,
-                                    lambdaBin,
-                                    dForceFieldEnergydL,
-                                    dBdL,
-                                    dUdLambda,
-                                    histogram.halfThetaVelocity));
-                }
-            }
-
-            // Metadynamics grid counts (every 'countInterval' steps).
-            if (energyCount % histogram.countInterval == 0) {
-                histogram.addBias(dForceFieldEnergydL, x, gradient);
-            }
-
-            histogram.langevin();
-        }
-
-        totalEnergy = forceFieldEnergy + biasEnergy;
-
-        return totalEnergy;
-    }
-
-    /**
-     * {@inheritDoc}
-     */
-    @Override
-    public double[] getAcceleration(double[] acceleration) {
-        return potential.getAcceleration(acceleration);
-    }
-
-    public Histogram[] getAllHistograms() {
-        int nHisto = allHistograms.size();
-        Histogram[] ret = new Histogram[nHisto];
-        ret = allHistograms.toArray(ret);
-        return ret;
-    }
-
-    /**
-     * {@inheritDoc}
-     */
-    @Override
-    public double[] getCoordinates(double[] doubles) {
-        return potential.getCoordinates(doubles);
-    }
-
-    /**
-     * {@inheritDoc}
-     */
-    @Override
-    public Crystal getCrystal() {
-        return potential.getCrystal();
-    }
-
-    /**
-     * {@inheritDoc}
-     */
-    @Override
-    public void setCrystal(Crystal crystal) {
-        potential.setCrystal(crystal);
-    }
-
-    /**
-     * Returns the number of energy evaluations performed by this OST, including those picked up in the
-     * lambda file.
-     *
-     * @return Number of energy steps taken by this walker.
-     */
-    public long getEnergyCount() {
-        return energyCount;
-    }
-
-    /**
-     * Set the number of counts.
-     *
-     * @param counts Number of counts.
-     */
-    public void setEnergyCount(long counts) {
-        this.energyCount = counts;
-    }
-
-    /**
-     * {@inheritDoc}
-     */
-    @Override
-    public Potential.STATE getEnergyTermState() {
-        return state;
-    }
-
-<<<<<<< HEAD
+            partitionFunction += weight;
+
+            double currentdUdL = dUdLforBin(dUdLBin);
+            ensembleAverage += currentdUdL * weight;
+            lambdaCount += getRecursionKernelValue(lambdaBin, dUdLBin);
+          }
+          if (minFL > maxBias) {
+            minFL = maxBias;
+          }
+          ensembleAveragedUdL[lambdaBin] = (partitionFunction == 0) ? 0 : ensembleAverage / partitionFunction;
+          mindUdLforLambda = mindUdL + firstdUdLBin * dUdLBinWidth;
+          maxdUdLforLambda = mindUdL + (lastdUdLBin + 1) * dUdLBinWidth;
+        }
+
+        double deltaFreeEnergy = ensembleAveragedUdL[lambdaBin] * deltaForLambdaBin(lambdaBin);
+        freeEnergy += deltaFreeEnergy;
+        totalWeight += lambdaCount;
+
+        if (print || save) {
+          double llL = lambdaBin * lambdaBinWidth - lambdaBinWidth_2;
+          double ulL = llL + lambdaBinWidth;
+          if (llL < 0.0) {
+            llL = 0.0;
+          }
+          if (ulL > 1.0) {
+            ulL = 1.0;
+          }
+
+          double midLambda = llL;
+          if (!discreteLambda) {
+            midLambda = (llL + ulL) / 2.0;
+          }
+          double bias1D = energyAndGradient1D(midLambda, false);
+
+          double bias2D = 0.0;
+          if (!biasMagZero) {
+            bias2D = computeBiasEnergy(midLambda, ensembleAveragedUdL[lambdaBin]) - bias1D;
+          }
+
+          stringBuilder.append(
+              format(
+                  " %6.2e %7.5f %7.1f %7.1f %8.2f %8.2f %8.2f %8.2f %8.2f   %8.2f\n",
+                  lambdaCount,
+                  midLambda,
+                  mindUdLforLambda,
+                  maxdUdLforLambda,
+                  ensembleAveragedUdL[lambdaBin],
+                  bias1D,
+                  bias2D,
+                  bias1D + bias2D,
+                  freeEnergy,
+                  bias1D + bias2D + freeEnergy));
+        }
+      }
+
+      if (!biasMagZero) {
+        double temperEnergy = (minFL > temperOffset) ? temperOffset - minFL : 0;
+        temperingWeight = exp(temperEnergy / deltaT);
+      }
+
+      freeEnergy = integrateNumeric(ensembleAveragedUdL, integrationType);
+
+      if (print && abs(freeEnergy - previousFreeEnergy) > 0.001) {
+        logger.info(
+            "  Weight   Lambda      dU/dL Bins  <dU/dL>    g(L)  f(L,<dU/dL>) Bias    dG(L) Bias+dG(L)");
+        logger.info(stringBuilder.toString());
+        logger.info(
+            format(
+                " The free energy is %12.4f kcal/mol (Total Weight: %6.2e, Tempering: %6.4f, Counts: %12d).",
+                freeEnergy, totalWeight, temperingWeight, biasCount));
+        logger.info(format(" Minimum Bias %8.3f", minFL));
+        previousFreeEnergy = freeEnergy;
+      } else if (!save && (print || biasCount % printFrequency == 0)) {
+        logger.info(
+            format(
+                " The free energy is %12.4f kcal/mol (Total Weight: %6.2e, Tempering: %6.4f, Counts: %12d).",
+                freeEnergy, totalWeight, temperingWeight, biasCount));
+      }
+
+      if (save) {
+        String modelFilename = molecularAssembly.getFile().getAbsolutePath();
+        File saveDir = new File(FilenameUtils.getFullPath(modelFilename));
+        String dirName = saveDir + File.separator;
+        String fileName = dirName + "histogram.txt";
+        try {
+          logger.info(" Writing " + fileName);
+          PrintWriter printWriter = new PrintWriter(fileName);
+          printWriter.write(stringBuilder.toString());
+          printWriter.close();
+        } catch (Exception e) {
+          logger.info(format(" Failed to write %s.", fileName));
+        }
+      }
+
+      return freeEnergy;
+    }
+
+    /**
+     * For thermodynamic integration, return the integration width for the given Lambda lambdaBin.
+     *
+     * @param lambdaBin The lambda lambdaBin.
+     * @return The integration width.
+     */
+    private double deltaForLambdaBin(int lambdaBin) {
+      if (!discreteLambda && (lambdaBin == 0 || lambdaBin == lambdaBins - 1)) {
+        // The first and last lambda bins are half size for continuous lambda.
+        return lambdaBinWidth_2;
+      } else if (discreteLambda && lambdaBin == 0) {
+        // The free energy change to move from L=0 to L=0 is zero.
+        return 0.0;
+      }
+      // All other cases.
+      return lambdaBinWidth;
+    }
+
+    /**
+     * Returns the index of the first dU/dL bin with counts, or -1 if there are no counts for the
+     * given lambda bin.
+     *
+     * @param lambdaBin Lambda bin to consider.
+     * @return Index of the first dUdL bin with counts.
+     */
+    private int firstdUdLBin(int lambdaBin) {
+      // Find the smallest FL bin that has counts.
+      for (int jFL = 0; jFL < dUdLBins; jFL++) {
+        double count = recursionKernel[lambdaBin][jFL];
+        if (count > 0) {
+          return jFL;
+        }
+      }
+      return -1;
+    }
+
+    /**
+     * Returns the index of the last dU/dL bin with counts, or -1 if there are no counts for the
+     * given lambda bin.
+     *
+     * @param lambdaBin Lambda bin to consider.
+     * @return Index of the last dUdL bin with counts.
+     */
+    private int lastdUdLBin(int lambdaBin) {
+      // Find the largest FL bin that has counts.
+      for (int jFL = dUdLBins - 1; jFL >= 0; jFL--) {
+        double count = recursionKernel[lambdaBin][jFL];
+        if (count > 0) {
+          return jFL;
+        }
+      }
+      return -1;
+    }
+
+    /**
+     * Converts a continuous lambda value into its nearest discretized value.
+     *
+     * @param lambda Lambda to discretize.
+     * @return Discretized lambda.
+     */
+    private double discretizedLambda(double lambda) {
+      assert discreteLambda;
+      int bin = indexForLambda(lambda);
+      return bin * lambdaBinWidth;
+    }
+
+    /**
+     * Write a Histogram restart file (sometimes skipped for rank > 0).
+     */
+    void writeRestart() {
+      if (rank == 0 || writeIndependent) {
+        try {
+          HistogramWriter histogramWriter =
+              new HistogramWriter(this, new BufferedWriter(new FileWriter(histogramFile)));
+          histogramWriter.writeHistogramFile();
+          histogramWriter.flush();
+          histogramWriter.close();
+          logger.info(format(" Wrote histogram restart file to %s.", histogramFileName));
+        } catch (IOException ex) {
+          String message = " Exception writing OST histogram restart file.";
+          logger.log(Level.INFO, Utilities.stackTraceToString(ex));
+          logger.log(Level.SEVERE, message, ex);
+        }
+      }
+    }
+
+    /**
+     * Read a Histogram restart file (all ranks).
+     */
+    void readRestart() {
+      File histogramToRead = histogramFile;
+      // Independent walkers will write Histogram re-starts into the subdirectories,
+      // but we might be restarting from a Histogram in the parent directory.
+      if (histogramFile != null && !histogramFile.exists()) {
+        // Try to find a restart in the parent directory:
+        // Update /path/to/filename.his --> /path/to/../filename.his
+        String histogramString = histogramFile.getAbsolutePath();
+        String path = FilenameUtils.getPath(histogramString);
+        String name = FilenameUtils.getName(histogramString);
+        String parentHistogram = File.separator + path + ".." + File.separator + name;
+        histogramToRead = new File(parentHistogram);
+        if (histogramToRead.exists()) {
+          logger.info(" Reading parent histogram: " + parentHistogram);
+        }
+      }
+      if (histogramToRead != null && histogramToRead.exists()) {
+        try {
+          HistogramReader histogramReader =
+              new HistogramReader(this, new FileReader(histogramToRead));
+          histogramReader.readHistogramFile();
+          // Currently, the restart format does not include info on using discrete lambda values.
+          updateFreeEnergyEstimate(true, false);
+          logger.info(format("\n Read OST histogram from %s.", histogramFileName));
+        } catch (FileNotFoundException ex) {
+          logger.info(" Histogram restart file could not be found and will be ignored.");
+        }
+      }
+    }
+
+    private double mapLambda(double lambda) {
+      if (discreteLambda) {
+        return lambdaLadder[indexForDiscreteLambda(lambda)];
+      } else {
+        return lambda;
+      }
+    }
+
+    /**
+     * For continuous lambda, the returned value is the lambda bin. For discrete lambda, the returned
+     * value is the discrete lambda index.
+     *
+     * @param lambda a double.
+     * @return a int.
+     */
+    int indexForLambda(double lambda) {
+      if (discreteLambda) {
+        return indexForDiscreteLambda(lambda);
+      } else {
+        return indexForContinuousLambda(lambda);
+      }
+    }
+
+    private double lambdaForIndex(int bin) {
+      if (discreteLambda) {
+        return lambdaLadder[bin];
+      } else {
+        return bin * lambdaBinWidth;
+      }
+    }
+
+    private int indexForContinuousLambda(double lambda) {
+      int lambdaBin = (int) floor((lambda - minLambda) / lambdaBinWidth);
+      if (lambdaBin < 0) {
+        lambdaBin = 0;
+      }
+      if (lambdaBin >= lambdaBins) {
+        lambdaBin = lambdaBins - 1;
+      }
+      return lambdaBin;
+    }
+
     private int indexForDiscreteLambda(double lambda) {
       assert discreteLambda && lambdaLadder != null && lambdaLadder.length > 0;
 
@@ -790,7 +2249,7 @@
           continue;
         }
         double guessLam = lambdaLadder[guessBin];
-        double guessErr = abs(guessLam - lambda);
+        double guessErr = Math.abs(guessLam - lambda);
         if (guessErr < minErr) {
           minErr = guessErr;
           minErrBin = guessBin;
@@ -799,220 +2258,379 @@
 
       assert minErr < 1.0E-6;
       return minErrBin;
-=======
-    /**
-     * {@inheritDoc}
-     */
-    @Override
-    public void setEnergyTermState(Potential.STATE state) {
-        this.state = state;
-        potential.setEnergyTermState(state);
->>>>>>> f9ad1c9a
-    }
-
-    /**
-     * Getter for the field <code>forceFieldEnergy</code>.
-     *
-     * @return a double.
-     */
-    public double getForceFieldEnergy() {
-        return forceFieldEnergy;
-    }
-
-    /**
-     * Return the current 2D Histogram of counts.
-     *
-     * @return the Histogram.
-     */
-    public Histogram getHistogram() {
-        return histogram;
-    }
-
-    /**
-     * Getter for the field <code>lambda</code>.
-     *
-     * @return a double.
-     */
-    public double getLambda() {
-        return lambda;
-    }
-
-    /**
-     * Setter for the field <code>lambda</code>.
-     *
-     * @param lambda a double.
-     */
-    public void setLambda(double lambda) {
-        if (histogram != null) {
-            lambda = histogram.mapLambda(lambda);
-        } else {
-            logger.warning(" OrthogonalSpaceTempering.setLambda was called before histogram constructed!");
-            logger.info(Utilities.stackTraceToString(new RuntimeException()));
-        }
-        lambdaInterface.setLambda(lambda);
-        this.lambda = lambda;
-        histogram.theta = asin(sqrt(lambda));
-    }
-
-    /**
-     * Getter for the field <code>lambdaInterface</code>.
-     *
-     * @return a {@link ffx.potential.bonded.LambdaInterface} object.
-     */
-    public LambdaInterface getLambdaInterface() {
-        return lambdaInterface;
-    }
-
-    /**
-     * {@inheritDoc}
-     */
-    @Override
-    public double[] getMass() {
-        return potential.getMass();
-    }
-
-    /**
-     * {@inheritDoc}
-     */
-    @Override
-    public int getNumberOfVariables() {
-        return potential.getNumberOfVariables();
-    }
-
-    /**
-     * Return the OST optimization information.
-     *
-     * @return The OST optimization parameters.
-     */
-    public OptimizationParameters getOptimizationParameters() {
-        return optimizationParameters;
-    }
-
-    /**
-     * getPotentialEnergy.
-     *
-     * @return a {@link ffx.numerics.Potential} object.
-     */
-    public Potential getPotentialEnergy() {
-        return potential;
-    }
-
-    /**
-     * {@inheritDoc}
-     */
-    @Override
-    public double[] getPreviousAcceleration(double[] previousAcceleration) {
-        return potential.getPreviousAcceleration(previousAcceleration);
-    }
-
-    /**
-     * {@inheritDoc}
-     */
-    @Override
-    public double[] getScaling() {
-        return potential.getScaling();
-    }
-
-    /**
-     * {@inheritDoc}
-     */
-    @Override
-    public void setScaling(double[] scaling) {
-        potential.setScaling(scaling);
-    }
-
-    /**
-     * {@inheritDoc}
-     */
-    @Override
-    public double getTotalEnergy() {
-        return totalEnergy;
-    }
-
-    /**
-     * getTotaldEdLambda.
-     *
-     * @return a double.
-     */
-    public double getTotaldEdLambda() {
-        return dUdLambda;
-    }
-
-    /**
-     * {@inheritDoc}
-     *
-     * <p>Return a reference to each variables type.
-     */
-    @Override
-    public Potential.VARIABLE_TYPE[] getVariableTypes() {
-        return potential.getVariableTypes();
-    }
-
-    /**
-     * {@inheritDoc}
-     */
-    @Override
-    public double[] getVelocity(double[] velocity) {
-        return potential.getVelocity(velocity);
-    }
-
-    /**
-     * {@inheritDoc}
-     */
-    @Override
-    public double getd2EdL2() {
-        throw new UnsupportedOperationException(
-                " Second derivatives of the bias are not implemented, as they require third derivatives of the potential.");
-    }
-
-    /**
-     * {@inheritDoc}
-     */
-    @Override
-    public double getdEdL() {
-        return getTotaldEdLambda();
-    }
-
-    /**
-     * {@inheritDoc}
-     */
-    @Override
-    public void getdEdXdL(double[] gradient) {
-        throw new UnsupportedOperationException(
-                " Second derivatives of the bias are not implemented, as they require third derivatives of the potential.");
-    }
-
-    // TODO: Delete method when debugging of RepexOST is done.
-    public void logOutputFiles(int index) {
-        logger.info(
-                format(
-                        " OST: Lambda file %s, histogram %s",
-                        histogram.lambdaFileName, allHistograms.get(index).histogramFileName));
-    }
-
-    /**
-     * {@inheritDoc}
-     */
-    @Override
-    public void setAcceleration(double[] acceleration) {
-        potential.setAcceleration(acceleration);
-    }
-
-    /**
-     * If this flag is true, (lambda, dU/dL) Monte Carlo samples that have no weight in the Histogram
-     * are rejected.
-     *
-     * @param hardWallConstraint If true, MC samples outside the current range are rejected.
-     */
-    public void setHardWallConstraint(boolean hardWallConstraint) {
-        this.hardWallConstraint = hardWallConstraint;
-    }
-
-    public void setMolecularAssembly(MolecularAssembly molecularAssembly) {
-        this.molecularAssembly = molecularAssembly;
-    }
-
-<<<<<<< HEAD
+    }
+
+    /**
+     * Find the bin for the supplied dEdLambda.
+     * <p>
+     * If the supplied dEdL is outside the range of the count matrix, then -1 is returned.
+     *
+     * @param dUdL a double.
+     * @return The dUdL bin.
+     */
+    int binFordUdL(double dUdL) {
+
+      // No counts below mindUdL.
+      if (dUdL < mindUdL) {
+        return -1;
+      }
+
+      // No counts above the maxdUdL.
+      if (dUdL > maxdUdL) {
+        return -1;
+      }
+
+      int bin = (int) floor((dUdL - mindUdL) / dUdLBinWidth);
+
+      if (bin == dUdLBins) {
+        bin = dUdLBins - 1;
+      }
+
+      if (bin < 0) {
+        bin = 0;
+      }
+
+      return bin;
+    }
+
+    /**
+     * Return the value of a recursion kernel bin. Mirror conditions are applied to the lambda bin.
+     * If the dUdLBin is outside the range of the count matrix, zero is returned.
+     *
+     * @param lambdaBin The lambda bin.
+     * @param dUdLBin   The dU/dL bin.
+     * @return The value of the bin.
+     */
+    double getRecursionKernelValue(int lambdaBin, int dUdLBin) {
+      // Apply lambda mirror condition.
+      lambdaBin = lambdaMirror(lambdaBin);
+
+      // For dUdL outside the count matrix the weight is 0.
+      if (dUdLBin < 0 || dUdLBin >= dUdLBins) {
+        return 0.0;
+      }
+
+      return recursionKernel[lambdaBin][dUdLBin];
+    }
+
+    /**
+     * Return the value of a recursion kernel bin. Mirror conditions are applied to the lambda bin.
+     * If the dUdL is outside the range of the count matrix, zero is returned.
+     *
+     * @param lambda the lambda value.
+     * @param dUdL   the dU/dL value.
+     * @return The value of the Histogram.
+     */
+    double getRecursionKernelValue(double lambda, double dUdL) {
+      return getRecursionKernelValue(indexForLambda(lambda), binFordUdL(dUdL));
+    }
+
+    /**
+     * Set the value of a recursion kernel bin.
+     *
+     * @param lambdaBin  The lambda bin.
+     * @param fLambdaBin The dU/dL bin.
+     * @param value      The value of the bin.
+     */
+    void setRecursionKernelValue(int lambdaBin, int fLambdaBin, double value) {
+      recursionKernel[lambdaBin][fLambdaBin] = value;
+    }
+
+    /**
+     * Add to the value of a recursion kernel bin.
+     *
+     * @param currentLambda    The lambda bin.
+     * @param currentdUdL      The dU/dL bin.
+     * @param value            The value of the bin.
+     * @param updateFreeEnergy If true, update the 1D bias and free energy estimate.
+     */
+    synchronized void addToRecursionKernelValue(
+        double currentLambda, double currentdUdL, double value, boolean updateFreeEnergy) {
+
+      if (spreadBias) {
+        // Expand the recursion kernel if necessary.
+        checkRecursionKernelSize(dUdLforBin(binFordUdL(currentdUdL) - biasCutoff));
+        checkRecursionKernelSize(dUdLforBin(binFordUdL(currentdUdL) + biasCutoff));
+
+        int currentLambdaBin = indexForLambda(currentLambda);
+        int currentdUdLBin = binFordUdL(currentdUdL);
+
+        // Variances are only used when dividing by twice their value.
+        double invLs2 = 0.5 / lambdaVariance;
+        double invFLs2 = 0.5 / dUdLVariance;
+
+        // Compute the normalization.
+        double normalize = 0.0;
+        for (int iL = -lambdaBiasCutoff; iL <= lambdaBiasCutoff; iL++) {
+          int lambdaBin = currentLambdaBin + iL;
+          double deltaL = currentLambda - lambdaBin * lambdaBinWidth;
+          double deltaL2 = deltaL * deltaL;
+          // Pre-compute the lambda bias.
+          double L2exp = exp(-deltaL2 * invLs2);
+          for (int jFL = -biasCutoff; jFL <= biasCutoff; jFL++) {
+            int dUdLBin = currentdUdLBin + jFL;
+            double deltaFL = currentdUdL - dUdLforBin(dUdLBin);
+            double deltaFL2 = deltaFL * deltaFL;
+            normalize += L2exp * exp(-deltaFL2 * invFLs2);
+          }
+        }
+
+        for (int iL = -lambdaBiasCutoff; iL <= lambdaBiasCutoff; iL++) {
+          int lambdaBin = currentLambdaBin + iL;
+          double deltaL = currentLambda - lambdaBin * lambdaBinWidth;
+          double deltaL2 = deltaL * deltaL;
+          // Pre-compute the lambda bias.
+          double L2exp = exp(-deltaL2 * invLs2);
+          lambdaBin = lambdaMirror(lambdaBin);
+          for (int jFL = -biasCutoff; jFL <= biasCutoff; jFL++) {
+            int dUdLBin = currentdUdLBin + jFL;
+            double deltaFL = currentdUdL - dUdLforBin(dUdLBin);
+            double deltaFL2 = deltaFL * deltaFL;
+            double weight = value / normalize * L2exp * exp(-deltaFL2 * invFLs2);
+            recursionKernel[lambdaBin][dUdLBin] += weight;
+          }
+        }
+      } else {
+        int lambdaBin = indexForLambda(currentLambda);
+        int dUdLBin = binFordUdL(currentdUdL);
+        recursionKernel[lambdaBin][dUdLBin] += value;
+      }
+
+      if (updateFreeEnergy) {
+        updateFreeEnergyEstimate(false, false);
+      }
+
+      ++biasCount;
+    }
+
+    /**
+     * Allocate memory for the recursion kernel.
+     */
+    void allocateRecursionKernel() {
+      recursionKernel = new double[lambdaBins][dUdLBins];
+      kernelValues = new double[dUdLBins];
+    }
+
+    /**
+     * Integrates dUdL over lambda using more sophisticated techniques than midpoint rectangular
+     * integration.
+     *
+     * <p>The ends (from 0 to dL and 1-dL to 1) are integrated with trapezoids for continuous
+     * lambda.
+     *
+     * @param dUdLs dUdL at the midpoint of each bin.
+     * @param type  Integration type to use.
+     * @return Current delta-G estimate.
+     */
+    private double integrateNumeric(double[] dUdLs, IntegrationType type) {
+      double val;
+      if (discreteLambda) {
+        // Integrate between the first bin and the last bin.
+        double[] lams = Integrate1DNumeric.generateXPoints(0.0, 1.0, lambdaBins, false);
+        DataSet dSet = new DoublesDataSet(lams, dUdLs, false);
+        val = Integrate1DNumeric.integrateData(dSet, Integrate1DNumeric.IntegrationSide.LEFT, type);
+      } else {
+        // Integrate between the second bin midpoint and the second-to-last bin midpoint.
+        double[] midLams =
+            Integrate1DNumeric
+                .generateXPoints(lambdaBinWidth, 1.0 - lambdaBinWidth, (lambdaBins - 2), false);
+        double[] midVals = Arrays.copyOfRange(dUdLs, 1, (lambdaBins - 1));
+        DataSet dSet = new DoublesDataSet(midLams, midVals, false);
+
+        val = Integrate1DNumeric.integrateData(dSet, Integrate1DNumeric.IntegrationSide.LEFT, type);
+
+        // Everything after this is just adding in the endpoint contributions.
+
+        double dL_4 = lambdaBinWidth_2 * 0.5;
+
+        // Initially, assume dU/dL is exactly 0 at the endpoints. This is sometimes a true
+        // assumption.
+        double val0 = 0;
+        double val1 = 0;
+
+        // If we cannot guarantee that dUdL is exactly 0 at the endpoints, interpolate.
+        if (!lambdaInterface.dEdLZeroAtEnds()) {
+          double recipSlopeLen = 1.0 / (lambdaBinWidth * 0.75);
+
+          double slope = dUdLs[0] - dUdLs[1];
+          slope *= recipSlopeLen;
+          val0 = dUdLs[0] + (slope * dL_4);
+
+          slope = dUdLs[lambdaBins - 1] - dUdLs[lambdaBins - 2];
+          slope *= recipSlopeLen;
+          val1 = dUdLs[lambdaBins - 1] + (slope * dL_4);
+          logger.fine(format(" Inferred dU/dL values at 0 and 1: %10.5g , %10.5g", val0, val1));
+        }
+
+        // Integrate trapezoids from 0 to the second bin midpoint, and from second-to-last bin
+        // midpoint to 1.
+        val += trapezoid(0, dL_4, val0, dUdLs[0]);
+        val += trapezoid(dL_4, lambdaBinWidth, dUdLs[0], dUdLs[1]);
+        val += trapezoid(1.0 - lambdaBinWidth, 1.0 - dL_4, dUdLs[lambdaBins - 2],
+            dUdLs[lambdaBins - 1]);
+        val += trapezoid(1.0 - dL_4, 1.0, dUdLs[lambdaBins - 1], val1);
+      }
+
+      return val;
+    }
+
+    /**
+     * Integrates a trapezoid.
+     *
+     * @param x0  First x point
+     * @param x1  Second x point
+     * @param fx0 First f(x) point
+     * @param fx1 Second f(x) point
+     * @return The area under a trapezoid.
+     */
+    private double trapezoid(double x0, double x1, double fx0, double fx1) {
+      double val = 0.5 * (fx0 + fx1);
+      val *= (x1 - x0);
+      return val;
+    }
+
+    /**
+     * Evaluate the kernel across dU/dL values at given value of lambda. The largest kernel value V
+     * is used to define an offset (-V), which is added to all to kernel values. Then, the largest
+     * kernel value is zero, and will result in a statistical weight of 1.
+     *
+     * <p>The offset avoids the recursion kernel becoming too large for some combinations of
+     * (Lambda, dU/dL). This can result in its statistical weight = exp(kernel * beta) exceeding the
+     * maximum representable double value.
+     *
+     * @param lambda Value of Lambda to evaluate the kernal for.
+     * @param llFL   Lower FLambda bin.
+     * @param ulFL   Upper FLambda bin.
+     * @return the applied offset.
+     */
+    private double evaluateKernelforLambda(int lambda, int llFL, int ulFL) {
+      double maxKernel = Double.MIN_VALUE;
+
+      double gaussianBiasMagnitude = biasMag;
+      if (biasMag <= 0.0) {
+        gaussianBiasMagnitude = PSEUDO_BIAS_MAGNITUDE;
+      }
+
+      for (int jFL = llFL; jFL <= ulFL; jFL++) {
+        double value = evaluateKernel(lambda, jFL, gaussianBiasMagnitude);
+        kernelValues[jFL] = value;
+        if (value > maxKernel) {
+          maxKernel = value;
+        }
+      }
+
+      // Only offset the kernel values for non-zero bias magnitude.
+      double offset = 0.0;
+      if (biasMag > 0.0) {
+        offset = -maxKernel;
+        for (int jFL = llFL; jFL <= ulFL; jFL++) {
+          kernelValues[jFL] += offset;
+        }
+      }
+      return offset;
+    }
+
+    /**
+     * Mirror the lambda bin if its less < 0 or greater than the last bin.
+     *
+     * @param bin Lambda bin to mirror.
+     * @return The mirrored lambda bin.
+     */
+    private int lambdaMirror(int bin) {
+      if (bin < 0) {
+        return -bin;
+      }
+      int lastBin = lambdaBins - 1;
+      if (bin > lastBin) {
+        // Number of bins past the last bin.
+        bin -= lastBin;
+        // Return Mirror bin
+        return lastBin - bin;
+      }
+      // No mirror condition.
+      return bin;
+    }
+
+    /**
+     * For continuous lambda, the width of the first and last bins is dLambda_2, so the mirror
+     * condition is to double their counts.
+     *
+     * @param bin Current lambda bin.
+     * @return The mirror factor (either 1.0 or 2.0).
+     */
+    private double mirrorFactor(int bin) {
+      if (discreteLambda) {
+        return 1.0;
+      }
+      if (bin == 0 || bin == lambdaBins - 1) {
+        return 2.0;
+      }
+      return 1.0;
+    }
+
+    /**
+     * Compute the value of dU/dL for the given Histogram bin.
+     *
+     * @param dUdLBin The bin index in the dU/dL dimension.
+     * @return The value of dU/dL at the center of the bin.
+     */
+    private double dUdLforBin(int dUdLBin) {
+      return mindUdL + dUdLBin * dUdLBinWidth + dUdLBinWidth_2;
+    }
+
+    /**
+     * Evaluate the bias at [currentLambdaBin, cF_lambda]
+     */
+    private double evaluateKernel(int currentLambdaBin, int currentdUdLBin,
+        double gaussianBiasMagnitude) {
+      // Compute the value of L and FL for the center of the current bin.
+      double currentLambda = currentLambdaBin * lambdaBinWidth;
+      double currentdUdL = dUdLforBin(currentdUdLBin);
+
+      // Variances are only used when dividing by twice their value.
+      double invLs2 = 0.5 / lambdaVariance;
+      double invFLs2 = 0.5 / dUdLVariance;
+
+      double sum = 0.0;
+      for (int iL = -lambdaBiasCutoff; iL <= lambdaBiasCutoff; iL++) {
+        int lambdaBin = currentLambdaBin + iL;
+        double deltaL = currentLambda - lambdaBin * lambdaBinWidth;
+        double deltaL2 = deltaL * deltaL;
+
+        // Pre-compute the lambda bias.
+        double L2exp = exp(-deltaL2 * invLs2);
+
+        // Mirror condition for Lambda counts.
+        lambdaBin = lambdaMirror(lambdaBin);
+        double mirrorFactor = mirrorFactor(lambdaBin);
+
+        for (int jFL = -biasCutoff; jFL <= biasCutoff; jFL++) {
+          int dUdLBin = currentdUdLBin + jFL;
+          double weight = mirrorFactor * getRecursionKernelValue(lambdaBin, dUdLBin);
+          if (weight <= 0.0) {
+            continue;
+          }
+          double deltaFL = currentdUdL - dUdLforBin(dUdLBin);
+          double deltaFL2 = deltaFL * deltaFL;
+          double e = weight * gaussianBiasMagnitude * L2exp * exp(-deltaFL2 * invFLs2);
+          sum += e;
+        }
+      }
+      return sum;
+    }
+
+    /**
+     * Compute the total Bias energy at (currentLambda, currentdUdL).
+     *
+     * @param currentLambda The value of lambda.
+     * @param currentdUdL   The value of dU/dL.
+     * @return The bias energy.
+     */
+    double computeBiasEnergy(double currentLambda, double currentdUdL) {
+
+      int currentLambdaBin = indexForLambda(currentLambda);
+      int currentdUdLBin = binFordUdL(currentdUdL);
+
       double bias1D;
       double bias2D = 0.0;
 
@@ -1050,2145 +2668,369 @@
       } else {
         bias1D = energyAndGradientMeta(currentLambda, false);
       }
-=======
-    /**
-     * {@inheritDoc}
-     */
-    @Override
-    public void setPreviousAcceleration(double[] previousAcceleration) {
-        potential.setPreviousAcceleration(previousAcceleration);
-    }
-
-    /**
-     * Indicate if the Lambda extended system particle should be propagated using Langevin dynamics.
-     *
-     * @param propagateLambda If true, Lambda will be propagated using Langevin dynamics.
-     */
-    public void setPropagateLambda(boolean propagateLambda) {
-        this.propagateLambda = propagateLambda;
-    }
-
-    /**
-     * {@inheritDoc}
-     */
-    @Override
-    public void setVelocity(double[] velocity) {
-        potential.setVelocity(velocity);
-    }
-
-    /**
-     * Switch to an alternate Histogram.
-     *
-     * @param index Index of the Histogram to use.
-     */
-    public void switchHistogram(int index) {
-        histogramIndex = index;
-        histogram = allHistograms.get(histogramIndex);
-        logger.info(" OST switching to histogram " + histogramIndex);
-    }
-
-    @Override
-    public void writeAdditionalRestartInfo(boolean recursive) {
-        writeRestart();
-        if (recursive) {
-            potential.writeAdditionalRestartInfo(true);
-        }
-    }
-
-    /**
-     * Write histogram and lambda restart files.
-     */
-    private void writeRestart() {
-        if (algorithmListener != null) {
-            algorithmListener.algorithmUpdate(molecularAssembly);
-        }
-
-        // Only the rank 0 process writes a histogram restart file.
-        histogram.writeRestart();
->>>>>>> f9ad1c9a
-
-        // All ranks write a lambda restart file.
-        try {
-            LambdaWriter lambdaWriter =
-                    new LambdaWriter(this, new BufferedWriter(new FileWriter(lambdaFile)));
-            lambdaWriter.writeLambdaFile();
-            lambdaWriter.flush();
-            lambdaWriter.close();
-            logger.info(format(" Wrote lambda restart file to %s.", histogram.lambdaFileName));
-        } catch (IOException ex) {
-            String message = format(" Exception writing lambda restart file %s.", lambdaFile);
-            logger.log(Level.INFO, Utilities.stackTraceToString(ex));
-            logger.log(Level.SEVERE, message, ex);
-        }
-    }
-
-    double getLambdaWriteOut() {
-        return lambdaWriteOut;
-    }
-
-    /**
-     * getForceFielddEdL.
+
+      // Return the total bias.
+      return bias1D + bias2D;
+    }
+
+    double energyAndGradient2D(
+        double currentLambda, double currentdUdLambda, double[] chainRule,
+        double gaussianBiasMagnitude) {
+
+      if (gaussianBiasMagnitude <= 0.0) {
+        chainRule[0] = 0.0;
+        chainRule[1] = 0.0;
+        return 0;
+      }
+
+      // Calculate recursion kernel G(L, F_L) and its derivatives with respect to L and F_L.
+      double gLdEdL = 0.0;
+      double dGdLambda = 0.0;
+      double dGdFLambda = 0.0;
+      int currentLambdaBin = indexForLambda(currentLambda);
+      int currentdUdLBin = binFordUdL(currentdUdLambda);
+
+      // TODO: create a "Hill" class for Lambda based on either Gaussian hills or b-Spline hills
+      //  Simple constructor.
+      //  init: initialize the instance based on the current lambda.
+      //  getWeight: return the weight given a bin offset.
+      //  getWeightDerivative: return the partial derivative of the weight.
+      // Example input
+      // double lambdaForBin = lambdaForIndex(currentLambdaBin);
+      // double x = (currentLambda - lambdaForBin) / lambdaBinWidth + 0.5;
+
+      // TODO: create a "Hill" class for dUdL based on either Gaussian hills or b-Spline hills
+      //  Simple constructor.
+      //  init: initialize the instance based on the current dUdL.
+      //  getWeight: return the weight given a bin offset.
+      //  getWeightDerivative: return the partial derivative of the weight.
+      // Example input
+      // double dUdLForBin = dUdLForIndex(currentdUdLBin);
+      // double x = (currentdUdL - dUdLForBin) / dUdLBinWidth + 0.5;
+
+      for (int iL = -lambdaBiasCutoff; iL <= lambdaBiasCutoff; iL++) {
+        int lambdaBin = currentLambdaBin + iL;
+
+        // Pass in the bin offset to the weight instance.
+
+        double deltaL = currentLambda - (lambdaBin * lambdaBinWidth);
+        double deltaL2 = deltaL * deltaL;
+        double expL2 = exp(-deltaL2 / (2.0 * lambdaVariance));
+
+        // Mirror conditions for recursion kernel counts.
+        double mirrorFactor = mirrorFactor(lambdaBin);
+
+        for (int iFL = -biasCutoff; iFL <= biasCutoff; iFL++) {
+          int dUdLBin = currentdUdLBin + iFL;
+
+          double weight;
+
+          //if(spline){
+          //  LambdaHill lambdaHill = new LambdaHill(currentLambda);
+          //weight = lambdaHill.getWeight();
+          //} else {
+          weight = mirrorFactor * getRecursionKernelValue(lambdaBin, dUdLBin);
+          //}
+
+          if (weight <= 0.0) {
+            continue;
+          }
+
+          double deltaFL = currentdUdLambda - dUdLforBin(dUdLBin);
+          double deltaFL2 = deltaFL * deltaFL;
+          double bias =
+              weight * gaussianBiasMagnitude * expL2 * exp(-deltaFL2 / (2.0 * dUdLVariance));
+          gLdEdL += bias;
+          dGdLambda -= deltaL / lambdaVariance * bias;
+          dGdFLambda -= deltaFL / dUdLVariance * bias;
+        }
+      }
+
+      chainRule[0] = dGdLambda;
+      chainRule[1] = dGdFLambda;
+      return gLdEdL;
+    }
+
+    /**
+     * This calculates the 1D OST bias and its derivative with respect to Lambda.
+     *
+     * <p>See Equation 8 in http://doi.org/10.1021/ct300035u.
+     * <p>
+     * TODO: Not correct for Metadynamics yet.
      *
      * @return a double.
      */
-    double getForceFielddEdL() {
-        return dForceFieldEnergydL;
-    }
-
-    /**
-     * Getter for the field <code>biasEnergy</code>.
-     *
-     * @return a double.
-     */
-    double getBiasEnergy() {
-        return biasEnergy;
-    }
-
-    /**
-     * If the dUdLHardWall flag is set to true, this method will return false if the (lambda, dU/dL)
-     * sample is has not been seen.
-     *
-     * @param lambda The proposed lambda value.
-     * @param dUdL   The proposed dU/dL value.
-     * @return Returns false only if the dUdLHardWall flag is true, and the (lambda, dU/dL) sample has
-     * not been seen.
-     */
-    boolean insideHardWallConstraint(double lambda, double dUdL) {
-        if (hardWallConstraint) {
-            double weight = histogram.getRecursionKernelValue(lambda, dUdL);
-            return weight > 0.0;
-        }
-        return true;
-    }
-
-    /**
-     * Parameters for running local optimizations during OST sampling.
-     */
-    public class OptimizationParameters {
-
-        /**
-         * Flag to turn on OST optimization.
-         *
-         * <p>The default doOptimization = false.
-         */
-        private boolean doOptimization = false;
-        /**
-         * Reset unit cell parameters, molecular orientation and translation.
-         */
-        private final boolean doUnitCellReset;
-        /**
-         * OST optimization only runs if Lambda is greater than the lambdaCutoff.
-         *
-         * <p>The default lambdaCutoff = 0.8.
-         */
-        private final double lambdaCutoff;
-        /**
-         * The lowest energy found via optimizations.
-         *
-         * <p>The optimumEnergy is initially set to Double.MAX_VALUE.
-         */
-        private double optimumEnergy = Double.MAX_VALUE;
-        /**
-         * The OST optimization frequency
-         *
-         * <p>The default is once every 10,000 steps.
-         */
-        private final int frequency;
-        /**
-         * The OST optimization convergence criteria.
-         *
-         * <p>The default eps = 0.1.
-         */
-        private final double eps;
-        /**
-         * The OST tolerance when checking for equal energy after coordinate reversion.
-         *
-         * <p>The default is 1.0e-8 kcal/mol.
-         */
-        private final double tolerance;
-        /**
-         * The OST optimization energy window.
-         *
-         * <p>The default is 4.0 kcal/mol, which is convenient for small organic crystals.
-         */
-        private final double energyWindow;
-        /**
-         * Holds the lowest potential energy coordinates.
-         */
-        private double[] optimumCoords;
-        /**
-         * File instance used for saving optimized structures.
-         */
-        private File optimizationFile;
-        /**
-         * SystemFilter used to save optimized structures.
-         */
-        private SystemFilter optimizationFilter;
-
-        /**
-         * Empty constructor.
-         */
-        OptimizationParameters(CompositeConfiguration properties) {
-            energyWindow = properties.getDouble("ost-opt-energy-window", 10.0);
-            eps = properties.getDouble("ost-opt-eps", 0.1);
-            tolerance = properties.getDouble("ost-opt-tolerance", 1.0e-8);
-            frequency = properties.getInt("ost-opt-frequency", 10000);
-            lambdaCutoff = properties.getDouble("ost-opt-lambda-cutoff", 0.8);
-            doUnitCellReset = properties.getBoolean("ost-opt-unitcell-reset", false);
-
-            logger.info("\n Optimization Parameters");
-            logger.info(format("  Energy Window:                  %6.4f (kcal/mol)", energyWindow));
-            logger.info(format("  EPS:                            %6.5f ", eps));
-            logger.info(format("  Tolerance:                      %6.4f (kcal/mol)", tolerance));
-            logger.info(format("  Frequency:                      %6d (steps)", frequency));
-            logger.info(format("  Lambda Cutoff:                  %6.4f ", lambdaCutoff));
-            logger.info(format("  Unit Cell Reset:                %B ", doUnitCellReset));
-        }
-
-        /**
-         * getOptimumCoordinates.
-         *
-         * @return an array of {@link double} objects.
-         */
-        public double[] getOptimumCoordinates() {
-            if (optimumEnergy < Double.MAX_VALUE) {
-                return optimumCoords;
-            } else {
-                logger.info(
-                        "Lambda optimization cutoff was not reached. Try increasing the number of timesteps.");
-                return null;
-            }
-        }
-
-        /**
-         * getOptimumEnergy.
-         *
-         * @return a double.
-         */
-        public double getOptimumEnergy() {
-            if (optimumEnergy == Double.MAX_VALUE) {
-                logger.info(
-                        "Lambda optimization cutoff was not reached. Try increasing the number of timesteps.");
-            }
-            return optimumEnergy;
-        }
-
-        /**
-         * Run a local optimization.
-         *
-         * @param e        Current energy.
-         * @param x        Current atomic coordinates.
-         * @param gradient Work array for collecting the gradient.
-         */
-        public void optimize(double e, double[] x, double[] gradient) {
-
-            // Return if the optimization flag is not set, or if lambda is not beyond the cutoff.
-            if (doOptimization && lambda > lambdaCutoff && energyCount % frequency == 0) {
-                if (gradient == null) {
-                    gradient = new double[x.length];
-                }
-            } else {
-                return;
-            }
-
-            logger.info(format("\n OST Minimization (Step %d)", energyCount));
-
-            // Set the underlying Potential's Lambda value to 1.0.
-            lambdaInterface.setLambda(1.0);
-
-            // Use all energy terms.
-            potential.setEnergyTermState(Potential.STATE.BOTH);
-
-            // Turn off the Barostat.
-            boolean origBaroActive = true;
-            if (barostat != null) {
-                origBaroActive = barostat.isActive();
-                barostat.setActive(false);
-            }
-
-            // Optimize the system.
-            try {
-                double startingEnergy = potential.energy(x);
-                Minimize minimize = new Minimize(molecularAssembly, potential, algorithmListener);
-                minimize.minimize(eps);
-                // Collect the minimum energy.
-                double minEnergy = potential.getTotalEnergy();
-                // Check for a new minimum within an energy window of the lowest energy structure found.
-                if (minEnergy < optimumEnergy + energyWindow) {
-                    if (minEnergy < optimumEnergy) {
-                        optimumEnergy = minEnergy;
-                    }
-                    int n = potential.getNumberOfVariables();
-                    optimumCoords = new double[n];
-                    optimumCoords = potential.getCoordinates(optimumCoords);
-                    double mass = molecularAssembly.getMass();
-                    Crystal crystal = molecularAssembly.getCrystal();
-                    double density = crystal.getDensity(mass);
-                    optimizationFilter.writeFile(optimizationFile, false);
-                    Crystal uc = crystal.getUnitCell();
-                    logger.info(
-                            format(
-                                    " Minimum: %12.6f %s (%12.6f g/cc) optimized from %12.6f at step %d.",
-                                    minEnergy, uc.toShortString(), density, startingEnergy, energyCount));
-                }
-            } catch (EnergyException ex) {
-                String message = ex.getMessage();
-                logger.info(
-                        format(
-                                " Energy exception minimizing coordinates at lambda=%8.6f\n %s.", lambda, message));
-                logger.info(" Sampling will continue.");
-            }
-
-            // Set the underlying Potential's Lambda value back to current lambda value.
-            lambdaInterface.setLambda(lambda);
-
-            // Reset the Potential State
-            potential.setEnergyTermState(state);
-
-            // Reset the Barostat
-            if (barostat != null) {
-                barostat.setActive(origBaroActive);
-            }
-
-            if (doUnitCellReset) {
-                logger.info("\n Resetting Unit Cell");
-                double mass = molecularAssembly.getMass();
-                double density = molecularAssembly.getCrystal().getDensity(mass);
-                molecularAssembly.applyRandomDensity(density);
-                molecularAssembly.applyRandomSymOp(0.0);
-                lambda = 0.0;
-                lambdaInterface.setLambda(lambda);
-            } else {
-                // Revert to the coordinates and gradient prior to optimization.
-                double eCheck = potential.energyAndGradient(x, gradient);
-
-                if (abs(eCheck - e) > tolerance) {
-                    logger.warning(
-                            format(" Optimization could not revert coordinates %16.8f vs. %16.8f.", e, eCheck));
-                }
-            }
-        }
-
-        /**
-         * setOptimization.
-         *
-         * @param doOptimization    a boolean.
-         * @param molecularAssembly a {@link ffx.potential.MolecularAssembly} object.
-         */
-        public void setOptimization(boolean doOptimization, MolecularAssembly molecularAssembly) {
-            this.doOptimization = doOptimization;
-            OrthogonalSpaceTempering.this.molecularAssembly = molecularAssembly;
-            File file = molecularAssembly.getFile();
-
-            String fileName = FilenameUtils.removeExtension(file.getAbsolutePath());
-            String ext = FilenameUtils.getExtension(file.getAbsolutePath());
-            if (optimizationFilter == null) {
-                if (ext.toUpperCase().contains("XYZ")) {
-                    optimizationFile = new File(fileName + "_opt.xyz");
-                    optimizationFilter = new XYZFilter(optimizationFile, molecularAssembly, null, null);
-                } else {
-                    optimizationFile = new File(fileName + "_opt.pdb");
-                    optimizationFilter = new PDBFilter(optimizationFile, molecularAssembly, null, null);
-                }
-            }
-        }
-    }
-
-    /**
-     * Store and operate on a 2D Histogram of (Lambda, dU/dL) observations to produce an OST bias.
-     *
-     * @author Michael J. Schnieders
-     * @since 1.0
-     */
-    public class Histogram {
-
-        /**
-         * If "realBiasMagnitude" is 0, temporarily set biasMag to this value to calculate the the
-         * ensemble average dU/dL.
-         *
-         * <p>Any value that does not overflow/underflow double precision summations of the count matrix
-         * will give identical results. For example, values of 1.0e-20, 1.0 and 1.0e20 were tested and
-         * found to give identical results.
-         *
-         * <p>Thus, a value of 1.0 is good choice.
-         */
-        private static final double PSEUDO_BIAS_MAGNITUDE = 1.0;
-        /**
-         * Temperature in Kelvin.
-         *
-         * <p>The default is 298.15.
-         */
-        protected final double temperature;
-        /**
-         * Time step in picoseconds.
-         */
-        protected final double dt;
-        /**
-         * Parallel Java world communicator.
-         */
-        protected final Comm world;
-        /**
-         * Rank of this process.
-         */
-        protected final int rank;
-        /**
-         * If true, use discrete lambda values instead of continuous lambda values.
-         */
-        final boolean discreteLambda;
-        /**
-         * For continuous lambda: The first Lambda bin is centered on 0.0 (-0.005 .. 0.005). The final
-         * Lambda bin is centered on 1.0 ( 0.995 .. 1.005).
-         *
-         * <p>With this scheme, the maximum of biasing Gaussians is at the edges.
-         *
-         * <p>For discrete lambda: The first value of lambda is 0.0 and last value is 1.0.
-         *
-         * <p>The default lambdaBins = 201.
-         */
-        final int lambdaBins;
-        /**
-         * Width of a lambda bin, or the distance between discrete lambda values.
-         *
-         * <p>The default dL = (1.0 / (lambdaBins - 1).
-         */
-        final double lambdaBinWidth;
-        /**
-         * Half the width of a lambda bin, or zero for discrete lambda values.
-         */
-        final double lambdaBinWidth_2;
-        /**
-         * The variance for the Gaussian bias in the lambda dimension. lambdaVariance = 2.0 * dL * 2.0 *
-         * dL;
-         */
-        final double lambdaVariance;
-        /**
-         * The minimum value of the first lambda bin.
-         *
-         * <p>minLambda = -dL_2 for continuous lambda.
-         *
-         * <p>minLambda = 0 for discrete lambda.
-         */
-        private final double minLambda;
-        /**
-         * It is useful to have an odd number of bins, so that there is a bin from FL=-dFL/2 to dFL/2 so
-         * that as FL approaches zero its contribution to thermodynamic integration goes to zero.
-         *
-         * <p>Otherwise a contribution of zero from a L bin can only result from equal sampling of the
-         * ranges -dFL to 0 and 0 to dFL.
-         *
-         * <p>The default FLambdaBins = 401.
-         */
-        int dUdLBins;
-        /**
-         * The minimum value of the first dU/dL bin.
-         * <p>
-         * Initially this is set to: mindUdL = -(dUdLBinWidth * dUdLBins) / 2.0.
-         * <p>
-         * However, mindUdL may be updated as the count matrix is dynamically resized.
-         */
-        double mindUdL;
-        /**
-         * The maximum value of the last dUdL bin.
-         * <p>
-         * maxdUdL = mindUdL + dUdLBins * dUdLBinWidth.
-         */
-        private double maxdUdL;
-        /**
-         * The width of the FLambda bin.
-         *
-         * <p>The default dFL = 2.0 (kcal/mol).
-         */
-        final double dUdLBinWidth;
-        /**
-         * Half the width of the F_lambda bin.
-         */
-        final double dUdLBinWidth_2;
-        /**
-         * The variance for the Gaussian bias in the dU/dL dimension. lambdaVariance = 2.0 * dFL * 2.0 *
-         * dFL;
-         */
-        final double dUdLVariance;
-        /**
-         * When evaluating the biasing potential, contributions from a Gaussian centered on a bin more
-         * than "biasCutoff" away will be neglected.
-         *
-         * <p>The default biasCutoff = 5.
-         */
-        final int biasCutoff;
-        /**
-         * When evaluating the biasing potential, contributions from a Gaussian centered on a bin more
-         * than "biasCutoff" away will be neglected.
-         *
-         * <p>The continuous lambda simulations, the default lambdaBiasCutoff = biasCutoff.
-         * <p>For discrete lambda simulations, the default lambdaBiasCutoff = 0.
-         */
-        final int lambdaBiasCutoff;
-        /**
-         * 1D PMF with respect to lambda F(L).
-         */
-        final double[] ensembleAveragedUdL;
-        /**
-         * Reasonable thetaFriction is ~60 per picosecond (1.0e-12).
-         */
-        final double thetaFriction;
-        /**
-         * Reasonable thetaMass is ~100 a.m.u. (100 a.m.u is 1.6605e-22 grams).
-         */
-        final double thetaMass;
-        /**
-         * Interval between adding a count to the Recursion kernel in MD steps.
-         *
-         * <p>The default countInterval = 10.
-         */
-        final int countInterval;
-        /**
-         * Each walker reads the same histogram restart file. Only the walker of rank 0 writes the
-         * histogram restart file.
-         */
-        private final File histogramFile;
-        /**
-         * The Dama et al. transition-tempering rate parameter. A reasonable value is about 2 to 8 kT,
-         * with larger values being resulting in slower decay.
-         *
-         * <p>The default temperingFactor = 2.0.
-         */
-        private final double temperingFactor;
-        /**
-         * This deltaT is used to determine the tempering weight as described below for the
-         * temperingWeight variable.
-         *
-         * <p>deltaT = temperingFactor * kB * T.
-         */
-        private final double deltaT;
-        /**
-         * An offset applied before calculating tempering weight.
-         *
-         * <p>First, for every Lambda, we calculate the maximum bias at that lambda by searching all
-         * populated dU/dL bins: maxdUdL(L) = max[ G(L,F_L) ] where the max operator searches over all
-         * F_L bins.
-         *
-         * <p>Then, the minimum bias coverage is determined by searching the maxdUdL(L) array over
-         * Lambda. minBias = min[ maxdUdL(L) ] where the min operator searches all entries in the array.
-         *
-         * <p>Then the temperOffset is applied to the minBias:
-         *
-         * <p>biasHeight = max[minBias - temperOffset, 0]
-         *
-         * <p>The default temperOffset = 1.0 kcal/mol.
-         */
-        private final double temperOffset;
-        /**
-         * Interval between how often the 1D histogram is printed to screen versus silently updated in
-         * background.
-         *
-         * <p>The fLambdaPrintInterval is 25.
-         */
-        private final int histogramPrintInterval;
-        /**
-         * The integration algorithm used for thermodynamic integration.
-         */
-        private final IntegrationType integrationType;
-        /**
-         * Random force conversion to kcal/mol/A; Units: Sqrt (4.184 Joule per calorie) / (nanometers per
-         * meter)
-         */
-        private final double randomConvert = sqrt(4.184) / 10e9;
-        /**
-         * randomConvert squared. Units: Joule per calorie / (nanometer per meter)^2
-         */
-        private final double randomConvert2 = randomConvert * randomConvert;
-        /**
-         * Random variable for stochastic lambda particle generation.
-         */
-        private final Random stochasticRandom;
-        /**
-         * Once the lambda reset value is reached, OST statistics are reset.
-         */
-        private final double lambdaResetValue;
-        private final boolean writeIndependent;
-        private final boolean metaDynamics;
-        private final boolean independentWalkers;
-        /**
-         * Flag to indicate if OST should send and receive counts between processes synchronously or
-         * asynchronously. The latter can be faster by ~40% because simulation with Lambda &gt; 0.75 must
-         * compute two condensed phase self-consistent fields to interpolate polarization.
-         */
-        private final boolean asynchronous;
-        /**
-         * Send OST counts asynchronously.
-         */
-        private final AsynchronousSend asynchronousSend;
-        /**
-         * Send OST counts synchronously.
-         */
-        private final SynchronousSend synchronousSend;
-        /**
-         * Relative path to the histogram restart file. Assumption: a Histogram object will never change
-         * its histogram or lambda files.
-         */
-        private final String histogramFileName;
-        /**
-         * Relative path to the lambda restart file. Assumption: a Histogram object will never change its
-         * histogram or lambda files.
-         */
-        private final String lambdaFileName;
-        /**
-         * Half the velocity of the theta particle. TODO: use the Stochastic integrator class.
-         */
-        double halfThetaVelocity = 0.0;
-        /**
-         * The recursion kernel stores the weight of each [lambda][Flambda] bin.
-         */
-        private double[][] recursionKernel;
-        /**
-         * Magnitude of each hill (not including tempering).
-         *
-         * <p>The default biasMag = 0.05 (kcal/mol).
-         */
-        private final double biasMag;
-        /**
-         * The Dama et al. transition-tempering weight.
-         *
-         * <p>The initial temperingWeight = 1.0, and more generally temperingWeight =
-         * exp(-biasHeight/deltaT)
-         */
-        private double temperingWeight = 1.0;
-        /**
-         * A count of FLambdaUpdates.
-         */
-        private int freeEnergyUpdates = 0;
-        /**
-         * If the recursion kernel becomes too large or too small for some combinations of (Lambda,
-         * dU/dL), then its statistical weight = exp(kernel * beta) cannot be represented by a double
-         * value.
-         */
-        private double[] kernelValues;
-        /**
-         * Number of times a Gaussian has been added.
-         */
-        private int biasCount = 0;
-        /**
-         * Map lambda to a periodic variable theta.
-         * <code>theta = asin(sqrt(lambda))</code>
-         * <code>lambda = sin^2 (theta).</code>
-         */
-        private double theta;
-        /**
-         * Flag set to false once OST statistics are reset at lambdaResetValue.
-         */
-        private boolean resetStatistics;
-        /**
-         * Most recent lambda values for each Walker.
-         */
-        private double lastReceivedLambda;
-        /**
-         * Most recent dU/dL value for each walker.
-         */
-        private double lastReceiveddUdL;
-        /**
-         * Either the discrete lambda values used, or null (continuous lambda).
-         */
-        private final double[] lambdaLadder;
-        private final boolean spreadBias;
-        //private final boolean spline;
-
-        /**
-         * Histogram constructor.
-         *
-         * @param properties a CompositeConfiguration used to configure the Histogram.
-         * @param settings   An object containing the values this Histogram will be set to.
-         */
-        Histogram(CompositeConfiguration properties, HistogramSettings settings) {
-            this.temperature = settings.temperature;
-            this.dt = settings.dt;
-            this.histogramFile = settings.getHistogramFile();
-            this.asynchronous = settings.asynchronous;
-
-            discreteLambda = settings.discreteLambda;
-            metaDynamics = settings.isMetaDynamics();
-            biasCutoff = settings.biasCutoff;
-      /*if (discreteLambda) {
-        lambdaBiasCutoff = 0;
-      } else {
-        lambdaBiasCutoff = biasCutoff;
-      }*/
-            lambdaBiasCutoff = settings.lambdaBiasCutoff;
-            double gaussNormalization;
-            if (lambdaBiasCutoff == 0 && !settings.histogramRead) {
-                gaussNormalization = ONE_D_NORMALIZATION;
-                logger.info(format(" Bias magnitude multiplied by a factor of %.4f " +
-                                "sqrt(2*pi) to match 1D Gaussian volume to 2D Gaussian volume.",
-                        gaussNormalization));
-            } else {
-                gaussNormalization = TWO_D_NORMALIZATION;
-            }
-            biasMag = settings.getBiasMag() * gaussNormalization;
-
-            dUdLBinWidth = settings.dFL;
-            temperingFactor = settings.temperingFactor;
-            temperOffset = settings.getTemperOffset();
-
-            deltaT = temperingFactor * R * temperature;
-
-            lambdaBinWidth = settings.getDL();
-            lambdaBins = 1 + (int) round(1.0 / lambdaBinWidth);
-            if (discreteLambda) {
-                lambdaLadder = new double[lambdaBins];
-                lambdaLadder[0] = 0.0;
-                lambdaLadder[lambdaBins - 1] = 1.0;
-                for (int i = 1; i < lambdaBins - 1; i++) {
-                    lambdaLadder[i] = lambdaBinWidth * i;
-                }
-                lambdaBinWidth_2 = 0.0;
-                minLambda = 0.0;
-            } else {
-                lambdaLadder = null;
-                lambdaBinWidth_2 = lambdaBinWidth * 0.5;
-                minLambda = -lambdaBinWidth_2;
-            }
-
-            // The center of the central bin is at 0.
-            dUdLBins = 101;
-            mindUdL = -(dUdLBinWidth * dUdLBins) / 2.0;
-            dUdLBinWidth_2 = dUdLBinWidth / 2.0;
-            maxdUdL = mindUdL + (dUdLBins * dUdLBinWidth);
-            ensembleAveragedUdL = new double[lambdaBins];
-
-            lambdaVariance = 2.0 * lambdaBinWidth * 2.0 * lambdaBinWidth;
-            dUdLVariance = 2.0 * dUdLBinWidth * 2.0 * dUdLBinWidth;
-
-            writeIndependent = settings.writeIndependent();
-            independentWalkers = settings.independentWalkers();
-            assert !(independentWalkers && !writeIndependent);
-
-            lambdaResetValue = settings.getLambdaResetValue();
-            resetStatistics = settings.resetStatistics();
-            countInterval = settings.countInterval;
-            thetaFriction = settings.thetaFriction;
-            thetaMass = settings.thetaMass;
-            histogramPrintInterval = settings.fLambdaPrintInterval;
-
-            // Allocate space for the recursion kernel that stores weights.
-            recursionKernel = new double[lambdaBins][dUdLBins];
-            // Allocate space to regularize kernel values.
-            kernelValues = new double[dUdLBins];
-
-            // Random numbers for MD-OST.
-            stochasticRandom = new Random();
-
-            String propString = properties.getString("ost-integrationType", "SIMPSONS");
-            IntegrationType testType;
-            try {
-                testType = IntegrationType.valueOf(propString.toUpperCase());
-            } catch (Exception ex) {
-                logger.warning(
-                        format(
-                                " Invalid argument %s to ost-integrationType; resetting to SIMPSONS", propString));
-                testType = SIMPSONS;
-            }
-            integrationType = testType;
-
-            spreadBias = properties.getBoolean("ost-spread-bias", false);
-
-      /*
-       Set up the multi-walker communication variables for Parallel Java
-       communication between nodes.
-      */
-            world = Comm.world();
-            int numProc = world.size();
-            rank = world.rank();
-            if (asynchronous) {
-                // Use asynchronous communication.
-                asynchronousSend = new AsynchronousSend(this);
-                asynchronousSend.start();
-                synchronousSend = null;
-            } else {
-                Histogram[] histograms = new Histogram[numProc];
-                int[] rankToHistogramMap = new int[numProc];
-                for (int i = 0; i < numProc; i++) {
-                    histograms[i] = this;
-                    rankToHistogramMap[i] = 0;
-                }
-                synchronousSend = new SynchronousSend(histograms, rankToHistogramMap, independentWalkers);
-                asynchronousSend = null;
-            }
-            lastReceivedLambda = getLambda();
-            if (discreteLambda) {
-                lastReceivedLambda = discretizedLambda(lastReceivedLambda);
-                logger.info(
-                        format(
-                                " Discrete lambda: initializing lambda to nearest bin %.5f", lastReceivedLambda));
-                lambda = mapLambda(lastReceivedLambda);
-                theta = asin(sqrt(lambda));
-                lambdaInterface.setLambda(lastReceivedLambda);
-            }
-            lastReceiveddUdL = getdEdL();
-
-            // Attempt to load a restart file if one exists.
-            readRestart();
-
-            histogramFileName = FileUtils.relativePathTo(histogramFile).toString();
-            if (lambdaFile != null) {
-                lambdaFileName = FileUtils.relativePathTo(lambdaFile).toString();
-            } else {
-                lambdaFileName = FilenameUtils.removeExtension(histogramFileName) + ".lam";
-            }
-
-            logger.info("\n" + this);
-        }
-
-        public void disableResetStatistics() {
-            resetStatistics = false;
-        }
-
-        /**
-         * evaluate2DPMF.
-         *
-         * @return A StringBuffer with 2D Bias PMF.
-         */
-        public StringBuffer evaluate2DPMF() {
-            StringBuffer sb = new StringBuffer();
-            for (int dUdLBin = 0; dUdLBin < dUdLBins; dUdLBin++) {
-                double currentdUdL = dUdLforBin(dUdLBin);
-                sb.append(format(" %16.8f", currentdUdL));
-                for (int lambdaBin = 0; lambdaBin < lambdaBins; lambdaBin++) {
-                    double bias = -evaluateKernel(lambdaBin, dUdLBin, biasMag);
-                    sb.append(format(" %16.8f", bias));
-                }
-                sb.append("\n");
-            }
-            return sb;
-        }
-
-        /**
-         * evaluateTotalPMF.
-         *
-         * @return A StringBuffer the total 2D PMF.
-         */
-        public StringBuffer evaluateTotalPMF() {
-            StringBuffer sb = new StringBuffer();
-            for (int dUdLBin = 0; dUdLBin < dUdLBins; dUdLBin++) {
-                double currentdUdL = dUdLforBin(dUdLBin);
-                sb.append(format(" %16.8f", currentdUdL));
-                for (int lambdaBin = 0; lambdaBin < lambdaBins; lambdaBin++) {
-                    setLambda(lambdaForIndex(lambdaBin));
-                    double bias1D = -energyAndGradient1D(lambda, false);
-                    double totalBias = bias1D - evaluateKernel(lambdaBin, dUdLBin, biasMag);
-                    sb.append(format(" %16.8f", totalBias));
-                }
-                sb.append("\n");
-            }
-            return sb;
-        }
-
-        public double getBiasMagnitude() {
-            return biasMag;
-        }
-
-        /**
-         * For MPI parallel jobs, returns true if the walkers are independent (i.e. contribute to only
-         * their own histogram).
-         *
-         * @return True if the walkers are independent.
-         */
-        public boolean getIndependentWalkers() {
-            return independentWalkers;
-        }
-
-        public double getLambdaResetValue() {
-            return lambdaResetValue;
-        }
-
-        /**
-         * For MPI parallel jobs, return the rank of this process.
-         *
-         * @return The rank of this process.
-         */
-        public int getRank() {
-            return rank;
-        }
-
-        public boolean getResetStatistics() {
-            return resetStatistics;
-        }
-
-        /**
-         * Return the SynchronousSend associated with this Histogram, if any.
-         *
-         * @return The SynchronousSend, if any.
-         */
-        public Optional<SynchronousSend> getSynchronousSend() {
-            return Optional.ofNullable(synchronousSend);
-        }
-
-        public void setHalfThetaVelocity(double halfThetaV) {
-            halfThetaVelocity = halfThetaV;
-        }
-
-        public void setLastReceiveddUdL(double lastReceiveddUdL) {
-            this.lastReceiveddUdL = lastReceiveddUdL;
-        }
-
-        public String toString() {
-            StringBuilder sb = new StringBuilder(" OST Histogram");
-            sb.append(format("\n  Gaussian bias magnitude: %6.3f (kcal/mol)", biasMag));
-            sb.append(format("\n  Tempering offset:        %6.3f (kcal/mol)", temperOffset));
-            sb.append(format("\n  Tempering rate:          %6.3f", temperingFactor));
-            sb.append(format("\n  Discrete lambda:         %6B", discreteLambda));
-            sb.append(format("\n  Number of Lambda bins:   %6d", lambdaBins));
-            sb.append(format("\n  Lambda bin width:        %6.3f", lambdaBinWidth));
-            sb.append(format("\n  Number of dU/dL bins:    %6d", dUdLBins));
-            sb.append(format("\n  dU/dL bin width:         %6.3f (kcal/mol)", dUdLBinWidth));
-            sb.append(format("\n  Histogram restart:       %s",
-                    FileUtils.relativePathTo(histogramFile)));
-            return sb.toString();
-        }
-
-        public synchronized double updateFreeEnergyEstimate(boolean print, boolean save) {
-            if (metaDynamics) {
-                return updateMetaDynamicsFreeEnergyEstimate(print, save);
-            } else {
-                return updateOSTFreeEnergyEstimate(print, save);
-            }
-        }
-
-        /**
-         * Update the free energy estimate for Meta Dynamics.
-         *
-         * @param print Whether to write the histogram to screen.
-         * @param save  Whether to write the histogram to disk.
-         * @return Free energy (via integration of ensemble-average dU/dL)
-         */
-        public synchronized double updateMetaDynamicsFreeEnergyEstimate(boolean print, boolean save) {
-
-            double freeEnergy = 0.0;
-            double freeEnergyOST = 0.0;
-
-            double minFL = Double.MAX_VALUE;
-
-            double[] metaFreeEnergy = new double[lambdaBins];
-
-            // Total histogram weight.
-            double totalWeight = 0;
-            StringBuilder stringBuilder = new StringBuilder();
-
-            // Loop over lambda bins, computing <dU/dL> for each bin.
-            for (int lambdaBin = 0; lambdaBin < lambdaBins; lambdaBin++) {
-                int firstdUdLBin = firstdUdLBin(lambdaBin);
-                int lastdUdLBin = lastdUdLBin(lambdaBin);
-                double lambdaCount = 0;
-                // The dUdL range sampled for lambda.
-                double mindUdLForLambda = 0.0;
-                double maxdUdLforLambda = 0.0;
-                double maxBias = 0;
-                if (firstdUdLBin == -1 || lastdUdLBin == -1) {
-                    ensembleAveragedUdL[lambdaBin] = 0.0;
-                    minFL = 0.0;
-                } else {
-                    double ensembleAverageFLambda = 0.0;
-                    double partitionFunction = 0.0;
-
-                    // Evaluate and regularize all kernel values for this value of lambda.
-                    double offset = evaluateKernelforLambda(lambdaBin, firstdUdLBin, lastdUdLBin);
-
-                    for (int dUdLBin = firstdUdLBin; dUdLBin <= lastdUdLBin; dUdLBin++) {
-                        double kernel = kernelValues[dUdLBin];
-
-                        if (kernel - offset > maxBias) {
-                            maxBias = kernel - offset;
-                        }
-
-                        // The weight is just the kernel value for no 2D bias.
-                        partitionFunction += kernel;
-
-                        double currentdUdL = dUdLforBin(dUdLBin);
-                        ensembleAverageFLambda += currentdUdL * kernel;
-                        lambdaCount += getRecursionKernelValue(lambdaBin, dUdLBin);
-                    }
-                    if (minFL > maxBias) {
-                        minFL = maxBias;
-                    }
-                    ensembleAveragedUdL[lambdaBin] =
-                            (partitionFunction == 0) ? 0 : ensembleAverageFLambda / partitionFunction;
-                    mindUdLForLambda = mindUdL + firstdUdLBin * dUdLBinWidth;
-                    maxdUdLforLambda = mindUdL + (lastdUdLBin + 1) * dUdLBinWidth;
-                }
-
-                double deltaFreeEnergy = ensembleAveragedUdL[lambdaBin] * deltaForLambdaBin(lambdaBin);
-                freeEnergyOST += deltaFreeEnergy;
-                totalWeight += lambdaCount;
-
-                if (print || save) {
-                    double llL = lambdaBin * lambdaBinWidth - lambdaBinWidth_2;
-                    double ulL = llL + lambdaBinWidth;
-                    if (llL < 0.0) {
-                        llL = 0.0;
-                    }
-                    if (ulL > 1.0) {
-                        ulL = 1.0;
-                    }
-
-                    double midLambda = llL;
-                    if (!discreteLambda) {
-                        midLambda = (llL + ulL) / 2.0;
-                    }
-                    double bias1D = energyAndGradient1D(midLambda, false);
-                    metaFreeEnergy[lambdaBin] = energyAndGradientMeta(midLambda, false);
-                    freeEnergy = -(metaFreeEnergy[lambdaBin] - metaFreeEnergy[0]);
-
-                    stringBuilder.append(
-                            format(
-                                    " %6.2e %7.5f %7.1f %7.1f %9.2f %9.2f %9.2f %9.2f %9.2f\n",
-                                    lambdaCount,
-                                    midLambda,
-                                    mindUdLForLambda,
-                                    maxdUdLforLambda,
-                                    ensembleAveragedUdL[lambdaBin],
-                                    bias1D,
-                                    freeEnergyOST,
-                                    metaFreeEnergy[lambdaBin],
-                                    freeEnergy));
-                }
-            }
-
-            double temperEnergy = (minFL > temperOffset) ? temperOffset - minFL : 0;
-            temperingWeight = exp(temperEnergy / deltaT);
-
-            if (print && abs(freeEnergy - previousFreeEnergy) > 0.001) {
-                logger.info(
-                        "  Weight   Lambda      dU/dL Bins   <dU/dL>      g(L) dG_OST(L)  Meta(L) dG_Meta(L)");
-                logger.info(stringBuilder.toString());
-                logger.info(
-                        format(
-                                " The free energy is %12.4f kcal/mol (Total Weight: %6.2e, Tempering: %6.4f, Counts: %12d).",
-                                freeEnergy, totalWeight, temperingWeight, biasCount));
-                logger.info(format(" Minimum Bias %8.3f", minFL));
-                previousFreeEnergy = freeEnergy;
-            } else if (!save && (print || biasCount % printFrequency == 0)) {
-                logger.info(
-                        format(
-                                " The free energy is %12.4f kcal/mol (Total Weight: %6.2e, Tempering: %6.4f, Counts: %12d).",
-                                freeEnergy, totalWeight, temperingWeight, biasCount));
-            }
-
-            if (save) {
-                String modelFilename = molecularAssembly.getFile().getAbsolutePath();
-                File saveDir = new File(FilenameUtils.getFullPath(modelFilename));
-                String dirName = saveDir + File.separator;
-                String fileName = dirName + "histogram.txt";
-                try {
-                    logger.info(" Writing " + fileName);
-                    PrintWriter printWriter = new PrintWriter(fileName);
-                    printWriter.write(stringBuilder.toString());
-                    printWriter.close();
-                } catch (Exception e) {
-                    logger.info(format(" Failed to write %s.", fileName));
-                }
-            }
-
-            return freeEnergy;
-        }
-
-        /**
-         * Eqs. 7 and 8 from the 2012 Crystal Thermodynamics paper.
-         *
-         * @param print Whether to write the histogram to screen.
-         * @param save  Whether to write the histogram to disk.
-         * @return Free energy (via integration of ensemble-average dU/dL)
-         */
-        public synchronized double updateOSTFreeEnergyEstimate(boolean print, boolean save) {
-            double freeEnergy = 0.0;
-            double minFL = Double.MAX_VALUE;
-
-            // If the bias magnitude is zero, computing <dU/dL> from
-            // counts will not be correct. Assign a temporary non-zero bias magnitude.
-            boolean biasMagZero = biasMag <= 0.0;
-
-            // Total histogram weight.
-            double totalWeight = 0;
-            double beta = 1.0 / (R * temperature);
-            StringBuilder stringBuilder = new StringBuilder();
-
-            // Loop over lambda bins, computing <dU/dL> for each bin.
-            for (int lambdaBin = 0; lambdaBin < lambdaBins; lambdaBin++) {
-                int firstdUdLBin = firstdUdLBin(lambdaBin);
-                int lastdUdLBin = lastdUdLBin(lambdaBin);
-                double lambdaCount = 0;
-                // The FL range sampled for lambda bin [iL*dL .. (iL+1)*dL]
-                double mindUdLforLambda = 0.0;
-                double maxdUdLforLambda = 0.0;
-                double maxBias = 0;
-                if (firstdUdLBin == -1 || lastdUdLBin == -1) {
-                    ensembleAveragedUdL[lambdaBin] = 0.0;
-                    minFL = 0.0;
-                } else {
-                    double ensembleAverage = 0.0;
-                    double partitionFunction = 0.0;
-
-                    // Evaluate and regularize all kernel values for this value of lambda.
-                    double offset = evaluateKernelforLambda(lambdaBin, firstdUdLBin, lastdUdLBin);
-
-                    for (int dUdLBin = firstdUdLBin; dUdLBin <= lastdUdLBin; dUdLBin++) {
-                        double kernel = kernelValues[dUdLBin];
-
-                        if (kernel - offset > maxBias) {
-                            maxBias = kernel - offset;
-                        }
-
-                        double weight;
-                        if (biasMagZero) {
-                            // The weight is just the kernel value for no 2D bias.
-                            weight = kernel;
-                        } else {
-                            // The Boltzmann weight based on temperature and the 2D bias height.
-                            weight = exp(kernel * beta);
-                        }
-                        partitionFunction += weight;
-
-                        double currentdUdL = dUdLforBin(dUdLBin);
-                        ensembleAverage += currentdUdL * weight;
-                        lambdaCount += getRecursionKernelValue(lambdaBin, dUdLBin);
-                    }
-                    if (minFL > maxBias) {
-                        minFL = maxBias;
-                    }
-                    ensembleAveragedUdL[lambdaBin] = (partitionFunction == 0) ? 0 : ensembleAverage / partitionFunction;
-                    mindUdLforLambda = mindUdL + firstdUdLBin * dUdLBinWidth;
-                    maxdUdLforLambda = mindUdL + (lastdUdLBin + 1) * dUdLBinWidth;
-                }
-
-                double deltaFreeEnergy = ensembleAveragedUdL[lambdaBin] * deltaForLambdaBin(lambdaBin);
-                freeEnergy += deltaFreeEnergy;
-                totalWeight += lambdaCount;
-
-                if (print || save) {
-                    double llL = lambdaBin * lambdaBinWidth - lambdaBinWidth_2;
-                    double ulL = llL + lambdaBinWidth;
-                    if (llL < 0.0) {
-                        llL = 0.0;
-                    }
-                    if (ulL > 1.0) {
-                        ulL = 1.0;
-                    }
-
-                    double midLambda = llL;
-                    if (!discreteLambda) {
-                        midLambda = (llL + ulL) / 2.0;
-                    }
-                    double bias1D = energyAndGradient1D(midLambda, false);
-
-                    double bias2D = 0.0;
-                    if (!biasMagZero) {
-                        bias2D = computeBiasEnergy(midLambda, ensembleAveragedUdL[lambdaBin]) - bias1D;
-                    }
-
-                    stringBuilder.append(
-                            format(
-                                    " %6.2e %7.5f %7.1f %7.1f %8.2f %8.2f %8.2f %8.2f %8.2f   %8.2f\n",
-                                    lambdaCount,
-                                    midLambda,
-                                    mindUdLforLambda,
-                                    maxdUdLforLambda,
-                                    ensembleAveragedUdL[lambdaBin],
-                                    bias1D,
-                                    bias2D,
-                                    bias1D + bias2D,
-                                    freeEnergy,
-                                    bias1D + bias2D + freeEnergy));
-                }
-            }
-
-            if (!biasMagZero) {
-                double temperEnergy = (minFL > temperOffset) ? temperOffset - minFL : 0;
-                temperingWeight = exp(temperEnergy / deltaT);
-            }
-
-            freeEnergy = integrateNumeric(ensembleAveragedUdL, integrationType);
-
-            if (print && abs(freeEnergy - previousFreeEnergy) > 0.001) {
-                logger.info(
-                        "  Weight   Lambda      dU/dL Bins  <dU/dL>    g(L)  f(L,<dU/dL>) Bias    dG(L) Bias+dG(L)");
-                logger.info(stringBuilder.toString());
-                logger.info(
-                        format(
-                                " The free energy is %12.4f kcal/mol (Total Weight: %6.2e, Tempering: %6.4f, Counts: %12d).",
-                                freeEnergy, totalWeight, temperingWeight, biasCount));
-                logger.info(format(" Minimum Bias %8.3f", minFL));
-                previousFreeEnergy = freeEnergy;
-            } else if (!save && (print || biasCount % printFrequency == 0)) {
-                logger.info(
-                        format(
-                                " The free energy is %12.4f kcal/mol (Total Weight: %6.2e, Tempering: %6.4f, Counts: %12d).",
-                                freeEnergy, totalWeight, temperingWeight, biasCount));
-            }
-
-            if (save) {
-                String modelFilename = molecularAssembly.getFile().getAbsolutePath();
-                File saveDir = new File(FilenameUtils.getFullPath(modelFilename));
-                String dirName = saveDir + File.separator;
-                String fileName = dirName + "histogram.txt";
-                try {
-                    logger.info(" Writing " + fileName);
-                    PrintWriter printWriter = new PrintWriter(fileName);
-                    printWriter.write(stringBuilder.toString());
-                    printWriter.close();
-                } catch (Exception e) {
-                    logger.info(format(" Failed to write %s.", fileName));
-                }
-            }
-
-            return freeEnergy;
-        }
-
-        /**
-         * For thermodynamic integration, return the integration width for the given Lambda lambdaBin.
-         *
-         * @param lambdaBin The lambda lambdaBin.
-         * @return The integration width.
-         */
-        private double deltaForLambdaBin(int lambdaBin) {
-            if (!discreteLambda && (lambdaBin == 0 || lambdaBin == lambdaBins - 1)) {
-                // The first and last lambda bins are half size for continuous lambda.
-                return lambdaBinWidth_2;
-            } else if (discreteLambda && lambdaBin == 0) {
-                // The free energy change to move from L=0 to L=0 is zero.
-                return 0.0;
-            }
-            // All other cases.
-            return lambdaBinWidth;
-        }
-
-        /**
-         * Returns the index of the first dU/dL bin with counts, or -1 if there are no counts for the
-         * given lambda bin.
-         *
-         * @param lambdaBin Lambda bin to consider.
-         * @return Index of the first dUdL bin with counts.
-         */
-        private int firstdUdLBin(int lambdaBin) {
-            // Find the smallest FL bin that has counts.
-            for (int jFL = 0; jFL < dUdLBins; jFL++) {
-                double count = recursionKernel[lambdaBin][jFL];
-                if (count > 0) {
-                    return jFL;
-                }
-            }
-            return -1;
-        }
-
-        /**
-         * Returns the index of the last dU/dL bin with counts, or -1 if there are no counts for the
-         * given lambda bin.
-         *
-         * @param lambdaBin Lambda bin to consider.
-         * @return Index of the last dUdL bin with counts.
-         */
-        private int lastdUdLBin(int lambdaBin) {
-            // Find the largest FL bin that has counts.
-            for (int jFL = dUdLBins - 1; jFL >= 0; jFL--) {
-                double count = recursionKernel[lambdaBin][jFL];
-                if (count > 0) {
-                    return jFL;
-                }
-            }
-            return -1;
-        }
-
-        /**
-         * Converts a continuous lambda value into its nearest discretized value.
-         *
-         * @param lambda Lambda to discretize.
-         * @return Discretized lambda.
-         */
-        private double discretizedLambda(double lambda) {
-            assert discreteLambda;
-            int bin = indexForLambda(lambda);
-            return bin * lambdaBinWidth;
-        }
-
-        /**
-         * Write a Histogram restart file (sometimes skipped for rank > 0).
-         */
-        void writeRestart() {
-            if (rank == 0 || writeIndependent) {
-                try {
-                    HistogramWriter histogramWriter =
-                            new HistogramWriter(this, new BufferedWriter(new FileWriter(histogramFile)));
-                    histogramWriter.writeHistogramFile();
-                    histogramWriter.flush();
-                    histogramWriter.close();
-                    logger.info(format(" Wrote histogram restart file to %s.", histogramFileName));
-                } catch (IOException ex) {
-                    String message = " Exception writing OST histogram restart file.";
-                    logger.log(Level.INFO, Utilities.stackTraceToString(ex));
-                    logger.log(Level.SEVERE, message, ex);
-                }
-            }
-        }
-
-        /**
-         * Read a Histogram restart file (all ranks).
-         */
-        void readRestart() {
-            File histogramToRead = histogramFile;
-            // Independent walkers will write Histogram re-starts into the subdirectories,
-            // but we might be restarting from a Histogram in the parent directory.
-            if (histogramFile != null && !histogramFile.exists()) {
-                // Try to find a restart in the parent directory:
-                // Update /path/to/filename.his --> /path/to/../filename.his
-                String histogramString = histogramFile.getAbsolutePath();
-                String path = FilenameUtils.getPath(histogramString);
-                String name = FilenameUtils.getName(histogramString);
-                String parentHistogram = File.separator + path + ".." + File.separator + name;
-                histogramToRead = new File(parentHistogram);
-                if (histogramToRead.exists()) {
-                    logger.info(" Reading parent histogram: " + parentHistogram);
-                }
-            }
-            if (histogramToRead != null && histogramToRead.exists()) {
-                try {
-                    HistogramReader histogramReader =
-                            new HistogramReader(this, new FileReader(histogramToRead));
-                    histogramReader.readHistogramFile();
-                    // Currently, the restart format does not include info on using discrete lambda values.
-                    updateFreeEnergyEstimate(true, false);
-                    logger.info(format("\n Read OST histogram from %s.", histogramFileName));
-                } catch (FileNotFoundException ex) {
-                    logger.info(" Histogram restart file could not be found and will be ignored.");
-                }
-            }
-        }
-
-        private double mapLambda(double lambda) {
-            if (discreteLambda) {
-                return lambdaLadder[indexForDiscreteLambda(lambda)];
-            } else {
-                return lambda;
-            }
-        }
-
-        /**
-         * For continuous lambda, the returned value is the lambda bin. For discrete lambda, the returned
-         * value is the discrete lambda index.
-         *
-         * @param lambda a double.
-         * @return a int.
-         */
-        int indexForLambda(double lambda) {
-            if (discreteLambda) {
-                return indexForDiscreteLambda(lambda);
-            } else {
-                return indexForContinuousLambda(lambda);
-            }
-        }
-
-        private double lambdaForIndex(int bin) {
-            if (discreteLambda) {
-                return lambdaLadder[bin];
-            } else {
-                return bin * lambdaBinWidth;
-            }
-        }
-
-        private int indexForContinuousLambda(double lambda) {
-            int lambdaBin = (int) floor((lambda - minLambda) / lambdaBinWidth);
-            if (lambdaBin < 0) {
-                lambdaBin = 0;
-            }
-            if (lambdaBin >= lambdaBins) {
-                lambdaBin = lambdaBins - 1;
-            }
-            return lambdaBin;
-        }
-
-        private int indexForDiscreteLambda(double lambda) {
-            assert discreteLambda && lambdaLadder != null && lambdaLadder.length > 0;
-
-            int initialGuess = indexForContinuousLambda(lambda);
-            double minErr = Double.MAX_VALUE;
-            int minErrBin = -1;
-            for (int i = -1; i < 2; i++) {
-                int guessBin = i + initialGuess;
-                if (guessBin < 0 || guessBin >= lambdaBins) {
-                    continue;
-                }
-                double guessLam = lambdaLadder[guessBin];
-                double guessErr = Math.abs(guessLam - lambda);
-                if (guessErr < minErr) {
-                    minErr = guessErr;
-                    minErrBin = guessBin;
-                }
-            }
-
-            assert minErr < 1.0E-6 && minErrBin > -1;
-            return minErrBin;
-        }
-
-        /**
-         * Find the bin for the supplied dEdLambda.
-         * <p>
-         * If the supplied dEdL is outside the range of the count matrix, then -1 is returned.
-         *
-         * @param dUdL a double.
-         * @return The dUdL bin.
-         */
-        int binFordUdL(double dUdL) {
-
-            // No counts below mindUdL.
-            if (dUdL < mindUdL) {
-                return -1;
-            }
-
-            // No counts above the maxdUdL.
-            if (dUdL > maxdUdL) {
-                return -1;
-            }
-
-            int bin = (int) floor((dUdL - mindUdL) / dUdLBinWidth);
-
-            if (bin == dUdLBins) {
-                bin = dUdLBins - 1;
-            }
-
-            if (bin < 0) {
-                bin = 0;
-            }
-
-            return bin;
-        }
-
-        /**
-         * Return the value of a recursion kernel bin. Mirror conditions are applied to the lambda bin.
-         * If the dUdLBin is outside the range of the count matrix, zero is returned.
-         *
-         * @param lambdaBin The lambda bin.
-         * @param dUdLBin   The dU/dL bin.
-         * @return The value of the bin.
-         */
-        double getRecursionKernelValue(int lambdaBin, int dUdLBin) {
-            // Apply lambda mirror condition.
-            lambdaBin = lambdaMirror(lambdaBin);
-
-            // For dUdL outside the count matrix the weight is 0.
-            if (dUdLBin < 0 || dUdLBin >= dUdLBins) {
-                return 0.0;
-            }
-
-            return recursionKernel[lambdaBin][dUdLBin];
-        }
-
-        /**
-         * Return the value of a recursion kernel bin. Mirror conditions are applied to the lambda bin.
-         * If the dUdL is outside the range of the count matrix, zero is returned.
-         *
-         * @param lambda the lambda value.
-         * @param dUdL   the dU/dL value.
-         * @return The value of the Histogram.
-         */
-        double getRecursionKernelValue(double lambda, double dUdL) {
-            return getRecursionKernelValue(indexForLambda(lambda), binFordUdL(dUdL));
-        }
-
-        /**
-         * Set the value of a recursion kernel bin.
-         *
-         * @param lambdaBin  The lambda bin.
-         * @param fLambdaBin The dU/dL bin.
-         * @param value      The value of the bin.
-         */
-        void setRecursionKernelValue(int lambdaBin, int fLambdaBin, double value) {
-            recursionKernel[lambdaBin][fLambdaBin] = value;
-        }
-
-        /**
-         * Add to the value of a recursion kernel bin.
-         *
-         * @param currentLambda    The lambda bin.
-         * @param currentdUdL      The dU/dL bin.
-         * @param value            The value of the bin.
-         * @param updateFreeEnergy If true, update the 1D bias and free energy estimate.
-         */
-        synchronized void addToRecursionKernelValue(
-                double currentLambda, double currentdUdL, double value, boolean updateFreeEnergy) {
-
-            if (spreadBias) {
-                // Expand the recursion kernel if necessary.
-                checkRecursionKernelSize(dUdLforBin(binFordUdL(currentdUdL) - biasCutoff));
-                checkRecursionKernelSize(dUdLforBin(binFordUdL(currentdUdL) + biasCutoff));
-
-                int currentLambdaBin = indexForLambda(currentLambda);
-                int currentdUdLBin = binFordUdL(currentdUdL);
-
-                // Variances are only used when dividing by twice their value.
-                double invLs2 = 0.5 / lambdaVariance;
-                double invFLs2 = 0.5 / dUdLVariance;
-
-                // Compute the normalization.
-                double normalize = 0.0;
-                for (int iL = -lambdaBiasCutoff; iL <= lambdaBiasCutoff; iL++) {
-                    int lambdaBin = currentLambdaBin + iL;
-                    double deltaL = currentLambda - lambdaBin * lambdaBinWidth;
-                    double deltaL2 = deltaL * deltaL;
-                    // Pre-compute the lambda bias.
-                    double L2exp = exp(-deltaL2 * invLs2);
-                    for (int jFL = -biasCutoff; jFL <= biasCutoff; jFL++) {
-                        int dUdLBin = currentdUdLBin + jFL;
-                        double deltaFL = currentdUdL - dUdLforBin(dUdLBin);
-                        double deltaFL2 = deltaFL * deltaFL;
-                        normalize += L2exp * exp(-deltaFL2 * invFLs2);
-                    }
-                }
-
-                for (int iL = -lambdaBiasCutoff; iL <= lambdaBiasCutoff; iL++) {
-                    int lambdaBin = currentLambdaBin + iL;
-                    double deltaL = currentLambda - lambdaBin * lambdaBinWidth;
-                    double deltaL2 = deltaL * deltaL;
-                    // Pre-compute the lambda bias.
-                    double L2exp = exp(-deltaL2 * invLs2);
-                    lambdaBin = lambdaMirror(lambdaBin);
-                    for (int jFL = -biasCutoff; jFL <= biasCutoff; jFL++) {
-                        int dUdLBin = currentdUdLBin + jFL;
-                        double deltaFL = currentdUdL - dUdLforBin(dUdLBin);
-                        double deltaFL2 = deltaFL * deltaFL;
-                        double weight = value / normalize * L2exp * exp(-deltaFL2 * invFLs2);
-                        recursionKernel[lambdaBin][dUdLBin] += weight;
-                    }
-                }
-            } else {
-                int lambdaBin = indexForLambda(currentLambda);
-                int dUdLBin = binFordUdL(currentdUdL);
-                recursionKernel[lambdaBin][dUdLBin] += value;
-            }
-
-            if (updateFreeEnergy) {
-                updateFreeEnergyEstimate(false, false);
-            }
-
-            ++biasCount;
-        }
-
-        /**
-         * Allocate memory for the recursion kernel.
-         */
-        void allocateRecursionKernel() {
-            recursionKernel = new double[lambdaBins][dUdLBins];
-            kernelValues = new double[dUdLBins];
-        }
-
-        /**
-         * Integrates dUdL over lambda using more sophisticated techniques than midpoint rectangular
-         * integration.
-         *
-         * <p>The ends (from 0 to dL and 1-dL to 1) are integrated with trapezoids for continuous
-         * lambda.
-         *
-         * @param dUdLs dUdL at the midpoint of each bin.
-         * @param type  Integration type to use.
-         * @return Current delta-G estimate.
-         */
-        private double integrateNumeric(double[] dUdLs, IntegrationType type) {
-            double val;
-            if (discreteLambda) {
-                // Integrate between the first bin and the last bin.
-                double[] lams = Integrate1DNumeric.generateXPoints(0.0, 1.0, lambdaBins, false);
-                DataSet dSet = new DoublesDataSet(lams, dUdLs, false);
-                val = Integrate1DNumeric.integrateData(dSet, Integrate1DNumeric.IntegrationSide.LEFT, type);
-            } else {
-                // Integrate between the second bin midpoint and the second-to-last bin midpoint.
-                double[] midLams =
-                        Integrate1DNumeric
-                                .generateXPoints(lambdaBinWidth, 1.0 - lambdaBinWidth, (lambdaBins - 2), false);
-                double[] midVals = Arrays.copyOfRange(dUdLs, 1, (lambdaBins - 1));
-                DataSet dSet = new DoublesDataSet(midLams, midVals, false);
-
-                val = Integrate1DNumeric.integrateData(dSet, Integrate1DNumeric.IntegrationSide.LEFT, type);
-
-                // Everything after this is just adding in the endpoint contributions.
-
-                double dL_4 = lambdaBinWidth_2 * 0.5;
-
-                // Initially, assume dU/dL is exactly 0 at the endpoints. This is sometimes a true
-                // assumption.
-                double val0 = 0;
-                double val1 = 0;
-
-                // If we cannot guarantee that dUdL is exactly 0 at the endpoints, interpolate.
-                if (!lambdaInterface.dEdLZeroAtEnds()) {
-                    double recipSlopeLen = 1.0 / (lambdaBinWidth * 0.75);
-
-                    double slope = dUdLs[0] - dUdLs[1];
-                    slope *= recipSlopeLen;
-                    val0 = dUdLs[0] + (slope * dL_4);
-
-                    slope = dUdLs[lambdaBins - 1] - dUdLs[lambdaBins - 2];
-                    slope *= recipSlopeLen;
-                    val1 = dUdLs[lambdaBins - 1] + (slope * dL_4);
-                    logger.fine(format(" Inferred dU/dL values at 0 and 1: %10.5g , %10.5g", val0, val1));
-                }
-
-                // Integrate trapezoids from 0 to the second bin midpoint, and from second-to-last bin
-                // midpoint to 1.
-                val += trapezoid(0, dL_4, val0, dUdLs[0]);
-                val += trapezoid(dL_4, lambdaBinWidth, dUdLs[0], dUdLs[1]);
-                val += trapezoid(1.0 - lambdaBinWidth, 1.0 - dL_4, dUdLs[lambdaBins - 2],
-                        dUdLs[lambdaBins - 1]);
-                val += trapezoid(1.0 - dL_4, 1.0, dUdLs[lambdaBins - 1], val1);
-            }
-
-            return val;
-        }
-
-        /**
-         * Integrates a trapezoid.
-         *
-         * @param x0  First x point
-         * @param x1  Second x point
-         * @param fx0 First f(x) point
-         * @param fx1 Second f(x) point
-         * @return The area under a trapezoid.
-         */
-        private double trapezoid(double x0, double x1, double fx0, double fx1) {
-            double val = 0.5 * (fx0 + fx1);
-            val *= (x1 - x0);
-            return val;
-        }
-
-        /**
-         * Evaluate the kernel across dU/dL values at given value of lambda. The largest kernel value V
-         * is used to define an offset (-V), which is added to all to kernel values. Then, the largest
-         * kernel value is zero, and will result in a statistical weight of 1.
-         *
-         * <p>The offset avoids the recursion kernel becoming too large for some combinations of
-         * (Lambda, dU/dL). This can result in its statistical weight = exp(kernel * beta) exceeding the
-         * maximum representable double value.
-         *
-         * @param lambda Value of Lambda to evaluate the kernal for.
-         * @param llFL   Lower FLambda bin.
-         * @param ulFL   Upper FLambda bin.
-         * @return the applied offset.
-         */
-        private double evaluateKernelforLambda(int lambda, int llFL, int ulFL) {
-            double maxKernel = Double.MIN_VALUE;
-
-            double gaussianBiasMagnitude = biasMag;
-            if (biasMag <= 0.0) {
-                gaussianBiasMagnitude = PSEUDO_BIAS_MAGNITUDE;
-            }
-
-            for (int jFL = llFL; jFL <= ulFL; jFL++) {
-                double value = evaluateKernel(lambda, jFL, gaussianBiasMagnitude);
-                kernelValues[jFL] = value;
-                if (value > maxKernel) {
-                    maxKernel = value;
-                }
-            }
-
-            // Only offset the kernel values for non-zero bias magnitude.
-            double offset = 0.0;
-            if (biasMag > 0.0) {
-                offset = -maxKernel;
-                for (int jFL = llFL; jFL <= ulFL; jFL++) {
-                    kernelValues[jFL] += offset;
-                }
-            }
-            return offset;
-        }
-
-        /**
-         * Mirror the lambda bin if its less < 0 or greater than the last bin.
-         *
-         * @param bin Lambda bin to mirror.
-         * @return The mirrored lambda bin.
-         */
-        private int lambdaMirror(int bin) {
-            if (bin < 0) {
-                return -bin;
-            }
-            int lastBin = lambdaBins - 1;
-            if (bin > lastBin) {
-                // Number of bins past the last bin.
-                bin -= lastBin;
-                // Return Mirror bin
-                return lastBin - bin;
-            }
-            // No mirror condition.
-            return bin;
-        }
-
-        /**
-         * For continuous lambda, the width of the first and last bins is dLambda_2, so the mirror
-         * condition is to double their counts.
-         *
-         * @param bin Current lambda bin.
-         * @return The mirror factor (either 1.0 or 2.0).
-         */
-        private double mirrorFactor(int bin) {
-            if (discreteLambda) {
-                return 1.0;
-            }
-            if (bin == 0 || bin == lambdaBins - 1) {
-                return 2.0;
-            }
-            return 1.0;
-        }
-
-        /**
-         * Compute the value of dU/dL for the given Histogram bin.
-         *
-         * @param dUdLBin The bin index in the dU/dL dimension.
-         * @return The value of dU/dL at the center of the bin.
-         */
-        private double dUdLforBin(int dUdLBin) {
-            return mindUdL + dUdLBin * dUdLBinWidth + dUdLBinWidth_2;
-        }
-
-        /**
-         * Evaluate the bias at [currentLambdaBin, cF_lambda]
-         */
-        private double evaluateKernel(int currentLambdaBin, int currentdUdLBin,
-                                      double gaussianBiasMagnitude) {
-            // Compute the value of L and FL for the center of the current bin.
-            double currentLambda = currentLambdaBin * lambdaBinWidth;
-            double currentdUdL = dUdLforBin(currentdUdLBin);
-
-            // Variances are only used when dividing by twice their value.
-            double invLs2 = 0.5 / lambdaVariance;
-            double invFLs2 = 0.5 / dUdLVariance;
-
-            double sum = 0.0;
-            for (int iL = -lambdaBiasCutoff; iL <= lambdaBiasCutoff; iL++) {
-                int lambdaBin = currentLambdaBin + iL;
-                double deltaL = currentLambda - lambdaBin * lambdaBinWidth;
-                double deltaL2 = deltaL * deltaL;
-
-                // Pre-compute the lambda bias.
-                double L2exp = exp(-deltaL2 * invLs2);
-
-                // Mirror condition for Lambda counts.
-                lambdaBin = lambdaMirror(lambdaBin);
-                double mirrorFactor = mirrorFactor(lambdaBin);
-
-                for (int jFL = -biasCutoff; jFL <= biasCutoff; jFL++) {
-                    int dUdLBin = currentdUdLBin + jFL;
-                    double weight = mirrorFactor * getRecursionKernelValue(lambdaBin, dUdLBin);
-                    if (weight <= 0.0) {
-                        continue;
-                    }
-                    double deltaFL = currentdUdL - dUdLforBin(dUdLBin);
-                    double deltaFL2 = deltaFL * deltaFL;
-                    double e = weight * gaussianBiasMagnitude * L2exp * exp(-deltaFL2 * invFLs2);
-                    sum += e;
-                }
-            }
-            return sum;
-        }
-
-        /**
-         * Compute the total Bias energy at (currentLambda, currentdUdL).
-         *
-         * @param currentLambda The value of lambda.
-         * @param currentdUdL   The value of dU/dL.
-         * @return The bias energy.
-         */
-        double computeBiasEnergy(double currentLambda, double currentdUdL) {
-
-            int currentLambdaBin = indexForLambda(currentLambda);
-            int currentdUdLBin = binFordUdL(currentdUdL);
-
-            double bias2D = 0.0;
-            if (biasMag > 0.0) {
-                for (int iL = -lambdaBiasCutoff; iL <= lambdaBiasCutoff; iL++) {
-
-                    int lambdaBin = currentLambdaBin + iL;
-                    double deltaL = currentLambda - (lambdaBin * lambdaBinWidth);
-                    double deltaL2 = deltaL * deltaL;
-                    double expL2 = exp(-deltaL2 / (2.0 * lambdaVariance));
-
-                    // Mirror conditions for recursion kernel counts.
-                    lambdaBin = lambdaMirror(lambdaBin);
-                    double mirrorFactor = mirrorFactor(lambdaBin);
-
-                    for (int iFL = -biasCutoff; iFL <= biasCutoff; iFL++) {
-                        int dUdLBin = currentdUdLBin + iFL;
-
-                        double weight = mirrorFactor * getRecursionKernelValue(lambdaBin, dUdLBin);
-                        if (weight <= 0.0) {
-                            continue;
-                        }
-
-                        double deltaFL = currentdUdL - dUdLforBin(dUdLBin);
-                        double deltaFL2 = deltaFL * deltaFL;
-                        double bias = weight * biasMag * expL2 * exp(-deltaFL2 / (2.0 * dUdLVariance));
-                        bias2D += bias;
-                    }
-                }
-            }
-
-            // Compute the energy for the recursion worker at F(L) using interpolation.
-            double bias1D = energyAndGradient1D(currentLambda, false);
-
-            // Return the total bias.
-            return bias1D + bias2D;
-        }
-
-        double energyAndGradient2D(
-                double currentLambda, double currentdUdLambda, double[] chainRule,
-                double gaussianBiasMagnitude) {
-
-            if (gaussianBiasMagnitude <= 0.0) {
-                chainRule[0] = 0.0;
-                chainRule[1] = 0.0;
-                return 0;
-            }
-
-            // Calculate recursion kernel G(L, F_L) and its derivatives with respect to L and F_L.
-            double gLdEdL = 0.0;
-            double dGdLambda = 0.0;
-            double dGdFLambda = 0.0;
-            int currentLambdaBin = indexForLambda(currentLambda);
-            int currentdUdLBin = binFordUdL(currentdUdLambda);
-
-            // TODO: create a "Hill" class for Lambda based on either Gaussian hills or b-Spline hills
-            //  Simple constructor.
-            //  init: initialize the instance based on the current lambda.
-            //  getWeight: return the weight given a bin offset.
-            //  getWeightDerivative: return the partial derivative of the weight.
-            // Example input
-            // double lambdaForBin = lambdaForIndex(currentLambdaBin);
-            // double x = (currentLambda - lambdaForBin) / lambdaBinWidth + 0.5;
-
-            // TODO: create a "Hill" class for dUdL based on either Gaussian hills or b-Spline hills
-            //  Simple constructor.
-            //  init: initialize the instance based on the current dUdL.
-            //  getWeight: return the weight given a bin offset.
-            //  getWeightDerivative: return the partial derivative of the weight.
-            // Example input
-            // double dUdLForBin = dUdLForIndex(currentdUdLBin);
-            // double x = (currentdUdL - dUdLForBin) / dUdLBinWidth + 0.5;
-
-            for (int iL = -lambdaBiasCutoff; iL <= lambdaBiasCutoff; iL++) {
-                int lambdaBin = currentLambdaBin + iL;
-
-                // Pass in the bin offset to the weight instance.
-
-                double deltaL = currentLambda - (lambdaBin * lambdaBinWidth);
-                double deltaL2 = deltaL * deltaL;
-                double expL2 = exp(-deltaL2 / (2.0 * lambdaVariance));
-
-                // Mirror conditions for recursion kernel counts.
-                double mirrorFactor = mirrorFactor(lambdaBin);
-
-                for (int iFL = -biasCutoff; iFL <= biasCutoff; iFL++) {
-                    int dUdLBin = currentdUdLBin + iFL;
-
-                    double weight;
-
-                    //if(spline){
-                      //  LambdaHill lambdaHill = new LambdaHill(currentLambda);
-                        //weight = lambdaHill.getWeight();
-                    //} else {
-                        weight = mirrorFactor * getRecursionKernelValue(lambdaBin, dUdLBin);
-                    //}
-
-                    if (weight <= 0.0) {
-                        continue;
-                    }
-
-                    double deltaFL = currentdUdLambda - dUdLforBin(dUdLBin);
-                    double deltaFL2 = deltaFL * deltaFL;
-                    double bias =
-                            weight * gaussianBiasMagnitude * expL2 * exp(-deltaFL2 / (2.0 * dUdLVariance));
-                    gLdEdL += bias;
-                    dGdLambda -= deltaL / lambdaVariance * bias;
-                    dGdFLambda -= deltaFL / dUdLVariance * bias;
-                }
-            }
-
-            chainRule[0] = dGdLambda;
-            chainRule[1] = dGdFLambda;
-            return gLdEdL;
-        }
-
-        /**
-         * This calculates the 1D OST bias and its derivative with respect to Lambda.
-         *
-         * <p>See Equation 8 in http://doi.org/10.1021/ct300035u.
-         * <p>
-         * TODO: Not correct for Metadynamics yet.
-         *
-         * @return a double.
-         */
-        private double energyAndGradient1D(double currentLambda, boolean gradient) {
-            double biasEnergy = 0.0;
-            for (int iL0 = 0; iL0 < lambdaBins - 1; iL0++) {
-                int iL1 = iL0 + 1;
-
-                // Find bin centers and values for interpolation / extrapolation points.
-                double L0 = iL0 * lambdaBinWidth;
-                double L1 = L0 + lambdaBinWidth;
-                double FL0 = ensembleAveragedUdL[iL0];
-                double FL1 = ensembleAveragedUdL[iL1];
-                double deltaFL = FL1 - FL0;
+    private double energyAndGradient1D(double currentLambda, boolean gradient) {
+      double biasEnergy = 0.0;
+      for (int iL0 = 0; iL0 < lambdaBins - 1; iL0++) {
+        int iL1 = iL0 + 1;
+
+        // Find bin centers and values for interpolation / extrapolation points.
+        double L0 = iL0 * lambdaBinWidth;
+        double L1 = L0 + lambdaBinWidth;
+        double FL0 = ensembleAveragedUdL[iL0];
+        double FL1 = ensembleAveragedUdL[iL1];
+        double deltaFL = FL1 - FL0;
         /*
          If the lambda is less than or equal to the upper limit, this is
          the final interval. Set the upper limit to L, compute the partial
          derivative and break.
         */
-                boolean done = false;
-                if (currentLambda <= L1) {
-                    done = true;
-                    L1 = currentLambda;
-                }
-
-                // Upper limit - lower limit of the integral of the extrapolation / interpolation.
-                biasEnergy += (FL0 * L1 + deltaFL * L1 * (0.5 * L1 - L0) / lambdaBinWidth);
-                biasEnergy -= (FL0 * L0 + deltaFL * L0 * (-0.5 * L0) / lambdaBinWidth);
-                if (done) {
-                    // Compute the gradient d F(L) / dL at L.
-                    if (gradient) {
-                        dUdLambda -= FL0 + (L1 - L0) * deltaFL / lambdaBinWidth;
-                    }
-                    break;
-                }
-            }
-            return -biasEnergy;
-        }
-
-        /**
-         * This calculates the 1D Metadynamics bias and its derivative with respect to Lambda.
-         *
-         * @return a double.
-         */
-        private double energyAndGradientMeta(double currentLambda, boolean gradient) {
-            // Zero out the metadynamics bias energy.
-            double biasEnergy = 0.0;
-
-            // Current lambda bin.
-            int currentBin = indexForLambda(currentLambda);
-
-            // Loop over bins within the cutoff.
-            for (int iL = -lambdaBiasCutoff; iL <= lambdaBiasCutoff; iL++) {
-                int lambdaBin = currentBin + iL;
-                double deltaL = currentLambda - (lambdaBin * lambdaBinWidth);
-                double deltaL2 = deltaL * deltaL;
-                // Mirror conditions for the lambda bin and count magnitude.
-                lambdaBin = lambdaMirror(lambdaBin);
-                double mirrorFactor = mirrorFactor(lambdaBin);
-                double weight = mirrorFactor * biasMag * countsForLambda(lambdaBin);
-                if (weight > 0) {
-                    double e = weight * exp(-deltaL2 / (2.0 * lambdaVariance));
-                    biasEnergy += e;
-                    // Add the dMeta/dL contribution.
-                    if (gradient) {
-                        dUdLambda -= deltaL / dUdLVariance * e;
-                    }
-                }
-            }
-
-            return biasEnergy;
-        }
-
-        /**
-         * Marginalize over dU/dL counts for the given lambda bin.
-         *
-         * @param lambdaBin Lambda bin to marginalize for.
-         * @return Total number of counts.
-         */
-        private double countsForLambda(int lambdaBin) {
-            double count = 0.0;
-            for (int i = 0; i < dUdLBins; i++) {
-                count += recursionKernel[lambdaBin][i];
-            }
-            return count;
-        }
-
-        /**
-         * If necessary, allocate more space.
-         */
-        void checkRecursionKernelSize(double currentdUdL) {
-            if (currentdUdL > maxdUdL) {
-                logger.info(
-                        format(
-                                " Current F_lambda %8.2f > maximum histogram size %8.2f.", currentdUdL, maxdUdL));
-
-                double origDeltaG = updateFreeEnergyEstimate(false, false);
-
-                int newdUdLBins = dUdLBins;
-                while (mindUdL + newdUdLBins * dUdLBinWidth < currentdUdL) {
-                    newdUdLBins += 100;
-                }
-                double[][] newRecursionKernel = new double[lambdaBins][newdUdLBins];
-
-                // We have added bins above the indeces of the current counts just copy them into the new
-                // array.
-                for (int i = 0; i < lambdaBins; i++) {
-                    arraycopy(recursionKernel[i], 0, newRecursionKernel[i], 0, dUdLBins);
-                }
-                recursionKernel = newRecursionKernel;
-                dUdLBins = newdUdLBins;
-                kernelValues = new double[dUdLBins];
-                maxdUdL = mindUdL + dUdLBinWidth * dUdLBins;
-                logger.info(
-                        format(
-                                " New histogram %8.2f to %8.2f with %d bins.\n",
-                                mindUdL, maxdUdL, dUdLBins));
-
-                double newFreeEnergy = updateFreeEnergyEstimate(false, false);
-                assert (origDeltaG == newFreeEnergy);
-            }
-            if (currentdUdL < mindUdL) {
-                logger.info(
-                        format(
-                                " Current F_lambda %8.2f < minimum histogram size %8.2f.", currentdUdL, mindUdL));
-
-                double origDeltaG = updateFreeEnergyEstimate(false, false);
-
-                int offset = 100;
-                while (currentdUdL < mindUdL - offset * dUdLBinWidth) {
-                    offset += 100;
-                }
-                int newdUdLBins = dUdLBins + offset;
-                double[][] newRecursionKernel = new double[lambdaBins][newdUdLBins];
-
-                // We have added bins below the current counts,
-                // so their indices must be increased by: offset = newFLBins - FLBins
-                for (int i = 0; i < lambdaBins; i++) {
-                    arraycopy(recursionKernel[i], 0, newRecursionKernel[i], offset, dUdLBins);
-                }
-                recursionKernel = newRecursionKernel;
-                mindUdL = mindUdL - offset * dUdLBinWidth;
-                dUdLBins = newdUdLBins;
-                kernelValues = new double[dUdLBins];
-
-                logger.info(
-                        format(
-                                " New histogram %8.2f to %8.2f with %d bins.\n",
-                                mindUdL, maxdUdL, dUdLBins));
-
-                double newFreeEnergy = updateFreeEnergyEstimate(false, false);
-                assert (origDeltaG == newFreeEnergy);
-            }
-        }
-
-        /**
-         * Add a Gaussian hill to the Histogram at (lambda, dUdL).
-         */
-        void addBias(double dUdL, double[] x, double[] gradient) {
-            // Communicate adding the bias to all walkers.
-            if (asynchronous) {
-                asynchronousSend.send(lambda, dUdL, temperingWeight);
-            } else {
-                synchronousSend.send(lambda, dUdL, temperingWeight);
-            }
-
-            // Update the free energy estimate.
-            freeEnergyUpdates++;
-            boolean printHistogram = freeEnergyUpdates % histogramPrintInterval == 0;
-            updateFreeEnergyEstimate(printHistogram, false);
-
-            // Locally optimize the current state.
-            optimizationParameters.optimize(forceFieldEnergy, x, gradient);
-
-            // Write out restart files.
-            if (energyCount > 0 && energyCount % saveFrequency == 0) {
-                OrthogonalSpaceTempering.this.writeRestart();
-            }
-        }
-
-        /**
-         * Propagate Lambda using Langevin dynamics.
-         */
-        private void langevin() {
-            // Compute the random force pre-factor (kcal/mol * psec^-2).
-            double rt2 = 2.0 * Constants.R * histogram.temperature * thetaFriction / dt;
-
-            // Compute the random force.
-            double randomForce = sqrt(rt2) * stochasticRandom.nextGaussian() / randomConvert;
-
-            // Compute dEdL (kcal/mol).
-            double dEdL = -dUdLambda * sin(2.0 * theta);
-
-            // Update halfThetaVelocity (ps-1).
-            halfThetaVelocity =
-                    (halfThetaVelocity * (2.0 * thetaMass - thetaFriction * dt)
-                            + randomConvert2 * 2.0 * dt * (dEdL + randomForce))
-                            / (2.0 * thetaMass + thetaFriction * dt);
-
-            // Update theta.
-            theta = theta + dt * halfThetaVelocity;
-
-            // Maintain theta in the interval PI to -PI.
-            if (theta > PI) {
-                theta -= 2.0 * PI;
-            } else if (theta <= -PI) {
-                theta += 2.0 * PI;
-            }
-
-            // Compute the sin(theta).
-            double sinTheta = sin(theta);
-
-            // Compute lambda as sin(theta)^2.
-            setLambda(sinTheta * sinTheta);
-            lambdaInterface.setLambda(lambda);
-        }
-
-        /**
-         * Gets the last lambda value received by this Histogram. This can be out-of-date w.r.t. the
-         * OST's current lambda!
-         *
-         * @return Lambda value of the last bias added to this Histogram.
-         */
-        double getLastReceivedLambda() {
-            return lastReceivedLambda;
-        }
-
-        public void setLastReceivedLambda(double lastReceivedLambda) {
-            this.lastReceivedLambda = lastReceivedLambda;
-        }
-
-        /**
-         * Gets the last dU/dL value received by this Histogram. This can be out-of-date w.r.t. the OST's
-         * current dU/dL!
-         *
-         * @return dU/dL value of the last bias added to this Histogram.
-         */
-        double getLastReceivedDUDL() {
-            return lastReceiveddUdL;
-        }
-
-        void destroy() {
-            if (asynchronousSend != null && asynchronousSend.isAlive()) {
-                double[] killMessage = new double[]{Double.NaN, Double.NaN, Double.NaN, Double.NaN};
-                DoubleBuf killBuf = DoubleBuf.buffer(killMessage);
-                try {
-                    logger.fine(" Sending the termination message.");
-                    world.send(rank, killBuf);
-                    logger.fine(" Termination message was sent successfully.");
-                    logger.fine(
-                            format(
-                                    " Receive thread alive %b status %s",
-                                    asynchronousSend.isAlive(), asynchronousSend.getState()));
-                } catch (Exception ex) {
-                    String message =
-                            format(
-                                    " Asynchronous Multiwalker OST termination signal "
-                                            + "failed to be sent for process %d.",
-                                    rank);
-                    logger.log(Level.SEVERE, message, ex);
-                }
-            } else {
-                logger.fine(
-                        " CountReceiveThread was either not initialized, or is not alive. This is the case for the Histogram script.");
-            }
-        }
-
-        int getHistogramIndex() {
-            if (asynchronous) {
-                return writeIndependent ? rank : 0;
-            } else {
-                return synchronousSend.getHistogramIndex();
-            }
-        }
+        boolean done = false;
+        if (currentLambda <= L1) {
+          done = true;
+          L1 = currentLambda;
+        }
+
+        // Upper limit - lower limit of the integral of the extrapolation / interpolation.
+        biasEnergy += (FL0 * L1 + deltaFL * L1 * (0.5 * L1 - L0) / lambdaBinWidth);
+        biasEnergy -= (FL0 * L0 + deltaFL * L0 * (-0.5 * L0) / lambdaBinWidth);
+        if (done) {
+          // Compute the gradient d F(L) / dL at L.
+          if (gradient) {
+            dUdLambda -= FL0 + (L1 - L0) * deltaFL / lambdaBinWidth;
+          }
+          break;
+        }
+      }
+      return -biasEnergy;
+    }
+
+    /**
+     * This calculates the 1D Metadynamics bias and its derivative with respect to Lambda.
+     *
+     * @return a double.
+     */
+    private double energyAndGradientMeta(double currentLambda, boolean gradient) {
+      // Zero out the metadynamics bias energy.
+      double biasEnergy = 0.0;
+
+      // Current lambda bin.
+      int currentBin = indexForLambda(currentLambda);
+
+      // Loop over bins within the cutoff.
+      for (int iL = -lambdaBiasCutoff; iL <= lambdaBiasCutoff; iL++) {
+        int lambdaBin = currentBin + iL;
+        double deltaL = currentLambda - (lambdaBin * lambdaBinWidth);
+        double deltaL2 = deltaL * deltaL;
+        // Mirror conditions for the lambda bin and count magnitude.
+        lambdaBin = lambdaMirror(lambdaBin);
+        double mirrorFactor = mirrorFactor(lambdaBin);
+        double weight = mirrorFactor * biasMag * countsForLambda(lambdaBin);
+        if (weight > 0) {
+          double e = weight * exp(-deltaL2 / (2.0 * lambdaVariance));
+          biasEnergy += e;
+          // Add the dMeta/dL contribution.
+          if (gradient) {
+            dUdLambda -= deltaL / dUdLVariance * e;
+          }
+        }
+      }
+
+      return biasEnergy;
+    }
+
+    /**
+     * Marginalize over dU/dL counts for the given lambda bin.
+     *
+     * @param lambdaBin Lambda bin to marginalize for.
+     * @return Total number of counts.
+     */
+    private double countsForLambda(int lambdaBin) {
+      double count = 0.0;
+      for (int i = 0; i < dUdLBins; i++) {
+        count += recursionKernel[lambdaBin][i];
+      }
+      return count;
+    }
+
+    /**
+     * If necessary, allocate more space.
+     */
+    void checkRecursionKernelSize(double currentdUdL) {
+      if (currentdUdL > maxdUdL) {
+        logger.info(
+            format(
+                " Current F_lambda %8.2f > maximum histogram size %8.2f.", currentdUdL, maxdUdL));
+
+        double origDeltaG = updateFreeEnergyEstimate(false, false);
+
+        int newdUdLBins = dUdLBins;
+        while (mindUdL + newdUdLBins * dUdLBinWidth < currentdUdL) {
+          newdUdLBins += 100;
+        }
+        double[][] newRecursionKernel = new double[lambdaBins][newdUdLBins];
+
+        // We have added bins above the indeces of the current counts just copy them into the new
+        // array.
+        for (int i = 0; i < lambdaBins; i++) {
+          arraycopy(recursionKernel[i], 0, newRecursionKernel[i], 0, dUdLBins);
+        }
+        recursionKernel = newRecursionKernel;
+        dUdLBins = newdUdLBins;
+        kernelValues = new double[dUdLBins];
+        maxdUdL = mindUdL + dUdLBinWidth * dUdLBins;
+        logger.info(
+            format(
+                " New histogram %8.2f to %8.2f with %d bins.\n",
+                mindUdL, maxdUdL, dUdLBins));
+
+        double newFreeEnergy = updateFreeEnergyEstimate(false, false);
+        assert (origDeltaG == newFreeEnergy);
+      }
+      if (currentdUdL < mindUdL) {
+        logger.info(
+            format(
+                " Current F_lambda %8.2f < minimum histogram size %8.2f.", currentdUdL, mindUdL));
+
+        double origDeltaG = updateFreeEnergyEstimate(false, false);
+
+        int offset = 100;
+        while (currentdUdL < mindUdL - offset * dUdLBinWidth) {
+          offset += 100;
+        }
+        int newdUdLBins = dUdLBins + offset;
+        double[][] newRecursionKernel = new double[lambdaBins][newdUdLBins];
+
+        // We have added bins below the current counts,
+        // so their indices must be increased by: offset = newFLBins - FLBins
+        for (int i = 0; i < lambdaBins; i++) {
+          arraycopy(recursionKernel[i], 0, newRecursionKernel[i], offset, dUdLBins);
+        }
+        recursionKernel = newRecursionKernel;
+        mindUdL = mindUdL - offset * dUdLBinWidth;
+        dUdLBins = newdUdLBins;
+        kernelValues = new double[dUdLBins];
+
+        logger.info(
+            format(
+                " New histogram %8.2f to %8.2f with %d bins.\n",
+                mindUdL, maxdUdL, dUdLBins));
+
+        double newFreeEnergy = updateFreeEnergyEstimate(false, false);
+        assert (origDeltaG == newFreeEnergy);
+      }
+    }
+
+    /**
+     * Add a Gaussian hill to the Histogram at (lambda, dUdL).
+     */
+    void addBias(double dUdL, double[] x, double[] gradient) {
+      // Communicate adding the bias to all walkers.
+      if (asynchronous) {
+        asynchronousSend.send(lambda, dUdL, temperingWeight);
+      } else {
+        synchronousSend.send(lambda, dUdL, temperingWeight);
+      }
+
+      // Update the free energy estimate.
+      freeEnergyUpdates++;
+      boolean printHistogram = freeEnergyUpdates % histogramPrintInterval == 0;
+      updateFreeEnergyEstimate(printHistogram, false);
+
+      // Locally optimize the current state.
+      optimizationParameters.optimize(forceFieldEnergy, x, gradient);
+
+      // Write out restart files.
+      if (energyCount > 0 && energyCount % saveFrequency == 0) {
+        OrthogonalSpaceTempering.this.writeRestart();
+      }
+    }
+
+    /**
+     * Propagate Lambda using Langevin dynamics.
+     */
+    private void langevin() {
+      // Compute the random force pre-factor (kcal/mol * psec^-2).
+      double rt2 = 2.0 * Constants.R * histogram.temperature * thetaFriction / dt;
+
+      // Compute the random force.
+      double randomForce = sqrt(rt2) * stochasticRandom.nextGaussian() / randomConvert;
+
+      // Compute dEdL (kcal/mol).
+      double dEdL = -dUdLambda * sin(2.0 * theta);
+
+      // Update halfThetaVelocity (ps-1).
+      halfThetaVelocity =
+          (halfThetaVelocity * (2.0 * thetaMass - thetaFriction * dt)
+              + randomConvert2 * 2.0 * dt * (dEdL + randomForce))
+              / (2.0 * thetaMass + thetaFriction * dt);
+
+      // Update theta.
+      theta = theta + dt * halfThetaVelocity;
+
+      // Maintain theta in the interval PI to -PI.
+      if (theta > PI) {
+        theta -= 2.0 * PI;
+      } else if (theta <= -PI) {
+        theta += 2.0 * PI;
+      }
+
+      // Compute the sin(theta).
+      double sinTheta = sin(theta);
+
+      // Compute lambda as sin(theta)^2.
+      setLambda(sinTheta * sinTheta);
+      lambdaInterface.setLambda(lambda);
+    }
+
+    /**
+     * Gets the last lambda value received by this Histogram. This can be out-of-date w.r.t. the
+     * OST's current lambda!
+     *
+     * @return Lambda value of the last bias added to this Histogram.
+     */
+    double getLastReceivedLambda() {
+      return lastReceivedLambda;
+    }
+
+    public void setLastReceivedLambda(double lastReceivedLambda) {
+      this.lastReceivedLambda = lastReceivedLambda;
+    }
+
+    /**
+     * Gets the last dU/dL value received by this Histogram. This can be out-of-date w.r.t. the OST's
+     * current dU/dL!
+     *
+     * @return dU/dL value of the last bias added to this Histogram.
+     */
+    double getLastReceivedDUDL() {
+      return lastReceiveddUdL;
+    }
+
+    void destroy() {
+      if (asynchronousSend != null && asynchronousSend.isAlive()) {
+        double[] killMessage = new double[]{Double.NaN, Double.NaN, Double.NaN, Double.NaN};
+        DoubleBuf killBuf = DoubleBuf.buffer(killMessage);
+        try {
+          logger.fine(" Sending the termination message.");
+          world.send(rank, killBuf);
+          logger.fine(" Termination message was sent successfully.");
+          logger.fine(
+              format(
+                  " Receive thread alive %b status %s",
+                  asynchronousSend.isAlive(), asynchronousSend.getState()));
+        } catch (Exception ex) {
+          String message =
+              format(
+                  " Asynchronous Multiwalker OST termination signal "
+                      + "failed to be sent for process %d.",
+                  rank);
+          logger.log(Level.SEVERE, message, ex);
+        }
+      } else {
+        logger.fine(
+            " CountReceiveThread was either not initialized, or is not alive. This is the case for the Histogram script.");
+      }
+    }
+
+    int getHistogramIndex() {
+      if (asynchronous) {
+        return writeIndependent ? rank : 0;
+      } else {
+        return synchronousSend.getHistogramIndex();
+      }
+    }
 
        /* public void init(double currentLambda){
             LambdaHill lambdaHill = new LambdaHill(currentLambda);
@@ -3266,6 +3108,6 @@
                 weightCoeff = spline.bsplineDerivatives(x, order, derivativeOrder, derivativeCoeff, derivativeWork);
             }
         }*/
-    }
+  }
 
 }