--- conflicted
+++ resolved
@@ -43,17 +43,16 @@
 import ffx.algorithms.optimize.RotamerOptimization.Algorithm;
 import ffx.numerics.math.DoubleMath;
 import ffx.potential.MolecularAssembly;
-<<<<<<< HEAD
-import ffx.potential.bonded.*;
-=======
 import ffx.potential.bonded.Polymer;
 import ffx.potential.bonded.Residue;
 import ffx.potential.bonded.Rotamer;
 import ffx.potential.bonded.RotamerLibrary;
->>>>>>> 9c305ef5
 
 import java.io.File;
-import java.util.*;
+import java.util.ArrayList;
+import java.util.Collections;
+import java.util.List;
+import java.util.Scanner;
 import java.util.logging.Logger;
 
 import picocli.CommandLine.ArgGroup;
@@ -108,10 +107,10 @@
    * initRotamerOptimization.
    *
    * @param rotamerOptimization a {@link RotamerOptimization} object.
-   * @param activeAssembly      a {@link ffx.potential.MolecularAssembly} object.
+   * @param activeAssembly a {@link ffx.potential.MolecularAssembly} object.
    */
   public void initRotamerOptimization(RotamerOptimization rotamerOptimization,
-                                      MolecularAssembly activeAssembly) {
+      MolecularAssembly activeAssembly) {
     this.rotamerOptimization = rotamerOptimization;
 
     // Collect the residues to optimize.
@@ -287,9 +286,7 @@
   }
 
 
-  /**
-   * Set allStartResID, boxStart and boxEnd
-   */
+  /** Set allStartResID, boxStart and boxEnd */
   private void parseBoxSelection() {
     // Parse the numBoxes flag.
     String input = boxGroup.numBoxes;
@@ -346,9 +343,7 @@
 
   }
 
-  /**
-   * Sets the standard values for properties in rotamer optimization.
-   */
+  /** Sets the standard values for properties in rotamer optimization. */
   private void setRotOptProperties(Algorithm algorithm) {
 
   }
@@ -437,38 +432,6 @@
     residueGroup.finish = finish;
   }
 
-  public boolean getOnlyTitration() {
-    return residueGroup.onlyTitration;
-  }
-
-  public void setOnlyTitration(boolean onlyTitration) {
-    residueGroup.onlyTitration = onlyTitration;
-  }
-
-  public boolean getOnlyProtons() {
-    return residueGroup.onlyProtons;
-  }
-
-  public void setOnlyProtons(boolean onlyProtons) {
-    residueGroup.onlyProtons = onlyProtons;
-  }
-
-  public int getInterestedResidue() {
-    return residueGroup.interestedResidue;
-  }
-
-  public void setInterestedResidue(int interestedResidue) {
-    residueGroup.interestedResidue = interestedResidue;
-  }
-
-  public double getDistanceCutoff() {
-    return residueGroup.distanceCutoff;
-  }
-
-  public void setDistanceCutoff(double distanceCutoff) {
-    residueGroup.distanceCutoff = distanceCutoff;
-  }
-
   /**
    * Cutoff distance for two-body interactions.
    *
@@ -574,7 +537,7 @@
   }
 
   /**
-   * Choose a list of individual residues to optimize (e.g. A11,A24,B40).
+   * Choose a list of individual residues to optimize (eg. A11,A24,B40).
    *
    * @return Returns the list of selected residues.
    */
@@ -743,90 +706,10 @@
     return group.titrationPH;
   }
 
-  public boolean getTitration() {
-    return group.titration;
-  }
-
   public boolean isTitrating() {
     return group.titrationPH == 0;
   }
 
-  public String selectDistanceResidues(List<Residue> residueList, int mutatingResidue, boolean onlyTitration, boolean onlyProtons,
-                                       double distanceCutoff){
-    String listResidues = "";
-    if (mutatingResidue != -1 && distanceCutoff != -1) {
-      List<Integer> residueNumber = new ArrayList<>();
-      for (Residue residue : residueList) {
-        residueNumber.add(residue.getResidueNumber());
-      }
-      double[] mutatingResCoor = new double[3];
-      int index = residueNumber.indexOf(mutatingResidue);
-      mutatingResCoor = residueList.get(index).getAtomByName("CA", true).getXYZ(mutatingResCoor);
-      for (Residue residue: residueList) {
-        double[] currentResCoor = new double[3];
-        currentResCoor = residue.getAtomByName("CA", true).getXYZ(currentResCoor);
-        double dist = DoubleMath.dist(mutatingResCoor, currentResCoor);
-        if (dist < distanceCutoff) {
-          listResidues += "," + residue.getChainID() + residue.getResidueNumber();
-        }
-      }
-      listResidues = listResidues.substring(1);
-    } else if (onlyTitration || onlyProtons){
-      String[] titratableResidues = new String[]{"HIS", "HIE", "HID", "GLU", "GLH", "ASP", "ASH", "LYS", "LYD"};
-      List<String> titratableResiudesList = Arrays.asList(titratableResidues);
-      for (Residue residue : residueList) {
-        if (titratableResiudesList.contains(residue.getName())) {
-          String titrateResNum = Integer.toString(residue.getResidueNumber());
-          if(!listResidues.contains(titrateResNum)){
-            listResidues += "," + residue.getChainID()+ titrateResNum;
-          }
-          if (distanceCutoff != -1){
-            for (Residue residue2: residueList) {
-              boolean includeResidue = evaluateAllRotDist(residue, residue2, distanceCutoff);
-              if(includeResidue){
-                String residue2Number = Integer.toString(residue2.getResidueNumber());
-                if(!listResidues.contains(residue2Number)){
-                  listResidues += "," + residue2.getChainID()+ residue2Number;
-                }
-              }
-            }
-          }
-
-        }
-
-      }
-
-      listResidues = listResidues.substring(1);
-    }
-    return listResidues;
-  }
-  private static boolean evaluateAllRotDist(Residue residueA, Residue residueB, double distanceCutoff){
-    residueA.setRotamers(RotamerLibrary.getDefaultLibrary());
-    residueB.setRotamers(RotamerLibrary.getDefaultLibrary());
-    Rotamer[] rotamersA = residueA.getRotamers();
-    Rotamer[] rotamersB = residueB.getRotamers();
-    double[] aCoor = new double[3];
-    double[] bCoor = new double[3];
-    if(rotamersB != null){
-      for(Rotamer rotamerA: rotamersA){
-        residueA.setRotamer(rotamerA);
-        for(Rotamer rotamerB: rotamersB){
-          residueB.setRotamer(rotamerB);
-          for(Atom atomA: residueA.getAtomList()){
-            for(Atom atomB: residueB.getAtomList()){
-              double dist = DoubleMath.dist(atomA.getXYZ(aCoor), atomB.getXYZ(bCoor));
-              if(dist <= distanceCutoff){
-                return true;
-              }
-            }
-          }
-        }
-      }
-    }
-
-    return false;
-  }
-
   /**
    * Collection of ManyBody Options.
    */
@@ -836,20 +719,16 @@
      * -a or --algorithm Choices are independent residues (1), all with rotamer elimination (2), all
      * brute force (3), sliding window (4), or box optimization (5).
      */
-    @Option(names = {"-a", "--algorithm"}, paramLabel = "0", defaultValue = "0",
-        description = "Algorithm: default automatic settings (0), independent residues (1), all with rotamer elimination (2), all brute force (3), sliding window (4), or box optimization (5)")
-    private int algorithm = 0;
-
-    /**
-     * -L or --library Choose either Ponder and Richards (1) or Richardson (2) rotamer library.
-     */
-    @Option(names = {"-L", "--library"}, paramLabel = "2", defaultValue = "2",
-        description = "Ponder and Richards (1) or Richardson (2) rotamer library.")
-    private int library = 2;
-
-    /**
-     * -nl or --nucleicLibrary Choose a nucleic acid library: currently only Richardson available.
-     */
+    @Option(names = {"-a",
+        "--algorithm"}, paramLabel = "0", defaultValue = "0", description = "Algorithm: default automatic settings (0), independent residues (1), all with rotamer elimination (2), all brute force (3), sliding window (4), or box optimization (5)")
+    private int algorithm;
+
+    /** -L or --library Choose either Ponder and Richards (1) or Richardson (2) rotamer library. */
+    @Option(names = {"-L",
+        "--library"}, paramLabel = "2", defaultValue = "2", description = "Ponder and Richards (1) or Richardson (2) rotamer library.")
+    private int library;
+
+    /** -nl or --nucleicLibrary Choose a nucleic acid library: currently only Richardson available. */
     // @Option(
     //    names = {"--nl", "--nucleiclibrary"},
     //    paramLabel = "Richardson",
@@ -857,62 +736,48 @@
     //    description = "Nucleic acid library to select: [Richardson]")
     private String naLibraryName = "Richardson";
 
-    /**
-     * --dee or --deadEnd Use dead-end elimination criteria instead of Goldstein criteria.
-     */
-    @Option(names = {"--dee", "--deadEnd"}, paramLabel = "false", defaultValue = "false",
-        description = "Use dead-end elimination criteria instead of Goldstein criteria.")
-    private boolean dee = false;
-
-    /**
-     * -z or --revert Revert unfavorable changes.
-     */
-    @Option(names = {"-z", "--revert"}, defaultValue = "true", description = "Revert unfavorable changes.")
-    private boolean revert = true;
+    /** --dee or --deadEnd Use dead-end elimination criteria instead of Goldstein criteria. */
+    @Option(names = {"--dee",
+        "--deadEnd"}, paramLabel = "false", defaultValue = "false", description = "Use dead-end elimination criteria instead of Goldstein criteria.")
+    private boolean dee;
+
+    /** -z or --revert Revert unfavorable changes. */
+    @Option(names = {"-z",
+        "--revert"}, defaultValue = "true", description = "Revert unfavorable changes.")
+    private boolean revert;
 
     /**
      * --eR or --energyRestart Load energy restart file from a previous run (requires that all
      * parameters are the same).
      */
-    @Option(names = {"--eR", "--energyRestart"}, paramLabel = "none", defaultValue = "none",
-        description = "Load energy restart file from a previous run (requires that all parameters are the same).")
-    private String energyRestart = "none";
-
-    /**
-     * -O or --noOriginal Do not include starting coordinates as their own rotamer.
-     */
-    @Option(names = {"-O", "--noOriginal"}, defaultValue = "false",
-        description = "Do not include starting coordinates as their own rotamer.")
-    private boolean noOriginal = false;
-
-    /**
-     * -E or --decompose Print energy decomposition for the input structure (no optimization).
-     */
-    @Option(names = {"-E", "--decompose"}, defaultValue = "false",
-        description = "Print energy decomposition for the input structure (no optimization!).")
-    private boolean decompose = false;
+    @Option(names = {"--eR",
+        "--energyRestart"}, paramLabel = "none", defaultValue = "none", description = "Load energy restart file from a previous run (requires that all parameters are the same).")
+    private String energyRestart;
+
+    /** -O or --noOriginal Do not include starting coordinates as their own rotamer. */
+    @Option(names = {"-O",
+        "--noOriginal"}, defaultValue = "false", description = "Do not include starting coordinates as their own rotamer.")
+    private boolean noOriginal;
+
+    /** -E or --decompose Print energy decomposition for the input structure (no optimization). */
+    @Option(names = {"-E",
+        "--decompose"}, defaultValue = "false", description = "Print energy decomposition for the input structure (no optimization!).")
+    private boolean decompose;
 
     /**
      * --pH or --titrationPH Optimize the titration state of ASP, GLU, HIS and LYS residues.
      */
-    @Option(names = {"--pH", "--titrationPH"}, paramLabel = "0", defaultValue = "0",
-        description = " Optimize the titration state of ASP, GLU, HIS and LYS residues at the given pH (pH = 0 turns off titration")
-    private double titrationPH = 0;
-
-    /**
-     * --pH or --titrationPH Optimize the titration state of ASP, GLU, HIS and LYS residues.
-     */
-    @Option(names = {"--tR",
-            "--titration"}, paramLabel = "false", defaultValue = "false", description = " Turn on titration state optimization")
-    private boolean titration;
+    @Option(names = {"--pH",
+        "--titrationPH"}, paramLabel = "0", defaultValue = "0", description = " Optimize the titration state of ASP, GLU, HIS and LYS residues at the given pH (pH = 0 turns off titration")
+    private double titrationPH;
 
     /**
      * --mC or --monteCarlo Follow elimination criteria with 'n' Monte Carlo steps, or enumerate all
      * remaining conformations, whichever is smaller.
      */
-    @Option(names = {"--mC", "--monteCarlo"}, paramLabel = "-1", defaultValue = "-1",
-        description = "Follow elimination criteria with (n) Monte Carlo steps, or enumerate all remaining conformations, whichever is smaller.")
-    private int monteCarlo = -1;
+    @Option(names = {"--mC",
+        "--monteCarlo"}, paramLabel = "-1", defaultValue = "-1", description = "Follow elimination criteria with (n) Monte Carlo steps, or enumerate all remaining conformations, whichever is smaller.")
+    private int monteCarlo;
 
     /**
      * -out or --output Save eliminated singles and eliminated pairs to a text file (global and box
@@ -931,55 +796,50 @@
    */
   private static class BoxOptionGroup {
 
-    /**
-     * -nB or --numBoxes Specify number of boxes along X, Y, and Z (default: '3,3,3').
-     */
-    @Option(names = {"--nB", "--numBoxes"}, paramLabel = "3,3,3", defaultValue = "3,3,3",
-        description = "Specify number of boxes along X, Y, and Z (default: 3,3,3)")
-    private String numBoxes = "3,3,3";
+    /** -nB or --numBoxes Specify number of boxes along X, Y, and Z (default: '3,3,3'). */
+    @Option(names = {"--nB",
+        "--numBoxes"}, paramLabel = "3,3,3", defaultValue = "3,3,3", description = "Specify number of boxes along X, Y, and Z (default: 3,3,3)")
+    private String numBoxes;
 
     /**
      * Result of parsing numBoxes flag.
      */
     private int[] numXYZBoxes;
 
-    /**
-     * -bB or --boxBorderSize Extent of overlap between optimization boxes (default: 0.0 A).
-     */
-    @Option(names = {"--bB", "--boxBorderSize"}, paramLabel = "0.0", defaultValue = "0.0",
-        description = "Extent of overlap between optimization boxes in Angstroms.")
-    private double boxBorderSize = 0.0;
+    /** -bB or --boxBorderSize Extent of overlap between optimization boxes (default: 0.0 A). */
+    @Option(names = {"--bB",
+        "--boxBorderSize"}, paramLabel = "0.0", defaultValue = "0.0", description = "Extent of overlap between optimization boxes in Angstroms.")
+    private double boxBorderSize;
 
     /**
      * -bL or --approxBoxLength Approximate side lengths of boxes to be constructed (over-rides
      * numXYZBoxes). Box sizes are rounded up to make a whole number of boxes along each axis
      * (default of 0 disables this function).
      */
-    @Option(names = {"--bL", "--approxBoxLength"}, paramLabel = "20.0", defaultValue = "20.0",
-        description = "Approximate side lengths of boxes to be constructed (over-rides numXYZBoxes).")
-    private double approxBoxLength = 20.0;
+    @Option(names = {"--bL",
+        "--approxBoxLength"}, paramLabel = "20.0", defaultValue = "20.0", description = "Approximate side lengths of boxes to be constructed (over-rides numXYZBoxes).")
+    private double approxBoxLength;
 
     /**
      * -bC or --boxInclusionCriterion Criterion to use for adding residues to boxes. (1) uses C alpha
      * only (N1/9 for nucleic acids) (2) uses any atom. (3) uses any rotamer
      */
-    @Option(names = {"--bC", "--boxInclusionCriterion"}, paramLabel = "1", defaultValue = "1",
-        description = "Criterion to use for adding a residue to a box: (1) uses C alpha only (N1/9 for nucleic acids), (2) uses any atom, and (3) uses any rotamer")
-    private int boxInclusionCriterion = 1;
+    @Option(names = {"--bC",
+        "--boxInclusionCriterion"}, paramLabel = "1", defaultValue = "1", description = "Criterion to use for adding a residue to a box: (1) uses C alpha only (N1/9 for nucleic acids), (2) uses any atom, and (3) uses any rotamer")
+    private int boxInclusionCriterion;
 
     /**
      * --iB or --initialBox Initial box to optimize.
      */
-    @Option(names = {"--iB", "--initialBox"}, defaultValue = "0",
-        description = "Initial box to optimize.")
-    private int initialBox = 0;
+    @Option(names = {"--iB", "--initialBox"}, defaultValue = "0", description = "Initial box to optimize.")
+    private int initialBox;
 
     /**
      * --bf or --boxFinal Final box to optimize.
      */
     @Option(names = {"--fB", "--finalBox"}, defaultValue = "2147483647", // Integer.MAX_VALUE
         description = "Final box to optimize.")
-    private int finalBox = Integer.MAX_VALUE;
+    private int finalBox;
 
   }
 
@@ -988,19 +848,15 @@
    */
   private static class WindowOptionGroup {
 
-    /**
-     * --window Size of the sliding window with respect to adjacent residues (default = 7).
-     */
-    @Option(names = {"--window"}, paramLabel = "7", defaultValue = "7",
-        description = "Size of the sliding window with respect to adjacent residues.")
-    private int window = 7;
-
-    /**
-     * --increment Sliding window increment (default = 3).
-     */
-    @Option(names = {"--increment"}, paramLabel = "3", defaultValue = "3",
-        description = "Sliding window increment.")
-    private int increment = 3;
+    /** --window Size of the sliding window with respect to adjacent residues (default = 7). */
+    @Option(names = {
+        "--window"}, paramLabel = "7", defaultValue = "7", description = "Size of the sliding window with respect to adjacent residues.")
+    private int window;
+
+    /** --increment Sliding window increment (default = 3). */
+    @Option(names = {
+        "--increment"}, paramLabel = "3", defaultValue = "3", description = "Sliding window increment.")
+    private int increment;
 
   }
 
@@ -1009,57 +865,47 @@
    */
   private static class EnergyOptionGroup {
 
-    /**
-     * --radius The sliding window and box cutoff radius (Angstroms).
-     */
-    @Option(names = {"--radius"}, paramLabel = "2.0", defaultValue = "2.0",
-        description = "The sliding box and window cutoff radius (Angstroms).")
-    private double cutoff = 2.0;
-
-    /**
-     * --tC or --twoBodyCutoff Cutoff distance for two-body interactions.
-     */
-    @Option(names = {"--tC", "--twoBodyCutoff"}, paramLabel = "3.0", defaultValue = "3.0",
-        description = "Cutoff distance for two body interactions.")
-    private double twoBodyCutoff = 3.0;
-
-    /**
-     * -T or --threeBody Include 3-Body interactions in the elimination criteria.
-     */
-    @Option(names = {"-T", "--threeBody"}, defaultValue = "false",
-        description = "Include 3-Body interactions in the elimination criteria.")
-    private boolean threeBody = false;
-
-    /**
-     * --thC or --threeBodyCutoff Cutoff distance for three-body interactions.
-     */
-    @Option(names = {"--thC", "--threeBodyCutoff"}, paramLabel = "3.0", defaultValue = "3.0",
-        description = "Cutoff distance for three-body interactions.")
-    private double threeBodyCutoff = 3.0;
-
-    /**
-     * --pr or --prune Prune no clashes (0), only single clashes (1), or all clashes (2).
-     */
-    @Option(names = {"--pr", "--prune"}, paramLabel = "1", defaultValue = "1",
-        description = "Prune no clashes (0), only single clashes (1), or all clashes (2)")
-    private int prune = 1;
+    /** --radius The sliding window and box cutoff radius (Angstroms). */
+    @Option(names = {
+        "--radius"}, paramLabel = "2.0", defaultValue = "2.0", description = "The sliding box and window cutoff radius (Angstroms).")
+    private double cutoff;
+
+    /** --tC or --twoBodyCutoff Cutoff distance for two-body interactions. */
+    @Option(names = {"--tC",
+        "--twoBodyCutoff"}, paramLabel = "3.0", defaultValue = "3.0", description = "Cutoff distance for two body interactions.")
+    private double twoBodyCutoff;
+
+    /** -T or --threeBody Include 3-Body interactions in the elimination criteria. */
+    @Option(names = {"-T",
+        "--threeBody"}, defaultValue = "false", description = "Include 3-Body interactions in the elimination criteria.")
+    private boolean threeBody;
+
+    /** --thC or --threeBodyCutoff Cutoff distance for three-body interactions. */
+    @Option(names = {"--thC",
+        "--threeBodyCutoff"}, paramLabel = "3.0", defaultValue = "3.0", description = "Cutoff distance for three-body interactions.")
+    private double threeBodyCutoff;
+
+    /** --pr or --prune Prune no clashes (0), only single clashes (1), or all clashes (2). */
+    @Option(names = {"--pr",
+        "--prune"}, paramLabel = "1", defaultValue = "1", description = "Prune no clashes (0), only single clashes (1), or all clashes (2)")
+    private int prune;
 
     /**
      * --clashThreshold The threshold for pruning clashes. If two self-energies on the same residue
      * have an energy difference greater than 25 kcal/mol, the high energy rotamers get pruned.
      */
-    @Option(names = {"--clashThreshold"}, paramLabel = "25.0", defaultValue = "25.0",
-        description = "The threshold for pruning clashes.")
-    private double clashThreshold = 25.0;
+    @Option(names = {
+        "--clashThreshold"}, paramLabel = "25.0", defaultValue = "25.0", description = "The threshold for pruning clashes.")
+    private double clashThreshold;
 
     /**
      * --pairClashThreshold The threshold for pruning clashes. If two pair-energies on the same
      * residues have an energy difference greater than 25 kcal/mol, the high energy rotamers get
      * pruned.
      */
-    @Option(names = {"--pairClashThreshold"}, paramLabel = "25.0", defaultValue = "25.0",
-        description = "The threshold for pruning pair clashes.")
-    private double pairClashThreshold = 25.0;
+    @Option(names = {
+        "--pairClashThreshold"}, paramLabel = "25.0", defaultValue = "25.0", description = "The threshold for pruning pair clashes.")
+    private double pairClashThreshold;
   }
 
   /**
@@ -1067,53 +913,30 @@
    */
   private static class ResidueOptionGroup {
 
-    /**
-     * --ch or --chain Single character chain ID of the residues to optimize.
-     */
-    @Option(names = {"--ch", "--chain"}, paramLabel = "<A>", defaultValue = "-1",
-        description = "Include only specified chain ID (default: all chains).")
-    private String chain = "-1";
+    /** --ch or --chain Single character chain ID of the residues to optimize. */
+    @Option(names = {"--ch",
+        "--chain"}, paramLabel = "<A>", defaultValue = "-1", description = "Include only specified chain ID (default: all chains).")
+    private String chain;
 
     /**
      * --sR or --start Starting residue to perform the optimization on.
      */
     @Option(names = {"--sR", "--start"}, defaultValue = "-2147483648", // Integer.MIN_VALUE
         description = "Starting residue to optimize (default: all residues).")
-    private int start = Integer.MIN_VALUE;
+    private int start;
 
     /**
      * --fi or --final Final residue to perform the optimization.
      */
-    @Option(names = {"--fR", "--final"}, paramLabel = "<final>", defaultValue = "2147483647", // Integer.MAX_VALUE
+    @Option(names = {"--fR",
+        "--final"}, paramLabel = "<final>", defaultValue = "2147483647", // Integer.MAX_VALUE
         description = "Final residue to optimize (default: all residues).")
-    private int finish = Integer.MAX_VALUE;
-
-    /**
-     * --lR or --listResidues Choose a list of individual residues to optimize (eg. A11,A24,B40).
-     */
-    @Option(names = {"--lR", "--listResidues"}, paramLabel = "<list>", defaultValue = "none",
-        description = "Select a list of residues to optimize (eg. A11,A24,B40).")
-    private String listResidues = "none";
-
-    /** --oT or --onlyTitrtaion Rotamer optimize only titratable residues. */
-    @Option(names = {"--oT",
-            "--onlyTitration"}, paramLabel = "", defaultValue = "false", description = "Rotamer optimize only titratable residues.")
-    private boolean onlyTitration;
-
-    /** --oP or --onlyProtons Rotamer optimize only proton movement. */
-    @Option(names = {"--oP",
-            "--onlyProtons"}, paramLabel = "", defaultValue = "false", description = "Rotamer optimize only proton movement.")
-    private boolean onlyProtons;
-
-    /** --iR or --interestedResidue Optimize rotamers within some distance of a specific residue. */
-    @Option(names = {"--iR",
-            "--interestedResidue"}, paramLabel = "", defaultValue = "-1", description = "Optimize rotamers within some distance of a specific residue.")
-    private int interestedResidue = -1;
-
-    /** --dC or --distanceCutoff Distance which rotamers will be included when using only protons, titratable residues, or interested residue. */
-    @Option(names = {"--dC",
-            "--distanceCutoff"}, paramLabel = "", defaultValue = "-1", description = "Distance which rotamers will be included when using only protons, titratable residues, or interested residue.")
-    private double distanceCutoff = -1;
+    private int finish;
+
+    /** --lR or --listResidues Choose a list of individual residues to optimize (eg. A11,A24,B40). */
+    @Option(names = {"--lR",
+        "--listResidues"}, paramLabel = "<list>", defaultValue = "none", description = "Select a list of residues to optimize (eg. A11,A24,B40).")
+    private String listResidues;
 
   }
 
