--- conflicted
+++ resolved
@@ -58,12 +58,8 @@
 RUN adduser --disabled-password \
     --gecos "Default user" \
     --uid $NB_UID \
-<<<<<<< HEAD
-    --shell /usr/bin/bash \
     --no-create-home \
-=======
     --shell $SHELL \
->>>>>>> 25f125eb
     $NB_USER
 
 RUN mkdir $HOME
